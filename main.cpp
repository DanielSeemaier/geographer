#include <scai/lama.hpp>

#include <scai/lama/matrix/all.hpp>
#include <scai/lama/matutils/MatrixCreator.hpp>

#include <scai/dmemo/BlockDistribution.hpp>
#include <scai/dmemo/Distribution.hpp>

#include <scai/hmemo/Context.hpp>
#include <scai/hmemo/HArray.hpp>

#include <scai/utilskernel/LArray.hpp>
#include <scai/lama/Vector.hpp>

#include <boost/algorithm/string.hpp>
#include <boost/program_options.hpp>

#include <memory>
#include <cstdlib>
#include <chrono>

#include <unistd.h>

#include "Diffusion.h"
#include "MeshGenerator.h"
#include "FileIO.h"
#include "ParcoRepart.h"
#include "Settings.h"
#include "SpectralPartition.h"
#include "GraphUtils.h"

typedef double ValueType;
typedef int IndexType;


/**
 *  Examples of use:
 * 
 *  for reading from file "fileName" 
 * ./a.out --graphFile fileName --epsilon 0.05 --sfcRecursionSteps=10 --dimensions=2 --borderDepth=10  --stopAfterNoGainRounds=3 --minGainForNextGlobalRound=10
 * 
 * for generating a 10x20x30 mesh
 * ./a.out --generate --numX=10 --numY=20 --numZ=30 --epsilon 0.05 --sfcRecursionSteps=10 --dimensions=3 --borderDepth=10  --stopAfterNoGainRounds=3 --minGainForNextGlobalRound=10
 * 
 */

//----------------------------------------------------------------------------
//enum class Format {AUTO = 0, METIS = 1, ADCIRC = 2, OCEAN = 3};
namespace ITI {
	std::istream& operator>>(std::istream& in, Format& format)
	{
		std::string token;
		in >> token;
		if (token == "AUTO" or token == "0")
			format = ITI::Format::AUTO ;
		else if (token == "METIS" or token == "1")
			format = ITI::Format::METIS;
		else if (token == "ADCIRC" or token == "2")
			format = ITI::Format::ADCIRC;
		else if (token == "OCEAN" or token == "3")
			format = ITI::Format::OCEAN;
		else
			in.setstate(std::ios_base::failbit);
		return in;
	}

	std::ostream& operator<<(std::ostream& out, Format& method)
	{
		std::string token;

		if (method == ITI::Format::AUTO)
			token = "AUTO";
		else if (method == ITI::Format::METIS)
			token = "METIS";
		else if (method == ITI::Format::ADCIRC)
			token = "ADCIRC";
		else if (method == ITI::Format::OCEAN)
			token = "OCEAN";
		out << token;
		return out;
	}
}

std::istream& operator>>(std::istream& in, InitialPartitioningMethods& method)
{
    std::string token;
    in >> token;
    if (token == "SFC" or token == "0")
        method = InitialPartitioningMethods::SFC;
    else if (token == "Pixel" or token == "1")
        method = InitialPartitioningMethods::Pixel;
    else if (token == "Spectral" or token == "2")
    	method = InitialPartitioningMethods::Spectral;
    else if (token == "Multisection" or token == "3")
    	method = InitialPartitioningMethods::Multisection;
    else
        in.setstate(std::ios_base::failbit);
    return in;
}

std::ostream& operator<<(std::ostream& out, InitialPartitioningMethods& method)
{
    std::string token;

    if (method == InitialPartitioningMethods::SFC)
        token = "SFC";
    else if (method == InitialPartitioningMethods::Pixel)
    	token = "Pixel";
    else if (method == InitialPartitioningMethods::Spectral)
    	token = "Spectral";
    else if (method == InitialPartitioningMethods::Multisection)
    	token = "Multisection";
    out << token;
    return out;
}

int main(int argc, char** argv) {
	using namespace boost::program_options;
	options_description desc("Supported options");

	struct Settings settings;

	desc.add_options()
				("help", "display options")
				("version", "show version")
				("graphFile", value<std::string>(), "read graph from file")
				("quadTreeFile", value<std::string>(), "read QuadTree from file")
				("coordFile", value<std::string>(), "coordinate file. If none given, assume that coordinates for graph arg are in file arg.xyz")
				("coordFormat", value<ITI::Format>(), "format of coordinate file")
				("nodeWeightIndex", value<int>()->default_value(0), "index of node weight")
				("generate", "generate random graph. Currently, only uniform meshes are supported.")
				("dimensions", value<int>(&settings.dimensions)->default_value(settings.dimensions), "Number of dimensions of generated graph")
				("numX", value<int>(&settings.numX)->default_value(settings.numX), "Number of points in x dimension of generated graph")
				("numY", value<int>(&settings.numY)->default_value(settings.numY), "Number of points in y dimension of generated graph")
				("numZ", value<int>(&settings.numZ)->default_value(settings.numZ), "Number of points in z dimension of generated graph")
				("epsilon", value<double>(&settings.epsilon)->default_value(settings.epsilon), "Maximum imbalance. Each block has at most 1+epsilon as many nodes as the average.")
				("minBorderNodes", value<int>(&settings.minBorderNodes)->default_value(settings.minBorderNodes), "Tuning parameter: Minimum number of border nodes used in each refinement step")
				("stopAfterNoGainRounds", value<int>(&settings.stopAfterNoGainRounds)->default_value(settings.stopAfterNoGainRounds), "Tuning parameter: Number of rounds without gain after which to abort localFM. A value of 0 means no stopping.")
<<<<<<< HEAD
				("initialPartition", value<InitialPartitioningMethods>(&settings.initialPartition), "Parameter for different initial partition: 0 for the hilbert space filling curve, 1 for the pixeled method, 2 for spectral parition")
=======
				("bisect", value<bool>(&settings.bisect)->default_value(settings.bisect), "Used for the multisection method. If set to true the algorithm perfoms bisections (not multisection) until the desired number of parts is reached")
				("cutsPerDim", value<std::vector<IndexType>>(&settings.cutsPerDim)->multitoken(), "If MultiSection is chosen, then provide d values that define the number of cuts per dimension.")
				("initialPartition", value<int>(&settings.initialPartition), "Parameter for different initial partition: 0 for the hilbert space filling curve, 1 for the pixeled method, 2 for spectral parition, 3 for k-means, 4 for multisection")
>>>>>>> b9f063db
				("pixeledSideLen", value<int>(&settings.pixeledSideLen)->default_value(settings.pixeledSideLen), "The resolution for the pixeled partition or the spectral")
				("minGainForNextGlobalRound", value<int>(&settings.minGainForNextRound)->default_value(settings.minGainForNextRound), "Tuning parameter: Minimum Gain above which the next global FM round is started")
				("gainOverBalance", value<bool>(&settings.gainOverBalance)->default_value(settings.gainOverBalance), "Tuning parameter: In local FM step, choose queue with best gain over queue with best balance")
				("useDiffusionTieBreaking", value<bool>(&settings.useDiffusionTieBreaking)->default_value(settings.useDiffusionTieBreaking), "Tuning Parameter: Use diffusion to break ties in Fiduccia-Mattheyes algorithm")
				("useGeometricTieBreaking", value<bool>(&settings.useGeometricTieBreaking)->default_value(settings.useGeometricTieBreaking), "Tuning Parameter: Use distances to block center for tie breaking")
				("useDiffusionCoordinates", value<bool>(&settings.useDiffusionCoordinates)->default_value(settings.useDiffusionCoordinates), "Use coordinates based from diffusive systems instead of loading from file")
				("skipNoGainColors", value<bool>(&settings.skipNoGainColors)->default_value(settings.skipNoGainColors), "Tuning Parameter: Skip Colors that didn't result in a gain in the last global round")
				("writeDebugCoordinates", value<bool>(&settings.writeDebugCoordinates)->default_value(settings.writeDebugCoordinates), "Write Coordinates of nodes in each block")
				("multiLevelRounds", value<int>(&settings.multiLevelRounds)->default_value(settings.multiLevelRounds), "Tuning Parameter: How many multi-level rounds with coarsening to perform")
				;

	variables_map vm;
	store(command_line_parser(argc, argv).options(desc).run(), vm);
	notify(vm);

	if (vm.count("help")) {
		std::cout << desc << "\n";
		return 0;
	}

	if (vm.count("version")) {
		std::cout << "Git commit " << version << std::endl;
		return 0;
	}

	if (vm.count("generate") + vm.count("graphFile") + vm.count("quadTreeFile") != 1) {
		std::cout << "Pick one of --graphFile, --quadTreeFile or --generate" << std::endl;
		return 126;
	}

	if (vm.count("generate") && (vm["dimensions"].as<int>() != 3)) {
		std::cout << "Mesh generation currently only supported for three dimensions" << std::endl;
		return 126;
	}

	if (vm.count("coordFile") && vm.count("useDiffusionCoords")) {
		std::cout << "Cannot both load coordinates from file with --coordFile or generate them with --useDiffusionCoords." << std::endl;
		return 126;
	}
	if( vm.count("cutsPerDim") ){
            SCAI_ASSERT( !settings.cutsPerDim.empty(), "options cutsPerDim was given but the vector is empty" );
            SCAI_ASSERT_EQ_ERROR(settings.cutsPerDim.size(), settings.dimensions, "cutsPerDime: user must specify d values for mutlisection using option --cutsPerDim. e.g.: --cutsPerDim=4,20 for a partition in 80 parts/" );
        }

    IndexType N = -1; 		// total number of points

    char machineChar[255];
    std::string machine;
    gethostname(machineChar, 255);
    if (machineChar) {
    	machine = std::string(machineChar);
    } else {
    	std::cout << "machine char not valid" << std::endl;
    }

    scai::lama::CSRSparseMatrix<ValueType> graph; 	// the adjacency matrix of the graph
    std::vector<DenseVector<ValueType>> coordinates(settings.dimensions); // the coordinates of the graph

    std::vector<ValueType> maxCoord(settings.dimensions); // the max coordinate in every dimensions, used only for 3D

    DenseVector<ValueType> nodeWeights;

    scai::dmemo::CommunicatorPtr comm = scai::dmemo::Communicator::getCommunicatorPtr();

    /* timing information
     */
    std::chrono::time_point<std::chrono::system_clock> startTime;
     
    startTime = std::chrono::system_clock::now();
    
    if (comm->getRank() == 0)
	{
    	std::string inputstring;
    	if (vm.count("graphFile")) {
    		inputstring = vm["graphFile"].as<std::string>();
    	} else if (vm.count("quadTreeFile")) {
    		inputstring = vm["quadTreeFile"].as<std::string>();
    	} else {
    		inputstring = "generate";
    	}

        std::cout<< "commit:"<< version<< " input:"<< inputstring << std::endl;
	}

    if (vm.count("graphFile")) {
    	std::string graphFile = vm["graphFile"].as<std::string>();
    	std::string coordFile;
    	if (vm.count("coordFile")) {
	   	coordFile = vm["coordFile"].as<std::string>();
	} else {
		coordFile = graphFile + ".xyz";
	}

    	std::string coordString;
    	if (settings.useDiffusionCoordinates) {
    		coordString = "and generating coordinates with diffusive distances.";
    	} else {
    		coordString = "and \"" + coordFile + "\" for coordinates";
    	}

        if (comm->getRank() == 0)
        {
            std::cout<< "Reading from file \""<< graphFile << "\" for the graph " << coordString << std::endl;
        }

        // read the adjacency matrix and the coordinates from a file
        std::vector<DenseVector<ValueType> > vectorOfNodeWeights;
        graph = ITI::FileIO<IndexType, ValueType>::readGraph( graphFile, vectorOfNodeWeights );

        N = graph.getNumRows();
        scai::dmemo::DistributionPtr rowDistPtr = graph.getRowDistributionPtr();
        scai::dmemo::DistributionPtr noDistPtr( new scai::dmemo::NoDistribution( N ));
        assert(graph.getColDistribution().isEqual(*noDistPtr));

        IndexType numNodeWeights = vectorOfNodeWeights.size();
        if (numNodeWeights == 0) {
			nodeWeights = DenseVector<ValueType>(rowDistPtr, 1);
		}
		else if (numNodeWeights == 1) {
			nodeWeights = vectorOfNodeWeights[0];
		} else {
			IndexType index = vm["nodeWeightIndex"].as<int>();
			assert(index < numNodeWeights);
			nodeWeights = vectorOfNodeWeights[index];
		}

<<<<<<< HEAD
=======
        // for 2D we do not know the size of every dimension
        settings.numX = N;
        settings.numY = 1;
        settings.numZ = 1;

>>>>>>> b9f063db
        if (comm->getRank() == 0) {
        	std::cout<< "Read " << N << " points." << std::endl;
        }
        
        if (settings.useDiffusionCoordinates) {
        	scai::lama::CSRSparseMatrix<ValueType> L = ITI::Diffusion<IndexType, ValueType>::constructLaplacian(graph);

        	std::vector<IndexType> nodeIndices(N);
        	std::iota(nodeIndices.begin(), nodeIndices.end(), 0);

        	//broadcast seed value from root to ensure equal pseudorandom numbers.
        	scai::dmemo::CommunicatorPtr comm = scai::dmemo::Communicator::getCommunicatorPtr();
        	ValueType seed[1] = {static_cast<ValueType>(time(NULL))};
        	comm->bcast( seed, 1, 0 );
        	srand(seed[0]);

        	ITI::GraphUtils::FisherYatesShuffle(nodeIndices.begin(), nodeIndices.end(), settings.dimensions);

        	if (comm->getRank() == 0) {
        		std::cout << "Chose diffusion sources";
        		for (IndexType i = 0; i < settings.dimensions; i++) {
        			std::cout << " " << nodeIndices[i];
        		}
        		std::cout << "." << std::endl;
        	}

        	coordinates.resize(settings.dimensions);

			for (IndexType i = 0; i < settings.dimensions; i++) {
				coordinates[i] = ITI::Diffusion<IndexType, ValueType>::potentialsFromSource(L, nodeWeights, nodeIndices[i]);
			}

        } else {
        	ITI::Format format;
        	if (vm.count("coordFormat")) {
        		format = vm["coordFormat"].as<ITI::Format>();
        		coordinates = ITI::FileIO<IndexType, ValueType>::readCoords(coordFile, N, settings.dimensions, format);
        	} else {
        		coordinates = ITI::FileIO<IndexType, ValueType>::readCoords(coordFile, N, settings.dimensions);
        	}

        }

        if (comm->getRank() == 0) {
        	std::cout << "Read coordinates." << std::endl;
        }

    } else if(vm.count("generate")){
    	if (settings.dimensions == 2) {
    		settings.numZ = 1;
    	}

        N = settings.numX * settings.numY * settings.numZ;
            
        maxCoord[0] = settings.numX;
        maxCoord[1] = settings.numY;
        maxCoord[2] = settings.numZ;

        std::vector<IndexType> numPoints(3); // number of points in each dimension, used only for 3D

        for (IndexType i = 0; i < 3; i++) {
        	numPoints[i] = maxCoord[i];
        }

        if( comm->getRank()== 0){
            std::cout<< "Generating for dim= "<< settings.dimensions << " and numPoints= "<< settings.numX << ", " << settings.numY << ", "<< settings.numZ << ", in total "<< N << " number of points" << std::endl;
            std::cout<< "\t\t and maxCoord= "<< maxCoord[0] << ", "<< maxCoord[1] << ", " << maxCoord[2]<< std::endl;
        }
        
        scai::dmemo::DistributionPtr rowDistPtr ( scai::dmemo::Distribution::getDistributionPtr( "BLOCK", comm, N) );
        scai::dmemo::DistributionPtr noDistPtr(new scai::dmemo::NoDistribution(N));
        graph = scai::lama::CSRSparseMatrix<ValueType>( rowDistPtr , noDistPtr );
        
        scai::dmemo::DistributionPtr coordDist ( scai::dmemo::Distribution::getDistributionPtr( "BLOCK", comm, N) );
        for(IndexType i=0; i<settings.dimensions; i++){
            coordinates[i].allocate(coordDist);
            coordinates[i] = static_cast<ValueType>( 0 );
        }

        // create the adjacency matrix and the coordinates
        ITI::MeshGenerator<IndexType, ValueType>::createStructured3DMesh_dist( graph, coordinates, maxCoord, numPoints);
        
        IndexType nodes= graph.getNumRows();
        IndexType edges= graph.getNumValues()/2;
        if(comm->getRank()==0){
            std::cout<< "Generated random 3D graph with "<< nodes<< " and "<< edges << " edges."<< std::endl;
        }

        nodeWeights = scai::lama::DenseVector<IndexType>(graph.getRowDistributionPtr(), 1);

	} else if (vm.count("quadTreeFile")) {
		//if (comm->getRank() == 0) {
			graph = ITI::FileIO<IndexType, ValueType>::readQuadTree(vm["quadTreeFile"].as<std::string>(), coordinates);
			N = graph.getNumRows();
		//}

		//broadcast graph size from root to initialize distributions
		//IndexType NTransport[1] = {static_cast<IndexType>(graph.getNumRows())};
		//comm->bcast( NTransport, 1, 0 );
		//N = NTransport[0];

        scai::dmemo::DistributionPtr rowDistPtr ( scai::dmemo::Distribution::getDistributionPtr( "BLOCK", comm, N) );
        scai::dmemo::DistributionPtr noDistPtr(new scai::dmemo::NoDistribution(N));
        graph.redistribute(rowDistPtr, noDistPtr);
        for (IndexType i = 0; i < settings.dimensions; i++) {
        	coordinates[i].redistribute(rowDistPtr);
        }
        nodeWeights = scai::lama::DenseVector<IndexType>(graph.getRowDistributionPtr(), 1);

    } else{
    	std::cout << "Either an input file or generation parameters are needed. Call again with --graphFile, --quadTreeFile, or --generate" << std::endl;
    	return 126;
    }
    
    // time needed to get the input. Synchronize first to make sure that all processes are finished.
    comm->synchronize();
    std::chrono::duration<double> inputTime = std::chrono::system_clock::now() - startTime;

    assert(N > 0);

    if (comm->getSize() > 0) {
    	settings.numBlocks = comm->getSize();
    }

    if( comm->getRank() ==0){
          settings.print(std::cout);
    }
    
    std::chrono::time_point<std::chrono::system_clock> beforePartTime =  std::chrono::system_clock::now();
    
    scai::lama::DenseVector<IndexType> partition = ITI::ParcoRepart<IndexType, ValueType>::partitionGraph( graph, coordinates, nodeWeights, settings );
    assert( partition.size() == N);
    assert( coordinates[0].size() == N);
    
    std::chrono::duration<double> partitionTime =  std::chrono::system_clock::now() - beforePartTime;
    
    // the code below writes the output coordinates in one file per processor for visualization purposes.
    //=================
    /*
    if (settings.writeDebugCoordinates) {
		for (IndexType dim = 0; dim < settings.dimensions; dim++) {
			assert( coordinates[dim].size() == N);
			coordinates[dim].redistribute(partition.getDistributionPtr());
		}
		ITI::FileIO<IndexType, ValueType>::writeCoordsDistributed_2D( coordinates, N, "debugResult");
    }
    */
    std::chrono::time_point<std::chrono::system_clock> beforeReport = std::chrono::system_clock::now();
    
    ValueType cut = ITI::GraphUtils::computeCut(graph, partition, true);
    ValueType imbalance = ITI::GraphUtils::computeImbalance<IndexType, ValueType>( partition, comm->getSize(), nodeWeights );
    
    std::chrono::duration<double> reportTime =  std::chrono::system_clock::now() - beforeReport;
    
    // Reporting output to std::cout
    ValueType inputT = ValueType ( comm->max(inputTime.count() ));
    ValueType partT = ValueType (comm->max(partitionTime.count()));
    ValueType repT = ValueType (comm->max(reportTime.count()));

    if (comm->getRank() == 0) {
        for (IndexType i = 0; i < argc; i++) {
            std::cout << std::string(argv[i]) << " ";
        }
        std::cout << std::endl;
        std::cout<< "commit:"<< version << " machine:" << machine << " input:"<< ( vm.count("graphFile") ? vm["graphFile"].as<std::string>() :"generate");
        std::cout<< " nodes:"<< N<< " dimensions:"<< settings.dimensions <<" k:" << settings.numBlocks;
        std::cout<< " epsilon:" << settings.epsilon << " minBorderNodes:"<< settings.minBorderNodes;
        std::cout<< " minGainForNextRound:" << settings.minGainForNextRound;
        std::cout<< " stopAfterNoGainRounds:"<< settings.stopAfterNoGainRounds << std::endl;
        
        std::cout<< "cut:"<< cut<< " imbalance:"<< imbalance << std::endl;
        std::cout<<"inputTime:" << inputT << " partitionTime:" << partT <<" reportTime:"<< repT << std::endl;
    }
}<|MERGE_RESOLUTION|>--- conflicted
+++ resolved
@@ -81,39 +81,6 @@
 	}
 }
 
-std::istream& operator>>(std::istream& in, InitialPartitioningMethods& method)
-{
-    std::string token;
-    in >> token;
-    if (token == "SFC" or token == "0")
-        method = InitialPartitioningMethods::SFC;
-    else if (token == "Pixel" or token == "1")
-        method = InitialPartitioningMethods::Pixel;
-    else if (token == "Spectral" or token == "2")
-    	method = InitialPartitioningMethods::Spectral;
-    else if (token == "Multisection" or token == "3")
-    	method = InitialPartitioningMethods::Multisection;
-    else
-        in.setstate(std::ios_base::failbit);
-    return in;
-}
-
-std::ostream& operator<<(std::ostream& out, InitialPartitioningMethods& method)
-{
-    std::string token;
-
-    if (method == InitialPartitioningMethods::SFC)
-        token = "SFC";
-    else if (method == InitialPartitioningMethods::Pixel)
-    	token = "Pixel";
-    else if (method == InitialPartitioningMethods::Spectral)
-    	token = "Spectral";
-    else if (method == InitialPartitioningMethods::Multisection)
-    	token = "Multisection";
-    out << token;
-    return out;
-}
-
 int main(int argc, char** argv) {
 	using namespace boost::program_options;
 	options_description desc("Supported options");
@@ -136,13 +103,9 @@
 				("epsilon", value<double>(&settings.epsilon)->default_value(settings.epsilon), "Maximum imbalance. Each block has at most 1+epsilon as many nodes as the average.")
 				("minBorderNodes", value<int>(&settings.minBorderNodes)->default_value(settings.minBorderNodes), "Tuning parameter: Minimum number of border nodes used in each refinement step")
 				("stopAfterNoGainRounds", value<int>(&settings.stopAfterNoGainRounds)->default_value(settings.stopAfterNoGainRounds), "Tuning parameter: Number of rounds without gain after which to abort localFM. A value of 0 means no stopping.")
-<<<<<<< HEAD
-				("initialPartition", value<InitialPartitioningMethods>(&settings.initialPartition), "Parameter for different initial partition: 0 for the hilbert space filling curve, 1 for the pixeled method, 2 for spectral parition")
-=======
 				("bisect", value<bool>(&settings.bisect)->default_value(settings.bisect), "Used for the multisection method. If set to true the algorithm perfoms bisections (not multisection) until the desired number of parts is reached")
 				("cutsPerDim", value<std::vector<IndexType>>(&settings.cutsPerDim)->multitoken(), "If MultiSection is chosen, then provide d values that define the number of cuts per dimension.")
-				("initialPartition", value<int>(&settings.initialPartition), "Parameter for different initial partition: 0 for the hilbert space filling curve, 1 for the pixeled method, 2 for spectral parition, 3 for k-means, 4 for multisection")
->>>>>>> b9f063db
+				("initialPartition", value<InitialPartitioningMethods>(&settings.initialPartition), "Parameter for different initial partition: 0 for the hilbert space filling curve, 1 for pixeled method, 2 for spectral partition, 3 for k-means, 4 for multisection")
 				("pixeledSideLen", value<int>(&settings.pixeledSideLen)->default_value(settings.pixeledSideLen), "The resolution for the pixeled partition or the spectral")
 				("minGainForNextGlobalRound", value<int>(&settings.minGainForNextRound)->default_value(settings.minGainForNextRound), "Tuning parameter: Minimum Gain above which the next global FM round is started")
 				("gainOverBalance", value<bool>(&settings.gainOverBalance)->default_value(settings.gainOverBalance), "Tuning parameter: In local FM step, choose queue with best gain over queue with best balance")
@@ -269,14 +232,11 @@
 			nodeWeights = vectorOfNodeWeights[index];
 		}
 
-<<<<<<< HEAD
-=======
         // for 2D we do not know the size of every dimension
         settings.numX = N;
         settings.numY = 1;
         settings.numZ = 1;
 
->>>>>>> b9f063db
         if (comm->getRank() == 0) {
         	std::cout<< "Read " << N << " points." << std::endl;
         }
