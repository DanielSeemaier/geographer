#include <scai/lama.hpp>

#include <scai/lama/matrix/all.hpp>
#include <scai/lama/matutils/MatrixCreator.hpp>

#include <scai/dmemo/BlockDistribution.hpp>
#include <scai/dmemo/Distribution.hpp>

#include <scai/hmemo/Context.hpp>
#include <scai/hmemo/HArray.hpp>

#include <scai/utilskernel/LArray.hpp>
#include <scai/lama/Vector.hpp>

#include <boost/algorithm/string.hpp>
#include <boost/program_options.hpp>
#include <boost/filesystem.hpp>

#include <memory>
#include <cstdlib>
#include <chrono>

#include <unistd.h>

#include "Diffusion.h"
#include "MeshGenerator.h"
#include "FileIO.h"
#include "ParcoRepart.h"
#include "Settings.h"
#include "SpectralPartition.h"
#include "GraphUtils.h"

typedef double ValueType;
typedef int IndexType;


/**
 *  Examples of use:
 * 
 *  for reading from file "fileName" 
 * ./a.out --graphFile fileName --epsilon 0.05 --sfcRecursionSteps=10 --dimensions=2 --borderDepth=10  --stopAfterNoGainRounds=3 --minGainForNextGlobalRound=10 
 * 
 * for generating a 10x20x30 mesh
 * ./a.out --generate --numX=10 --numY=20 --numZ=30 --epsilon 0.05 --sfcRecursionSteps=10 --dimensions=3 --borderDepth=10  --stopAfterNoGainRounds=3 --minGainForNextGlobalRound=10
 * 
 * ./a.out --graphFile fileName --epsilon 0.05 --initialPartition=4 --dimensions=2 --bisect=0 --numPoints=4000000 --distribution=uniform --cutsPerDim=10 13
 * 
 */

//----------------------------------------------------------------------------

namespace ITI {
	std::istream& operator>>(std::istream& in, Format& format)
	{
		std::string token;
		in >> token;
		if (token == "AUTO" or token == "0")
			format = ITI::Format::AUTO ;
		else if (token == "METIS" or token == "1")
			format = ITI::Format::METIS;
		else if (token == "ADCIRC" or token == "2")
			format = ITI::Format::ADCIRC;
		else if (token == "OCEAN" or token == "3")
			format = ITI::Format::OCEAN;
                else if (token == "MATRIXMARKET" or token == "4")
			format = ITI::Format::MATRIXMARKET;
		else
			in.setstate(std::ios_base::failbit);
		return in;
	}

	std::ostream& operator<<(std::ostream& out, Format method)
	{
		std::string token;

		if (method == ITI::Format::AUTO)
			token = "AUTO";
		else if (method == ITI::Format::METIS)
			token = "METIS";
		else if (method == ITI::Format::ADCIRC)
			token = "ADCIRC";
		else if (method == ITI::Format::OCEAN)
			token = "OCEAN";
		else if (method == ITI::Format::MATRIXMARKET)
			token = "MATRIXMARKET";                
		out << token;
		return out;
	}
	
}


std::istream& operator>>(std::istream& in, InitialPartitioningMethods& method)
{
    std::string token;
    in >> token;
    if (token == "SFC" or token == "0")
        method = InitialPartitioningMethods::SFC;
    else if (token == "Pixel" or token == "1")
        method = InitialPartitioningMethods::Pixel;
    else if (token == "Spectral" or token == "2")
    	method = InitialPartitioningMethods::Spectral;
    else if (token == "KMeans" or token == "Kmeans" or token == "K-Means" or token == "K-means" or token == "3")
        method = InitialPartitioningMethods::KMeans;
    else if (token == "Multisection" or token == "MultiSection" or token == "4")
    	method = InitialPartitioningMethods::Multisection;
    else
        in.setstate(std::ios_base::failbit);
    return in;
}

std::ostream& operator<<(std::ostream& out, InitialPartitioningMethods& method)
{
    std::string token;

    if (method == InitialPartitioningMethods::SFC)
        token = "SFC";
    else if (method == InitialPartitioningMethods::Pixel)
    	token = "Pixel";
    else if (method == InitialPartitioningMethods::Spectral)
    	token = "Spectral";
    else if (method == InitialPartitioningMethods::KMeans)
        token = "KMeans";
    else if (method == InitialPartitioningMethods::Multisection)
    	token = "Multisection";
    out << token;
    return out;
}



int main(int argc, char** argv) {
	using namespace boost::program_options;
	options_description desc("Supported options");

	struct Settings settings;
        
        std::string blockSizesFile;
        
        ITI::Format coordFormat;
        
        scai::dmemo::CommunicatorPtr comm = scai::dmemo::Communicator::getCommunicatorPtr();

	desc.add_options()
				("help", "display options")
				("version", "show version")
				("graphFile", value<std::string>(), "read graph from file")
				("quadTreeFile", value<std::string>(), "read QuadTree from file")
				("coordFile", value<std::string>(), "coordinate file. If none given, assume that coordinates for graph arg are in file arg.xyz")
<<<<<<< HEAD
                                ("fileFormat", value<ITI::Format>(&settings.fileFormat)->default_value(settings.fileFormat), "The format of the file to read: 0 is for AUTO format, 1 for METIS, 2 for ADCRIC, 3 for OCEAN, 4 for MatrixMarket format. See FileIO.h for more details.")
				("coordFormat", value<ITI::Format>(&coordFormat), "format of coordinate file: AUTO = 0, METIS = 1, ADCIRC = 2, OCEAN = 3, MATRIXMARKET = 4 ")
=======
				("fileFormat", value<int>(&ff)->default_value(ff), "The format of the file to read: 0 is for AUTO format, 1 for METIS, 2 for ADCRIC, 3 for OCEAN, 4 for MatrixMarket format. See FileIO.h for more details.")
				("coordFormat", value<ITI::Format>(), "format of coordinate file")
>>>>>>> 738279f1
				("nodeWeightIndex", value<int>()->default_value(0), "index of node weight")
				("generate", "generate random graph. Currently, only uniform meshes are supported.")
				("dimensions", value<int>(&settings.dimensions)->default_value(settings.dimensions), "Number of dimensions of generated graph")
				("numX", value<int>(&settings.numX)->default_value(settings.numX), "Number of points in x dimension of generated graph")
				("numY", value<int>(&settings.numY)->default_value(settings.numY), "Number of points in y dimension of generated graph")
				("numZ", value<int>(&settings.numZ)->default_value(settings.numZ), "Number of points in z dimension of generated graph")
				("numBlocks", value<int>(&settings.numBlocks)->default_value(comm->getSize()), "Number of blocks, default is number of processes")
				("epsilon", value<double>(&settings.epsilon)->default_value(settings.epsilon), "Maximum imbalance. Each block has at most 1+epsilon as many nodes as the average.")
				("seed", value<double>()->default_value(time(NULL)), "random seed, default is current time")
				("minBorderNodes", value<int>(&settings.minBorderNodes)->default_value(settings.minBorderNodes), "Tuning parameter: Minimum number of border nodes used in each refinement step")
				("stopAfterNoGainRounds", value<int>(&settings.stopAfterNoGainRounds)->default_value(settings.stopAfterNoGainRounds), "Tuning parameter: Number of rounds without gain after which to abort localFM. A value of 0 means no stopping.")
				("bisect", value<bool>(&settings.bisect)->default_value(settings.bisect), "Used for the multisection method. If set to true the algorithm perfoms bisections (not multisection) until the desired number of parts is reached")
				("cutsPerDim", value<std::vector<IndexType>>(&settings.cutsPerDim)->multitoken(), "If MultiSection is chosen, then provide d values that define the number of cuts per dimension.")
				("initialPartition", value<InitialPartitioningMethods>(&settings.initialPartition), "Choose initial partitioning method between space-filling curves ('SFC' or 0), pixel grid coarsening ('Pixel' or 1), spectral partition ('Spectral' or 2), k-means ('K-Means' or 3) and multisection ('MultiSection' or 4). SFC, Spectral and K-Means are most stable.")
				("pixeledSideLen", value<int>(&settings.pixeledSideLen)->default_value(settings.pixeledSideLen), "The resolution for the pixeled partition or the spectral")
				("minGainForNextGlobalRound", value<int>(&settings.minGainForNextRound)->default_value(settings.minGainForNextRound), "Tuning parameter: Minimum Gain above which the next global FM round is started")
				("gainOverBalance", value<bool>(&settings.gainOverBalance)->default_value(settings.gainOverBalance), "Tuning parameter: In local FM step, choose queue with best gain over queue with best balance")
				("useDiffusionTieBreaking", value<bool>(&settings.useDiffusionTieBreaking)->default_value(settings.useDiffusionTieBreaking), "Tuning Parameter: Use diffusion to break ties in Fiduccia-Mattheyes algorithm")
				("useGeometricTieBreaking", value<bool>(&settings.useGeometricTieBreaking)->default_value(settings.useGeometricTieBreaking), "Tuning Parameter: Use distances to block center for tie breaking")
				("useDiffusionCoordinates", value<bool>(&settings.useDiffusionCoordinates)->default_value(settings.useDiffusionCoordinates), "Use coordinates based from diffusive systems instead of loading from file")
				("skipNoGainColors", value<bool>(&settings.skipNoGainColors)->default_value(settings.skipNoGainColors), "Tuning Parameter: Skip Colors that didn't result in a gain in the last global round")
				("writeDebugCoordinates", value<bool>(&settings.writeDebugCoordinates)->default_value(settings.writeDebugCoordinates), "Write Coordinates of nodes in each block")
				("multiLevelRounds", value<int>(&settings.multiLevelRounds)->default_value(settings.multiLevelRounds), "Tuning Parameter: How many multi-level rounds with coarsening to perform")
<<<<<<< HEAD
                                ("blockSizesFile", value<std::string>(&blockSizesFile) , " file to read the block sizes for every block")
=======
				("blockSizesFile", value<std::string>(&settings.blockSizesFile) , " file to read the block sizes for every block")
>>>>>>> 738279f1
				;

	variables_map vm;
	store(command_line_parser(argc, argv).options(desc).run(), vm);
	notify(vm);

	if (vm.count("help")) {
		std::cout << desc << "\n";
		return 0;
	}

	if (vm.count("version")) {
		std::cout << "Git commit " << version << std::endl;
		return 0;
	}

	if (vm.count("generate") + vm.count("graphFile") + vm.count("quadTreeFile") != 1) {
		std::cout << "Pick one of --graphFile, --quadTreeFile or --generate" << std::endl;
		return 126;
	}

	if (vm.count("generate") && (vm["dimensions"].as<int>() != 3)) {
		std::cout << "Mesh generation currently only supported for three dimensions" << std::endl;
		return 126;
	}

	if (vm.count("coordFile") && vm.count("useDiffusionCoords")) {
		std::cout << "Cannot both load coordinates from file with --coordFile or generate them with --useDiffusionCoords." << std::endl;
		return 126;
	}
	if( vm.count("cutsPerDim") ){
            SCAI_ASSERT( !settings.cutsPerDim.empty(), "options cutsPerDim was given but the vector is empty" );
            SCAI_ASSERT_EQ_ERROR(settings.cutsPerDim.size(), settings.dimensions, "cutsPerDime: user must specify d values for mutlisection using option --cutsPerDim. e.g.: --cutsPerDim=4,20 for a partition in 80 parts/" );
        }

    IndexType N = -1; 		// total number of points

    char machineChar[255];
    std::string machine;
    gethostname(machineChar, 255);
    if (machineChar) {
    	machine = std::string(machineChar);
    } else {
    	std::cout << "machine char not valid" << std::endl;
    }

    scai::lama::CSRSparseMatrix<ValueType> graph; 	// the adjacency matrix of the graph
    std::vector<DenseVector<ValueType>> coordinates(settings.dimensions); // the coordinates of the graph

    std::vector<ValueType> maxCoord(settings.dimensions); // the max coordinate in every dimensions, used only for 3D

    DenseVector<ValueType> nodeWeights;

    srand(vm["seed"].as<double>());

    /* timing information
     */
    std::chrono::time_point<std::chrono::system_clock> startTime = std::chrono::system_clock::now();
    
    if (comm->getRank() == 0)
	{
    	std::string inputstring;
    	if (vm.count("graphFile")) {
    		inputstring = vm["graphFile"].as<std::string>();
    	} else if (vm.count("quadTreeFile")) {
    		inputstring = vm["quadTreeFile"].as<std::string>();
    	} else {
    		inputstring = "generate";
    	}

        std::cout<< "commit:"<< version<< " input:"<< inputstring << std::endl;
	}

    if (vm.count("graphFile")) {
    	std::string graphFile = vm["graphFile"].as<std::string>();
    	std::string coordFile;
    	if (vm.count("coordFile")) {
	   	coordFile = vm["coordFile"].as<std::string>();
	} else {
		coordFile = graphFile + ".xyz";
	}

    	std::string coordString;
    	if (settings.useDiffusionCoordinates) {
    		coordString = "and generating coordinates with diffusive distances.";
    	} else {
    		coordString = "and \"" + coordFile + "\" for coordinates";
    	}

        if (comm->getRank() == 0)
        {
            std::cout<< "Reading from file \""<< graphFile << "\" for the graph " << coordString << std::endl;
        }

        //
        // read the adjacency matrix and the coordinates from a file
        //
        std::vector<DenseVector<ValueType> > vectorOfNodeWeights;
               
        if (vm.count("fileFormat")) {
            graph = ITI::FileIO<IndexType, ValueType>::readGraph( graphFile, vectorOfNodeWeights, settings.fileFormat );
        } else{
            graph = ITI::FileIO<IndexType, ValueType>::readGraph( graphFile, vectorOfNodeWeights );
        }
        N = graph.getNumRows();
        scai::dmemo::DistributionPtr rowDistPtr = graph.getRowDistributionPtr();
        scai::dmemo::DistributionPtr noDistPtr( new scai::dmemo::NoDistribution( N ));
        assert(graph.getColDistribution().isEqual(*noDistPtr));

        IndexType numNodeWeights = vectorOfNodeWeights.size();
        if (numNodeWeights == 0) {
			nodeWeights = DenseVector<ValueType>(rowDistPtr, 1);
		}
		else if (numNodeWeights == 1) {
			nodeWeights = vectorOfNodeWeights[0];
		} else {
			IndexType index = vm["nodeWeightIndex"].as<int>();
			assert(index < numNodeWeights);
			nodeWeights = vectorOfNodeWeights[index];
		}

        // for 2D we do not know the size of every dimension
        settings.numX = N;
        settings.numY = 1;
        settings.numZ = 1;

        if (comm->getRank() == 0) {
        	std::cout<< "Read " << N << " points." << std::endl;
        }
        
        if (settings.useDiffusionCoordinates) {
        	scai::lama::CSRSparseMatrix<ValueType> L = ITI::Diffusion<IndexType, ValueType>::constructLaplacian(graph);

        	std::vector<IndexType> nodeIndices(N);
        	std::iota(nodeIndices.begin(), nodeIndices.end(), 0);

        	ITI::GraphUtils::FisherYatesShuffle(nodeIndices.begin(), nodeIndices.end(), settings.dimensions);

        	if (comm->getRank() == 0) {
        		std::cout << "Chose diffusion sources";
        		for (IndexType i = 0; i < settings.dimensions; i++) {
        			std::cout << " " << nodeIndices[i];
        		}
        		std::cout << "." << std::endl;
        	}

        	coordinates.resize(settings.dimensions);

			for (IndexType i = 0; i < settings.dimensions; i++) {
				coordinates[i] = ITI::Diffusion<IndexType, ValueType>::potentialsFromSource(L, nodeWeights, nodeIndices[i]);
			}

        } else {
            if( vm.count("coordFormat") ) { // coordFormat given
                coordinates = ITI::FileIO<IndexType, ValueType>::readCoords(coordFile, N, settings.dimensions, coordFormat);
            }else if ( !vm.count("coordFormat") and vm.count("fileFormat") ) { 
                // if no coordFormat was given but was given a fileFormat assume they are the same
                coordFormat = settings.fileFormat;
                coordinates = ITI::FileIO<IndexType, ValueType>::readCoords(coordFile, N, settings.dimensions, coordFormat);
            } else {
                coordinates = ITI::FileIO<IndexType, ValueType>::readCoords(coordFile, N, settings.dimensions);
            }
        }

        if (comm->getRank() == 0) {
        	std::cout << "Read coordinates." << std::endl;
        }

    } else if(vm.count("generate")){
    	if (settings.dimensions == 2) {
    		settings.numZ = 1;
    	}

        N = settings.numX * settings.numY * settings.numZ;
            
        maxCoord[0] = settings.numX;
        maxCoord[1] = settings.numY;
        maxCoord[2] = settings.numZ;

        std::vector<IndexType> numPoints(3); // number of points in each dimension, used only for 3D

        for (IndexType i = 0; i < 3; i++) {
        	numPoints[i] = maxCoord[i];
        }

        if( comm->getRank()== 0){
            std::cout<< "Generating for dim= "<< settings.dimensions << " and numPoints= "<< settings.numX << ", " << settings.numY << ", "<< settings.numZ << ", in total "<< N << " number of points" << std::endl;
            std::cout<< "\t\t and maxCoord= "<< maxCoord[0] << ", "<< maxCoord[1] << ", " << maxCoord[2]<< std::endl;
        }
        
        scai::dmemo::DistributionPtr rowDistPtr ( scai::dmemo::Distribution::getDistributionPtr( "BLOCK", comm, N) );
        scai::dmemo::DistributionPtr noDistPtr(new scai::dmemo::NoDistribution(N));
        graph = scai::lama::CSRSparseMatrix<ValueType>( rowDistPtr , noDistPtr );
        
        scai::dmemo::DistributionPtr coordDist ( scai::dmemo::Distribution::getDistributionPtr( "BLOCK", comm, N) );
        for(IndexType i=0; i<settings.dimensions; i++){
            coordinates[i].allocate(coordDist);
            coordinates[i] = static_cast<ValueType>( 0 );
        }

        // create the adjacency matrix and the coordinates
        ITI::MeshGenerator<IndexType, ValueType>::createStructured3DMesh_dist( graph, coordinates, maxCoord, numPoints);
        
        IndexType nodes= graph.getNumRows();
        IndexType edges= graph.getNumValues()/2;
        if(comm->getRank()==0){
            std::cout<< "Generated random 3D graph with "<< nodes<< " and "<< edges << " edges."<< std::endl;
        }

        nodeWeights = scai::lama::DenseVector<IndexType>(graph.getRowDistributionPtr(), 1);

	} else if (vm.count("quadTreeFile")) {
		//if (comm->getRank() == 0) {
			graph = ITI::FileIO<IndexType, ValueType>::readQuadTree(vm["quadTreeFile"].as<std::string>(), coordinates);
			N = graph.getNumRows();
		//}

		//broadcast graph size from root to initialize distributions
		//IndexType NTransport[1] = {static_cast<IndexType>(graph.getNumRows())};
		//comm->bcast( NTransport, 1, 0 );
		//N = NTransport[0];

        scai::dmemo::DistributionPtr rowDistPtr ( scai::dmemo::Distribution::getDistributionPtr( "BLOCK", comm, N) );
        scai::dmemo::DistributionPtr noDistPtr(new scai::dmemo::NoDistribution(N));
        graph.redistribute(rowDistPtr, noDistPtr);
        for (IndexType i = 0; i < settings.dimensions; i++) {
        	coordinates[i].redistribute(rowDistPtr);
        }
        nodeWeights = scai::lama::DenseVector<IndexType>(graph.getRowDistributionPtr(), 1);

    } else{
    	std::cout << "Either an input file or generation parameters are needed. Call again with --graphFile, --quadTreeFile, or --generate" << std::endl;
    	return 126;
    }
    
    //
    //  read block sizes from a file if it is passed as an argument
    //
    if( vm.count("blockSizesFile") ){
        settings.blockSizes = ITI::FileIO<IndexType, ValueType>::readBlockSizes( blockSizesFile, settings.numBlocks );
        IndexType blockSizesSum  = std::accumulate( settings.blockSizes.begin(), settings.blockSizes.end(), 0);
        IndexType nodeWeightsSum = nodeWeights.sum().Scalar::getValue<IndexType>();
        SCAI_ASSERT_GE( blockSizesSum, nodeWeightsSum, "The block sizes provided are not enough to fit the total weight of the input" );
    }
    
    // time needed to get the input. Synchronize first to make sure that all processes are finished.
    comm->synchronize();
    std::chrono::duration<double> inputTime = std::chrono::system_clock::now() - startTime;

    assert(N > 0);

    if( comm->getRank() ==0){
          settings.print(std::cout);
    }
    
    std::chrono::time_point<std::chrono::system_clock> beforePartTime =  std::chrono::system_clock::now();
    
    scai::lama::DenseVector<IndexType> partition = ITI::ParcoRepart<IndexType, ValueType>::partitionGraph( graph, coordinates, nodeWeights, settings );
    assert( partition.size() == N);
    assert( coordinates[0].size() == N);
    
    std::chrono::duration<double> partitionTime =  std::chrono::system_clock::now() - beforePartTime;
    
    // the code below writes the output coordinates in one file per processor for visualization purposes.
    //=================
    
    settings.writeDebugCoordinates = true;
    
    if (settings.writeDebugCoordinates) {
		for (IndexType dim = 0; dim < settings.dimensions; dim++) {
			assert( coordinates[dim].size() == N);
			coordinates[dim].redistribute(partition.getDistributionPtr());
		}
        //std::string destPath = "partResults/main_" + std::to_string( static_cast<int> (settings.initialPartition) ) +"/blocks_" + std::to_string(settings.numBlocks) ;
        std::string destPath = "partResults/main/blocks_" + std::to_string(settings.numBlocks) ;
        boost::filesystem::create_directories( destPath );   
        ITI::FileIO<IndexType, ValueType>::writeCoordsDistributed_2D( coordinates, N, destPath + "/debugResult");
    }
    
    std::chrono::time_point<std::chrono::system_clock> beforeReport = std::chrono::system_clock::now();
    
    ValueType cut = ITI::GraphUtils::computeCut(graph, partition, true);
    ValueType imbalance = ITI::GraphUtils::computeImbalance<IndexType, ValueType>( partition, settings.numBlocks, nodeWeights );
    IndexType maxComm, totalComm;
    std::tie(maxComm, totalComm) = ITI::GraphUtils::computeComm<IndexType, ValueType>( graph, partition, settings.numBlocks);
    
    std::chrono::duration<double> reportTime =  std::chrono::system_clock::now() - beforeReport;
    
    // Reporting output to std::cout
    ValueType inputT = ValueType ( comm->max(inputTime.count() ));
    ValueType partT = ValueType (comm->max(partitionTime.count()));
    ValueType repT = ValueType (comm->max(reportTime.count()));

    if (comm->getRank() == 0) {
        for (IndexType i = 0; i < argc; i++) {
            std::cout << std::string(argv[i]) << " ";
        }
        std::cout << std::endl;
        std::cout<< "commit:"<< version << " machine:" << machine << " input:"<< ( vm.count("graphFile") ? vm["graphFile"].as<std::string>() :"generate");
        std::cout << " p:"<< comm->getSize() << " k:"<< settings.numBlocks;
        auto oldprecision = std::cout.precision(std::numeric_limits<double>::max_digits10);
        std::cout <<" seed:" << vm["seed"].as<double>() << std::endl;
        std::cout.precision(oldprecision);
        
        std::cout<< std::endl<< "\033[1;36mcut:"<< cut<< "   imbalance:"<< imbalance << "   maxComm= "<< maxComm << std::endl;
        std::cout<<"inputTime:" << inputT << "   partitionTime:" << partT <<"   reportTime:"<< repT << " \033[0m" << std::endl;
    }
}<|MERGE_RESOLUTION|>--- conflicted
+++ resolved
@@ -14,7 +14,6 @@
 
 #include <boost/algorithm/string.hpp>
 #include <boost/program_options.hpp>
-#include <boost/filesystem.hpp>
 
 #include <memory>
 #include <cstdlib>
@@ -48,7 +47,6 @@
  */
 
 //----------------------------------------------------------------------------
-
 namespace ITI {
 	std::istream& operator>>(std::istream& in, Format& format)
 	{
@@ -86,7 +84,6 @@
 		out << token;
 		return out;
 	}
-	
 }
 
 
@@ -147,13 +144,8 @@
 				("graphFile", value<std::string>(), "read graph from file")
 				("quadTreeFile", value<std::string>(), "read QuadTree from file")
 				("coordFile", value<std::string>(), "coordinate file. If none given, assume that coordinates for graph arg are in file arg.xyz")
-<<<<<<< HEAD
                                 ("fileFormat", value<ITI::Format>(&settings.fileFormat)->default_value(settings.fileFormat), "The format of the file to read: 0 is for AUTO format, 1 for METIS, 2 for ADCRIC, 3 for OCEAN, 4 for MatrixMarket format. See FileIO.h for more details.")
 				("coordFormat", value<ITI::Format>(&coordFormat), "format of coordinate file: AUTO = 0, METIS = 1, ADCIRC = 2, OCEAN = 3, MATRIXMARKET = 4 ")
-=======
-				("fileFormat", value<int>(&ff)->default_value(ff), "The format of the file to read: 0 is for AUTO format, 1 for METIS, 2 for ADCRIC, 3 for OCEAN, 4 for MatrixMarket format. See FileIO.h for more details.")
-				("coordFormat", value<ITI::Format>(), "format of coordinate file")
->>>>>>> 738279f1
 				("nodeWeightIndex", value<int>()->default_value(0), "index of node weight")
 				("generate", "generate random graph. Currently, only uniform meshes are supported.")
 				("dimensions", value<int>(&settings.dimensions)->default_value(settings.dimensions), "Number of dimensions of generated graph")
@@ -177,11 +169,7 @@
 				("skipNoGainColors", value<bool>(&settings.skipNoGainColors)->default_value(settings.skipNoGainColors), "Tuning Parameter: Skip Colors that didn't result in a gain in the last global round")
 				("writeDebugCoordinates", value<bool>(&settings.writeDebugCoordinates)->default_value(settings.writeDebugCoordinates), "Write Coordinates of nodes in each block")
 				("multiLevelRounds", value<int>(&settings.multiLevelRounds)->default_value(settings.multiLevelRounds), "Tuning Parameter: How many multi-level rounds with coarsening to perform")
-<<<<<<< HEAD
                                 ("blockSizesFile", value<std::string>(&blockSizesFile) , " file to read the block sizes for every block")
-=======
-				("blockSizesFile", value<std::string>(&settings.blockSizesFile) , " file to read the block sizes for every block")
->>>>>>> 738279f1
 				;
 
 	variables_map vm;
@@ -280,7 +268,6 @@
         // read the adjacency matrix and the coordinates from a file
         //
         std::vector<DenseVector<ValueType> > vectorOfNodeWeights;
-               
         if (vm.count("fileFormat")) {
             graph = ITI::FileIO<IndexType, ValueType>::readGraph( graphFile, vectorOfNodeWeights, settings.fileFormat );
         } else{
@@ -447,20 +434,18 @@
     
     // the code below writes the output coordinates in one file per processor for visualization purposes.
     //=================
-    
-    settings.writeDebugCoordinates = true;
-    
+    /*
     if (settings.writeDebugCoordinates) {
 		for (IndexType dim = 0; dim < settings.dimensions; dim++) {
 			assert( coordinates[dim].size() == N);
 			coordinates[dim].redistribute(partition.getDistributionPtr());
 		}
-        //std::string destPath = "partResults/main_" + std::to_string( static_cast<int> (settings.initialPartition) ) +"/blocks_" + std::to_string(settings.numBlocks) ;
+
         std::string destPath = "partResults/main/blocks_" + std::to_string(settings.numBlocks) ;
         boost::filesystem::create_directories( destPath );   
         ITI::FileIO<IndexType, ValueType>::writeCoordsDistributed_2D( coordinates, N, destPath + "/debugResult");
     }
-    
+    */
     std::chrono::time_point<std::chrono::system_clock> beforeReport = std::chrono::system_clock::now();
     
     ValueType cut = ITI::GraphUtils::computeCut(graph, partition, true);
