/*
 * Mesh3DGen.h
 *
 *  Created on: 22.11.2016
 *      Author: tzovas
 */
#pragma once

#include <scai/lama.hpp>
#include <scai/lama/matrix/all.hpp>
#include <scai/lama/Vector.hpp>
#include <scai/lama/Scalar.hpp>
#include <scai/dmemo/Distribution.hpp>
#include <scai/dmemo/BlockDistribution.hpp>
#include <scai/common/Math.hpp>
#include <scai/common/unique_ptr.hpp>
#include <scai/lama/storage/MatrixStorage.hpp>
#include <scai/tracing.hpp>

#include <assert.h>
#include <cmath>
#include <climits>
#include <list>
#include <set>
#include <vector>
#include <string>
#include <iostream>
#include <fstream>
#include <iterator>
<<<<<<< HEAD
=======
#include <algorithm>
>>>>>>> 5363c8d0
#include <tuple>


#define PRINT( msg ) std::cout<< __FILE__<< ", "<< __LINE__ << ": "<< msg << std::endl

//----------------------------------------
//  for parameter input from command line
extern int my_argc;
extern char** my_argv;
//----------------------------------------
using namespace scai;
using namespace scai::lama;


namespace ITI {
	template <typename IndexType, typename ValueType>
	class MeshIO{
            public:
                /** Creates a random 3D mesh. Adjacency matrix stored in adjM and coordinates of the points in coords.
                 *  Needs O(numberOfPoints^2) time!! Every nodes adds an edge with some of its closest neighbours.
                 *  The time consuming part is to calculate the distance between all nodes.
                 * 
                 * @param[out] adjM The adjecency matrix of the graph to be created.
                 * @param[in] coords The 3D coordinates vector.
                 * @param[in] numberOfPoints The number of points.
                 * @param[in] maxCoord The maximum value a coordinate can have
                 */
                static void createRandom3DMesh( scai::lama::CSRSparseMatrix<ValueType> &adjM,  std::vector<DenseVector<ValueType>> &coords, const int numberOfPoints, const ValueType maxCoord);
                
                /** Creates a structed 3D mesh, both the adjacency matrix and the coordinates vectors.
                 * 
                 * @param[out] adjM The adjacency matrix of the output graph. Dimensions are [numPoints[0] x numPoints[1] x numPoints[2]].
                 * @param[out] coords The coordinates of every graph node. coords.size()=2 and coords[i].size()=numPoints[i], so a point i(x,y,z) has coordinates (coords[0][i], coords[1][i], coords[2][i]).
                 * @param[in] maxCoord The maximum value a coordinate can have in each dimension, maxCoord.size()=3.
                 * @param[in] numPoints The number of points in every dimension, numPoints.size()=3.
                 */
                static void createStructured3DMesh(CSRSparseMatrix<ValueType> &adjM, std::vector<DenseVector<ValueType>> &coords, const std::vector<ValueType> maxCoord, const std::vector<IndexType> numPoints);
                
                /** Creates the adjacency matrix and the coordiated vector for a 3D mesh in a distributed way.
                 */
                static void createStructured3DMesh_dist(CSRSparseMatrix<ValueType> &adjM, std::vector<DenseVector<ValueType>> &coords, const std::vector<ValueType> maxCoord, const std::vector<IndexType> numPoints);
                
                /* Creates a semi-random 3D mesh.
                 */
                static void createRandomStructured3DMesh_dist(CSRSparseMatrix<ValueType> &adjM, std::vector<DenseVector<ValueType>> &coords, const std::vector<ValueType> maxCoord, const std::vector<IndexType> numPoints);


                /** Given an adjacency matrix and a filename writes the matrix in the file using the METIS format.
                 *  Not distributed.
                 * 
                 * @param[in] adjM The graph's adjacency matrix.
                 * @param[in] filename The file's name to write to/
                 */
                static void writeInFileMetisFormat (const CSRSparseMatrix<ValueType> &adjM, const std::string filename);
                
                /** Given an adjacency matrix and a filename writes the local part of matrix in the file using the METIS format.
                 *  Every proccesor adds his rank in the end of hte file name.
                 * @param[in] adjM The graph's adjacency matrix.
                 * @param[in] filename The file's name to write to/
                 */
                static void writeInFileMetisFormat_dist (const CSRSparseMatrix<ValueType> &adjM, const std::string filename);
                
                /** Given the vector of the coordinates and their dimension, writes them in file "filename".
                 * Coordinates are given as a DenseVector of size dim*numPoints.
                */
                static void writeInFileCoords (const std::vector<DenseVector<ValueType>> &coords, IndexType numPoints, const std::string filename);
           
                /** Reads a graph from filename in METIS format and returns the adjacency matrix.
                 * @param[in] filename The file to read from. In a METIS format.
                 * @param[out] matrix The adjacency matrix of the graph.
                 */
                static void  readFromFile2AdjMatrix( CSRSparseMatrix<ValueType> &matrix, const std::string filename);
                
                /* Reads the 2D coordinates from file "filename" and returns then in a DenseVector where the coordiantes
                 * of point i are in [i*2][i*2+1].
                 */
                static void fromFile2Coords_2D( const std::string filename, std::vector<DenseVector<ValueType>> &coords, IndexType numberOfCoords);
                
                /* Reads the 3D coordinates form a file and stores them in coords. The coordinates of point i=(x,y,z) are in coords[0][i], coords[1][i], coords[2][i].
                */
                static void fromFile2Coords_3D( const std::string filename, std::vector<DenseVector<ValueType>> &coords, IndexType numberOfPoints);
                    
                /* Creates random points in the cube for the given dimension, points in [0,maxCoord]^dim.
                 */
                static std::vector<DenseVector<ValueType>> randomPoints(int numberOfPoints, int dimensions, ValueType maxCoord);
                
                /* Calculates the 3D distance between two points.
                 */
                static Scalar dist3D(DenseVector<ValueType> p1, DenseVector<ValueType> p2);
                
                static Scalar dist3D(DenseVector<ValueType> p1, ValueType* p2);
                
                static ValueType dist3DSquared(std::tuple<IndexType, IndexType, IndexType> p1, std::tuple<IndexType, IndexType, IndexType> p2);
                
                /*  Given a (global) index and the size for each dimension (numPpoints.size()=3) calculates the position
                 *  of the index in 3D. The return value is not the coordiantes of the point!
                 */
                static std::tuple<IndexType, IndexType, IndexType> index2_3DPoint(IndexType index,  std::vector<IndexType> numPoints);
        };//class MeshIO
        
}//namespace ITI<|MERGE_RESOLUTION|>--- conflicted
+++ resolved
@@ -21,17 +21,11 @@
 #include <cmath>
 #include <climits>
 #include <list>
-#include <set>
 #include <vector>
 #include <string>
 #include <iostream>
 #include <fstream>
 #include <iterator>
-<<<<<<< HEAD
-=======
-#include <algorithm>
->>>>>>> 5363c8d0
-#include <tuple>
 
 
 #define PRINT( msg ) std::cout<< __FILE__<< ", "<< __LINE__ << ": "<< msg << std::endl
@@ -72,11 +66,6 @@
                 /** Creates the adjacency matrix and the coordiated vector for a 3D mesh in a distributed way.
                  */
                 static void createStructured3DMesh_dist(CSRSparseMatrix<ValueType> &adjM, std::vector<DenseVector<ValueType>> &coords, const std::vector<ValueType> maxCoord, const std::vector<IndexType> numPoints);
-                
-                /* Creates a semi-random 3D mesh.
-                 */
-                static void createRandomStructured3DMesh_dist(CSRSparseMatrix<ValueType> &adjM, std::vector<DenseVector<ValueType>> &coords, const std::vector<ValueType> maxCoord, const std::vector<IndexType> numPoints);
-
 
                 /** Given an adjacency matrix and a filename writes the matrix in the file using the METIS format.
                  *  Not distributed.
