/*
 * Mesh3DGen.h
 *
 *  Created on: 22.11.2016
 *      Author: tzovas
 */
#pragma once

#include <scai/lama.hpp>
#include <scai/lama/matrix/all.hpp>
#include <scai/lama/storage/MatrixStorage.hpp>
#include <scai/lama/Vector.hpp>
#include <scai/lama/Scalar.hpp>
#include <scai/dmemo/Distribution.hpp>
#include <scai/dmemo/BlockDistribution.hpp>
#include <scai/common/Math.hpp>
#include <scai/common/unique_ptr.hpp>
<<<<<<< HEAD
#include <scai/lama/storage/MatrixStorage.hpp>
#include <scai/tracing.hpp>
=======
>>>>>>> 13033aa8

#include <assert.h>
#include <cmath>
#include <climits>
#include <list>
#include <vector>
#include <string>
#include <iostream>
#include <iterator>

//----------------------------------------
//  for parameter input from command line
extern int my_argc;
extern char** my_argv;
//----------------------------------------
using namespace scai;
using namespace scai::lama;
<<<<<<< HEAD

=======
>>>>>>> 13033aa8

namespace ITI {
	template <typename IndexType, typename ValueType>
	class MeshIO{
            public:
                /** Creates a random 3D mesh. Adjacency matrix stored in adjM and coordinates of the points in coords.
                 *  Needs O(numberOfPoints^2) time!! Every nodes adds an edge with some of its closest neighbours.
                 *  The time consuming part is to calculate the distance between all nodes.
                 * 
                 * @param[out] adjM The adjecency matrix of the graph to be created.
                 * @param[in] coords The 3D coordinates vector.
                 * @param[in] numberOfPoints The number of points.
                 * @param[in] maxCoord The maximum value a coordinate can have
                 */
<<<<<<< HEAD
                static void createRandom3DMesh( scai::lama::CSRSparseMatrix<ValueType> &adjM,  std::vector<DenseVector<ValueType>> &coords, const int numberOfPoints, const ValueType maxCoord);
                
                /** Creates a structed 3D mesh, both the adjacency matrix and the coordinates vectors.
                 * 
                 * @param[out] adjM The adjacency matrix of the output graph. Dimensions are [numPoints[0] x numPoints[1] x numPoints[2]].
                 * @param[out] coords The coordinates of every graph node. coords.size()=2 and coords[i].size()=numPoints[i], so a point i(x,y,z) has coordinates (coords[0][i], coords[1][i], coords[2][i]).
                 * @param[in] maxCoord The maximum value a coordinate can have in each dimension, maxCoord.size()=3.
                 * @param[in] numPoints The number of points in every dimension, numPoints.size()=3.
                 */
                static void createStructured3DMesh(CSRSparseMatrix<ValueType> &adjM, std::vector<DenseVector<ValueType>> &coords, const std::vector<ValueType> maxCoord, const std::vector<IndexType> numPoints);
=======
                static void createRandom3DMesh(scai::lama::CSRSparseMatrix<ValueType> &adjM, std::vector<DenseVector<ValueType>> &coords, int numberOfPoints, ValueType maxCoord);
                
                static void createStructured3DMesh(CSRSparseMatrix<ValueType> &adjM, std::vector<DenseVector<ValueType>> &coords, std::vector<ValueType> maxCoord, std::vector<IndexType> numPoints);
>>>>>>> 13033aa8

                /** Given an adjacency matrix and a filename writes the matrix in the file using the METIS format.
                 * 
                 * @param[in] adjM The graph's adjacency matrix.
                 * @param[in] filename The file's name to write to/
                 */
                static void writeInFileMetisFormat (const CSRSparseMatrix<ValueType> &adjM, const std::string filename);
                
                /** Given the vector of the coordinates and their dimension, writes them in file "filename".
                 * Coordinates are given as a DenseVector of size dim*numPoints.
                */
<<<<<<< HEAD
                static void writeInFileCoords (const std::vector<DenseVector<ValueType>> &coords, IndexType numPoints, const std::string filename);
                
                /* Reads a graph from filename in METIS format and returns the adjacency matrix.
                 */
=======
                static void writeInFileCoords (const DenseVector<ValueType> &coords, IndexType dimension, const std::string filename);
                
                /* Here, coordintes are a vector of size dim and each coords[i] have numPoints.
                 */
                static void writeInFileCoords (const std::vector<DenseVector<ValueType>> &coords, IndexType dimension, IndexType numPoints, const std::string filename);
                
                /* Reads a graph from filename in METIS format and returns the adjacency matrix.
                 */
                static CSRSparseMatrix<ValueType>  readFromFile2AdjMatrix(const std::string filename);
>>>>>>> 13033aa8
                
                /** Reads a graph from filename in METIS format and returns the adjacency matrix.
                 * @param[in] filename The file to read from. In a METIS format.
                 * @param[out] matrix The adjacency matrix of the graph.
                 */
<<<<<<< HEAD
                static void  readFromFile2AdjMatrix( CSRSparseMatrix<ValueType> &matrix, const std::string filename);
                
=======
                static void  readFromFile2AdjMatrix( CSRSparseMatrix<ValueType> &matrix, dmemo::DistributionPtr distribution, const std::string filename);
                
                static void readFromFile2AdjMatrixDistr( lama::CSRSparseMatrix<ValueType> &matrix, const std::string filename);
                
                //static void readFromFile2AdjMatrix_Boost( lama::CSRSparseMatrix<ValueType> &matrix, dmemo::DistributionPtr  distribution, const std::string filename);

>>>>>>> 13033aa8
                /* Reads the 2D coordinates from file "filename" and returns then in a DenseVector where the coordiantes
                 * of point i are in [i*2][i*2+1].
                 */
                static void fromFile2Coords_2D( const std::string filename, std::vector<DenseVector<ValueType>> &coords, IndexType numberOfCoords);
                
                /* Reads the 3D coordinates form a file and stores them in coords. The coordinates of point i=(x,y,z) are in coords[0][i], coords[1][i], coords[2][i].
                */
                static void fromFile2Coords_3D( const std::string filename, std::vector<DenseVector<ValueType>> &coords, IndexType numberOfPoints);
                    
                /* Creates random points in the cube for the given dimension, points in [0,maxCoord]^dim.
                 */
                static std::vector<DenseVector<ValueType>> randomPoints(int numberOfPoints, int dimensions, ValueType maxCoord);
                
                /* Calculates the 3D distance between two points.
                 */
                static Scalar dist3D(DenseVector<ValueType> p1, DenseVector<ValueType> p2);
        };//class MeshIO
        
}//namespace ITI<|MERGE_RESOLUTION|>--- conflicted
+++ resolved
@@ -8,18 +8,14 @@
 
 #include <scai/lama.hpp>
 #include <scai/lama/matrix/all.hpp>
-#include <scai/lama/storage/MatrixStorage.hpp>
 #include <scai/lama/Vector.hpp>
 #include <scai/lama/Scalar.hpp>
 #include <scai/dmemo/Distribution.hpp>
 #include <scai/dmemo/BlockDistribution.hpp>
 #include <scai/common/Math.hpp>
 #include <scai/common/unique_ptr.hpp>
-<<<<<<< HEAD
 #include <scai/lama/storage/MatrixStorage.hpp>
 #include <scai/tracing.hpp>
-=======
->>>>>>> 13033aa8
 
 #include <assert.h>
 #include <cmath>
@@ -37,10 +33,7 @@
 //----------------------------------------
 using namespace scai;
 using namespace scai::lama;
-<<<<<<< HEAD
 
-=======
->>>>>>> 13033aa8
 
 namespace ITI {
 	template <typename IndexType, typename ValueType>
@@ -55,7 +48,6 @@
                  * @param[in] numberOfPoints The number of points.
                  * @param[in] maxCoord The maximum value a coordinate can have
                  */
-<<<<<<< HEAD
                 static void createRandom3DMesh( scai::lama::CSRSparseMatrix<ValueType> &adjM,  std::vector<DenseVector<ValueType>> &coords, const int numberOfPoints, const ValueType maxCoord);
                 
                 /** Creates a structed 3D mesh, both the adjacency matrix and the coordinates vectors.
@@ -66,11 +58,6 @@
                  * @param[in] numPoints The number of points in every dimension, numPoints.size()=3.
                  */
                 static void createStructured3DMesh(CSRSparseMatrix<ValueType> &adjM, std::vector<DenseVector<ValueType>> &coords, const std::vector<ValueType> maxCoord, const std::vector<IndexType> numPoints);
-=======
-                static void createRandom3DMesh(scai::lama::CSRSparseMatrix<ValueType> &adjM, std::vector<DenseVector<ValueType>> &coords, int numberOfPoints, ValueType maxCoord);
-                
-                static void createStructured3DMesh(CSRSparseMatrix<ValueType> &adjM, std::vector<DenseVector<ValueType>> &coords, std::vector<ValueType> maxCoord, std::vector<IndexType> numPoints);
->>>>>>> 13033aa8
 
                 /** Given an adjacency matrix and a filename writes the matrix in the file using the METIS format.
                  * 
@@ -82,38 +69,17 @@
                 /** Given the vector of the coordinates and their dimension, writes them in file "filename".
                  * Coordinates are given as a DenseVector of size dim*numPoints.
                 */
-<<<<<<< HEAD
                 static void writeInFileCoords (const std::vector<DenseVector<ValueType>> &coords, IndexType numPoints, const std::string filename);
                 
                 /* Reads a graph from filename in METIS format and returns the adjacency matrix.
                  */
-=======
-                static void writeInFileCoords (const DenseVector<ValueType> &coords, IndexType dimension, const std::string filename);
-                
-                /* Here, coordintes are a vector of size dim and each coords[i] have numPoints.
-                 */
-                static void writeInFileCoords (const std::vector<DenseVector<ValueType>> &coords, IndexType dimension, IndexType numPoints, const std::string filename);
-                
-                /* Reads a graph from filename in METIS format and returns the adjacency matrix.
-                 */
-                static CSRSparseMatrix<ValueType>  readFromFile2AdjMatrix(const std::string filename);
->>>>>>> 13033aa8
                 
                 /** Reads a graph from filename in METIS format and returns the adjacency matrix.
                  * @param[in] filename The file to read from. In a METIS format.
                  * @param[out] matrix The adjacency matrix of the graph.
                  */
-<<<<<<< HEAD
                 static void  readFromFile2AdjMatrix( CSRSparseMatrix<ValueType> &matrix, const std::string filename);
                 
-=======
-                static void  readFromFile2AdjMatrix( CSRSparseMatrix<ValueType> &matrix, dmemo::DistributionPtr distribution, const std::string filename);
-                
-                static void readFromFile2AdjMatrixDistr( lama::CSRSparseMatrix<ValueType> &matrix, const std::string filename);
-                
-                //static void readFromFile2AdjMatrix_Boost( lama::CSRSparseMatrix<ValueType> &matrix, dmemo::DistributionPtr  distribution, const std::string filename);
-
->>>>>>> 13033aa8
                 /* Reads the 2D coordinates from file "filename" and returns then in a DenseVector where the coordiantes
                  * of point i are in [i*2][i*2+1].
                  */
