/*
 * IO.cpp
 *
 *  Created on: 15.02.2017
 *      Author: moritzl
 */

#include "FileIO.h"

#include <scai/lama.hpp>
#include <scai/lama/matrix/all.hpp>
#include <scai/lama/Vector.hpp>
#include <scai/lama/Scalar.hpp>
#include <scai/dmemo/BlockDistribution.hpp>
#include <scai/common/Math.hpp>
#include <scai/common/Settings.hpp>
#include <scai/lama/storage/MatrixStorage.hpp>
#include <scai/tracing.hpp>

#include <boost/algorithm/string.hpp>
#include <boost/tokenizer.hpp>

#include <assert.h>
#include <cmath>
#include <set>
#include <climits>
#include <list>
#include <string>
#include <iostream>
#include <fstream>
#include <iterator>
#include <map>
#include <tuple>


using scai::lama::CSRStorage;
using scai::lama::Scalar;

const IndexType fileTypeVersionNumber= 3;

namespace ITI {

//-------------------------------------------------------------------------------------------------
/*Given the adjacency matrix it writes it in the file "filename" using the METIS format. In the
 * METIS format the first line has two numbers, first is the number on vertices and the second
 * is the number of edges. Then, row i has numbers e1, e2, e3, ... notating the edges:
 * (i, e1), (i, e2), (i, e3), ....
 *
 */
template<typename IndexType, typename ValueType>
void FileIO<IndexType, ValueType>::writeGraph (const CSRSparseMatrix<ValueType> &adjM, const std::string filename){
    SCAI_REGION( "FileIO.writeGraph" )
    
    scai::dmemo::CommunicatorPtr comm = scai::dmemo::Communicator::getCommunicatorPtr();
    
    IndexType root =0;
    IndexType rank = comm->getRank();
    IndexType size = comm->getSize();
    scai::dmemo::DistributionPtr distPtr = adjM.getRowDistributionPtr();
        
    IndexType globalN = distPtr->getGlobalSize();
    
    // Create a noDistribution and redistribute adjM. This way adjM is replicated in every PE
    // TODO: use gather (or something) to gather in root PE and print there, not replicate everywhere
    const scai::dmemo::DistributionPtr noDist(new scai::dmemo::NoDistribution( globalN ));
    
    // in order to keep input array unchanged, create new tmp array by coping
    // adjM.redistribute( noDist , noDist);
    
    scai::lama::CSRSparseMatrix<ValueType> tmpAdjM ( adjM.getLocalStorage(),
                                                     adjM.getRowDistributionPtr(),
                                                     adjM.getColDistributionPtr()
                                           );
    tmpAdjM.redistribute( noDist , noDist);

    if(comm->getRank()==root){
        SCAI_REGION("FileIO.writeGraph.newVersion.writeInFile");
        std::ofstream fNew;
        std::string newFile = filename;
        fNew.open(newFile);

        const scai::lama::CSRStorage<ValueType>& localAdjM = tmpAdjM.getLocalStorage();
        const scai::hmemo::ReadAccess<IndexType> rGlobalIA( localAdjM.getIA() );
        const scai::hmemo::ReadAccess<IndexType> rGlobalJA( localAdjM.getJA() );
        
        // first line is number of nodes and edges
        IndexType cols= tmpAdjM.getNumColumns();
        fNew << cols <<" "<< tmpAdjM.getNumValues()/2 << std::endl;

        // globlaIA.size() = globalN+1
        SCAI_ASSERT_EQ_ERROR( rGlobalIA.size() , globalN+1, "Wrong globalIA size.");
        for(IndexType i=0; i< globalN; i++){        // for all local nodes
            for(IndexType j= rGlobalIA[i]; j<rGlobalIA[i+1]; j++){             // for all the edges of a node
                SCAI_ASSERT( rGlobalJA[j]<= globalN , rGlobalJA[j] << " must be < "<< globalN );
                fNew << rGlobalJA[j]+1 << " ";
            }
            fNew << std::endl;
        }
        fNew.close();
    }
}
//-------------------------------------------------------------------------------------------------

template<typename IndexType, typename ValueType>
void FileIO<IndexType, ValueType>::writeGraphDistributed (const CSRSparseMatrix<ValueType> &adjM, const std::string filename){
    SCAI_REGION("FileIO.writeGraphDistributed")

    scai::dmemo::CommunicatorPtr comm = scai::dmemo::Communicator::getCommunicatorPtr();
    std::string fileTo = filename + std::to_string(comm->getRank());
    std::ofstream f(fileTo);
    if(f.fail())
        throw std::runtime_error("File "+ filename+ " failed.");

    // notice that numValues is twice the number of edges of the graph
    assert(((int) adjM.getNumValues())%2 == 0); // even number of edges

    IndexType localNumNodes= adjM.getLocalNumRows();
    f<< localNumNodes <<" "<< adjM.getLocalNumValues()/2 << std::endl; // first line is number of nodes and edges

    // get local part
    const CSRStorage<ValueType>& localStorage = adjM.getLocalStorage();
    const scai::hmemo::ReadAccess<IndexType> ia(localStorage.getIA());
    const scai::hmemo::ReadAccess<IndexType> ja(localStorage.getJA());

    for(IndexType i=0; i< ia.size()-1; i++){                  // for all local nodes
    	for(IndexType j=ia[i]; j<ia[i+1]; j++){             // for all the edges of a node
            f << ja[j]+1 << " ";
    	}
    	f << std::endl;
    }
    f.close();
}
//-------------------------------------------------------------------------------------------------

template<typename IndexType, typename ValueType>
void FileIO<IndexType, ValueType>::writeVTKCentral (const CSRSparseMatrix<ValueType> &adjM, const std::vector<DenseVector<ValueType>> &coords, const DenseVector<IndexType> &part, const std::string filename){
    SCAI_REGION( "FileIO.writeVTKCentral" )        
        
    const IndexType N = adjM.getNumRows();
    const IndexType dimensions = coords.size();
    
    std::ofstream f(filename);
    if(f.fail())
        throw std::runtime_error("File "+ filename+ " failed.");

    //------------------------------------------------------
    // write header
    
    f << "# vtk DataFile Version 2.0" << std::endl;
    f << "Saved graph and partition" << std::endl;
    f << "ASCII" << std::endl;
    f << "DATASET UNSTRUCTURED_GRID" << std::endl;
    
    //------------------------------------------------------
    // write 3D coordinates
    // TODO: use ReadAccess or copy to a vector<vector<>> of size [N,d] and not [d,N] 
    
    f << "POINTS " << N << " double" << std::endl;
    for(int i=0; i<N; i++){
        for(int d=0; d<dimensions; d++){
            f<< coords[d].getLocalValues()[i] << " ";
        }
        f << std::endl;
    }
    
    //------------------------------------------------------
    // write the cells, TODO: in this version we have only vertices=points, no cells
/*    
    f << std::endl << "CELLS " << N  << " " << N << std::endl; //since here, we have only points
    for(int i=0; i<N; i++){
        f << "1 " << i << std::endl;
    }
*/    
    //------------------------------------------------------
    // write cell types, TODO: in this version we only have points and no cells
    
    f << std::endl << "CELL_TYPES "<< N << std::endl;
    for(int i=0; i<N; i++){
        f << "1" << std::endl;
    }
    
    //------------------------------------------------------
    // write the partition    
    
    f <<  std::endl << "POINT_DATA " << N << std::endl;
    // below is the number or variables, aka how many different partitions we have in this file
    f << "FIELD FieldData 1" <<  std::endl; // TODO: in this version, hardcoded to 1
    // for(inv v=0; v<number_of_variables; v++){}
    
    f << "Partition 1 " << N << " int" << std::endl;
    for( int i=0; i<N; i++){
        f << part.getLocalValues()[i] << " ";
    }
    f << std::endl;
    
    f.close();    
}
//-------------------------------------------------------------------------------------------------
<<<<<<< HEAD

template<typename IndexType, typename ValueType>
void FileIO<IndexType, ValueType>::writeVTKCentral_ver2 (const CSRSparseMatrix<ValueType> &adjM, const std::vector<DenseVector<ValueType>> &coords, const DenseVector<IndexType> &part, const std::string filename){
    SCAI_REGION( "FileIO.writeVTKCentral" )        
        
    const IndexType N = adjM.getNumRows();
    const IndexType dimensions = coords.size();
    
    std::ofstream f(filename);
    if(f.fail())
        throw std::runtime_error("File "+ filename+ " failed.");

=======

template<typename IndexType, typename ValueType>
void FileIO<IndexType, ValueType>::writeVTKCentral_ver2 (const CSRSparseMatrix<ValueType> &adjM, const std::vector<DenseVector<ValueType>> &coords, const DenseVector<IndexType> &part, const std::string filename){
    SCAI_REGION( "FileIO.writeVTKCentral" )        
        
    const IndexType N = adjM.getNumRows();
    const IndexType dimensions = coords.size();
    
    std::ofstream f(filename);
    if(f.fail())
        throw std::runtime_error("File "+ filename+ " failed.");

>>>>>>> db23e7f6
    //------------------------------------------------------
    // write header
    
    f << "# vtk DataFile Version 2.0" << std::endl;
    f << "Saved graph and partition" << std::endl;
    f << "ASCII" << std::endl;
    f << "DATASET UNSTRUCTURED_GRID" << std::endl;
    
    //------------------------------------------------------
    // write 3D coordinates
    // TODO: use ReadAccess or copy to a vector<vector<>> of size [N,d] and not [d,N] 
    
    f << "POINTS " << N << " double" << std::endl;
    for(int i=0; i<N; i++){
        for(int d=0; d<dimensions; d++){
            f<< coords[d].getLocalValues()[i] << " ";
        }
        f << std::endl;
    }
    
    //------------------------------------------------------
    // write the partition    
    
    f <<  std::endl << "POINT_DATA " << N << std::endl;
    // below is the number or variables, aka how many different partitions we have in this file
    f << "SCALARS Partition float" <<  std::endl; // TODO: in this version, hardcoded to 1
    // for(inv v=0; v<number_of_variables; v++){}
    
    f << "LOOKUP_TABLE default" << std::endl;
    int k = part.max().Scalar::getValue<IndexType>();
    for( int i=0; i<N; i++){
        f << (double) part.getLocalValues()[i]/(double)k << std::endl;
    }
    f << std::endl;
    
    f.close();    
}
<<<<<<< HEAD
=======

>>>>>>> db23e7f6
//-------------------------------------------------------------------------------------------------
/*Given the vector of the coordinates and their dimension, writes them in file "filename".
 */
template<typename IndexType, typename ValueType>
void FileIO<IndexType, ValueType>::writeCoords (const std::vector<DenseVector<ValueType>> &coords, const std::string filename){
    SCAI_REGION( "FileIO.writeCoords" );

    const IndexType dimension = coords.size();
    const IndexType n = coords[0].size();
    scai::dmemo::DistributionPtr dist = coords[0].getDistributionPtr();
    assert(dist->getGlobalSize() == n);
	scai::dmemo::DistributionPtr noDist(new scai::dmemo::NoDistribution( n ));
	scai::dmemo::CommunicatorPtr comm = dist->getCommunicatorPtr();

    /**
	 * If the input is replicated, we can write it directly from the root processor.
	 * If it is not, we need to create a replicated copy.
	 */

    std::vector<DenseVector<ValueType>> maybeCopy;
    const std::vector<DenseVector<ValueType>> &targetReference = dist->isReplicated() ? coords : maybeCopy;

	if (!dist->isReplicated()) {
		maybeCopy.resize(dimension);
		for (IndexType d = 0; d < dimension; d++) {
			maybeCopy[d] = DenseVector<ValueType>(coords[d], noDist);
		}

	}
	assert(targetReference[0].getDistributionPtr()->isReplicated());
	assert(targetReference[0].size() == n);

	if (comm->getRank() == 0) {
		std::ofstream filehandle(filename);
		filehandle.precision(15);
		if (filehandle.fail()) {
			throw std::runtime_error("Could not write to file " + filename);
		}
		for (IndexType i = 0; i < n; i++) {
			for (IndexType d = 0; d < dimension; d++) {
				filehandle << targetReference[d].getLocalValues()[i] << " ";
			}
			filehandle << std::endl;
		}
    }
}
//-------------------------------------------------------------------------------------------------
/*
 */
template<typename IndexType, typename ValueType>
void FileIO<IndexType, ValueType>::writeCoordsParallel(const std::vector<DenseVector<ValueType>> &coords, const std::string outFilename){
            
    const IndexType dimension = coords.size();
    if (dimension != 3) {
        std::cout << "Warning: Binary coordinate reader expects three dimensions." << std::endl;
    }
    scai::dmemo::DistributionPtr coordDist = coords[0].getDistributionPtr();
    const IndexType globalN = coordDist->getGlobalSize();
    const IndexType localN = coordDist->getLocalSize();
    const scai::dmemo::CommunicatorPtr comm = scai::dmemo::Communicator::getCommunicatorPtr();
    const IndexType numPEs = comm->getSize();
    
    IndexType beginLocalRange, endLocalRange;
    scai::dmemo::BlockDistribution::getLocalRange(beginLocalRange, endLocalRange, globalN, comm->getRank(), comm->getSize());
    
    PRINT( *comm << ": "<< beginLocalRange << " - " << endLocalRange );
    SCAI_ASSERT_EQ_ERROR( localN, endLocalRange-beginLocalRange, "Local ranges do not agree");
    
    //
    // copy coords to a local vector<vector>
    //
    
    std::vector< std::vector<ValueType>> localPartOfCoords( localN, std::vector<ValueType>( dimension, 0.0) );
    
    for(IndexType d=0; d<dimension; d++){
        scai::hmemo::ReadAccess<ValueType> localCoords( coords[d].getLocalValues() );
        for( IndexType i=0; i<localN; i++){
            localPartOfCoords[i][d] = localCoords[i];
        }
    }
    
    //
    //  one PE at a time, write to file TODO: would seekp work?
    //
    
    std::ofstream outfile;
    
    for(IndexType p=0; p<numPEs; p++){  // numPE rounds, in each round only one PE writes its part
        if( comm->getRank()==p ){ 
            if( p==0 ){
                outfile.open(outFilename.c_str(), std::ios::binary | std::ios::out);
            }else{
                // if not the first PE then append to file
                outfile.open(outFilename.c_str(), std::ios::binary | std::ios::app);
            }
            
            for( IndexType i=0; i<localN; i++){                    
                for( IndexType d=0; d<dimension; d++){
                    outfile.write( (char *)(&localPartOfCoords[i][d]), sizeof(ValueType) );
                }
            }
            
            SCAI_ASSERT_EQ_ERROR( outfile.tellp(), endLocalRange*dimension*sizeof(ValueType) , "While writing coordinates in parallel: Position in file " << outFilename << " is not correct." );
            
            outfile.close();
        }
        comm->synchronize();
    }
    
}

//-------------------------------------------------------------------------------------------------
/*Given the vector of the coordinates each PE writes its own part in file "filename".
 */
template<typename IndexType, typename ValueType>
void FileIO<IndexType, ValueType>::writeCoordsDistributed(const std::vector<DenseVector<ValueType>> &coords, IndexType numPoints, const IndexType dimensions, const std::string filename){
    SCAI_REGION( "FileIO.writeCoordsDistributed" )

    scai::dmemo::CommunicatorPtr comm = scai::dmemo::Communicator::getCommunicatorPtr();
    scai::dmemo::DistributionPtr distPtr = coords[0].getDistributionPtr();
    
    if( !(dimensions==2 or dimensions==3) ){
        PRINT0("Only implemented for dimensions 2 or 3 for now, not for " << dimensions <<". Aborting.");
        throw std::runtime_error("Wrong number of dimensions.");
    }
        
    std::string thisPEFilename = filename +'_'+ std::to_string(comm->getRank()) + ".xyz";
    std::ofstream f(thisPEFilename);
    if(f.fail())
        throw std::runtime_error("File "+ thisPEFilename+ " failed.");

    IndexType i, j;
    IndexType dimension= coords.size();

    assert(coords.size() == dimension );
    assert(coords[0].size() == numPoints);
    
    IndexType localN = distPtr->getLocalSize();
    
    scai::hmemo::ReadAccess<ValueType> coordAccess0( coords[0].getLocalValues() );
    scai::hmemo::ReadAccess<ValueType> coordAccess1( coords[1].getLocalValues() );
    // in case dimensions==2 this will be ignored
    scai::hmemo::ReadAccess<ValueType> coordAccess2( coords[dimensions-1].getLocalValues() );
        
    for(i=0; i<localN; i++){
        f<< std::setprecision(15)<< coordAccess0[i] << " " << coordAccess1[i];
        if( dimensions==3 ){
            f << " "<< coordAccess2[i];
        }
        f<< std::endl;
    }
    
}
//-------------------------------------------------------------------------------------------------
/*Given the vector of the coordinates and the nodeWeights writes them both in a file in the form:
 *
 *   cood1 coord2 ... coordD weight
 * 
 * for D dimensions. Each line coresponds to one point/vertex.
 */

template<typename IndexType, typename ValueType>
void FileIO<IndexType, ValueType>::writeInputParallel (const std::vector<DenseVector<ValueType>> &coords,const scai::lama::DenseVector<ValueType> nodeWeights, const std::string filename){
    SCAI_REGION( "FileIO.writeCoordsDistributed" )

    const scai::dmemo::CommunicatorPtr comm = scai::dmemo::Communicator::getCommunicatorPtr();
    const scai::dmemo::DistributionPtr coordDistPtr = coords[0].getDistributionPtr();
    const IndexType globalN = coordDistPtr->getGlobalSize();
    const IndexType localN = coordDistPtr->getLocalSize();
    const IndexType dimension = coords.size();
    const IndexType numPEs = comm->getSize();
    
    //
    // copy coords to a local vector<vector>
    //
    
    std::vector< std::vector<ValueType>> localPartOfCoords( localN, std::vector<ValueType>( dimension, 0.0) );
    
    for(IndexType d=0; d<dimension; d++){
        scai::hmemo::ReadAccess<ValueType> localCoords( coords[d].getLocalValues() );
        for( IndexType i=0; i<localN; i++){
            localPartOfCoords[i][d] = localCoords[i];
        }
    }    
    
    scai::hmemo::ReadAccess<ValueType> localWeights( nodeWeights.getLocalValues() );
    
    std::ofstream outfile;
    
    comm->synchronize();
    
    for(IndexType p=0; p<numPEs; p++){  // numPE rounds, in each round only one PE writes its part
        if( comm->getRank()==p ){ 
            if( p==0 ){
                outfile.open(filename.c_str(), std::ios::binary | std::ios::out);
            }else{
                // if not the first PE then append to file
                outfile.open(filename.c_str(), std::ios::binary | std::ios::app);
            }
            if( outfile.fail() ){
                throw std::runtime_error("Could not write to file " + filename);
            }
            
            for( IndexType i=0; i<localN; i++){ 
                for(IndexType d=0; d<dimension; d++){
                    outfile << localPartOfCoords[i][d]<< " ";   // write coords
                }
                //outfile << localWeights[i] << std::endl;        //write node weight
            }
            
            outfile.close();
        }
        comm->synchronize();    //TODO: takes huge time here
    }
    
}

//-------------------------------------------------------------------------------------------------

template<typename IndexType, typename ValueType>
void FileIO<IndexType, ValueType>::writePartitionParallel(const DenseVector<IndexType> &part, const std::string filename) {
	SCAI_REGION( "FileIO.writePartitionParallel" );

	scai::dmemo::CommunicatorPtr comm = scai::dmemo::Communicator::getCommunicatorPtr();
	scai::dmemo::DistributionPtr dist = part.getDistributionPtr();

        const IndexType localN = dist->getLocalSize();
        const IndexType globalN = dist->getGlobalSize();
        const IndexType numPEs = comm->getSize();
        
        scai::hmemo::ReadAccess<IndexType> localPart( part.getLocalValues() );
        SCAI_ASSERT_EQ_ERROR( localPart.size(), localN, "Local sizes do not agree");
        
        std::ofstream outfile;
	   
        for(IndexType p=0; p<numPEs; p++){  // numPE rounds, in each round only one PE writes its part
            if( comm->getRank()==p ){ 
                if( p==0 ){
                    outfile.open(filename.c_str(), std::ios::binary | std::ios::out);
                    outfile << "% " << globalN << std::endl;    // the first line has a comment with the number of nodes
                }else{
                    // if not the first PE then append to file
                    outfile.open(filename.c_str(), std::ios::binary | std::ios::app);
                }
                if( outfile.fail() ){
                    throw std::runtime_error("Could not write to file " + filename);
                }
                            
                for( IndexType i=0; i<localN; i++){                    
                    outfile << dist->local2global(i) << " "<< localPart[i] << std::endl;
                }
/*                
                // the last PE maybe has less local values
                if( p==numPEs-1 ){
                    SCAI_ASSERT_EQ_ERROR( outfile.tellp(), globalN , "While writing coordinates in parallel: Position in file " << filename << " is not correct." );
                }else{
                    SCAI_ASSERT_EQ_ERROR( outfile.tellp(), localN*(comm->getRank()+1) , "While writing coordinates in parallel: Position in file " << filename << " is not correct for processor " << comm->getRank() );
                }
  */              
                outfile.close();
            }
            comm->synchronize();    //TODO: takes huge time here
        }
}
//-------------------------------------------------------------------------------------------------

template<typename IndexType, typename ValueType>
template<typename T>
void FileIO<IndexType, ValueType>::writeDenseVectorParallel(const DenseVector<T> &dv, const std::string filename) {
    SCAI_REGION( "FileIO.writeDenseVectorParallel" );
    
    scai::dmemo::CommunicatorPtr comm = scai::dmemo::Communicator::getCommunicatorPtr();

    const IndexType globalN =dv.size();
    const IndexType numPEs = comm->getSize();
    
    const scai::dmemo::Distribution blockDist( scai::dmemo::Distribution::getDistributionPtr( "BLOCK", comm, globalN) );
    
    // create a copy of the input and distribute with a block distribution
    const scai::lama::DenseVector<T> dvBlock( dv, blockDist);

    const IndexType localN = blockDist.getLocalSize();
    
    scai::hmemo::ReadAccess<IndexType> localPart( dvBlock.getLocalValues() );
    SCAI_ASSERT_EQ_ERROR( localPart.size(), localN, "Local sizes do not agree");
    
    std::ofstream outfile;
    
    comm->synchronize();
    
    for(IndexType p=0; p<numPEs; p++){  // numPE rounds, in each round only one PE writes its part
        if( comm->getRank()==p ){ 
            if( p==0 ){
                outfile.open(filename.c_str(), std::ios::binary | std::ios::out);
            }else{
                // if not the first PE then append to file
                outfile.open(filename.c_str(), std::ios::binary | std::ios::app);
            }
            if( outfile.fail() ){
                throw std::runtime_error("Could not write to file " + filename);
            }
            
            for( IndexType i=0; i<localN; i++){                    
                outfile << localPart[i] << std::endl;
            }
                          
            // the last PE maybe has less local values
            if( p==numPEs-1 ){
                SCAI_ASSERT_EQ_ERROR( outfile.tellp(), globalN , "While writing DenseVector in parallel: Position in file " << filename << " is not correct." );
            }else{
                SCAI_ASSERT_EQ_ERROR( outfile.tellp(), localN*(comm->getRank()+1) , "While writing DenseVector in parallel: Position in file " << filename << " is not correct for processor " << comm->getRank() );
            }
                
            outfile.close();
        }
        comm->synchronize();    //TODO: takes huge time here
    }
}
//-------------------------------------------------------------------------------------------------

template<typename IndexType, typename ValueType>
void FileIO<IndexType, ValueType>::writePartitionCentral(DenseVector<IndexType> &part, const std::string filename) {

	scai::dmemo::CommunicatorPtr comm = scai::dmemo::Communicator::getCommunicatorPtr();
	scai::dmemo::DistributionPtr dist = part.getDistributionPtr();

    const IndexType localN = dist->getLocalSize();
    const IndexType globalN = dist->getGlobalSize();
    const IndexType numPEs = comm->getSize();
    
    //TODO: change to gather as this way part is replicated in all PEs
    //comm->gatherImpl( localPart.get(), 
    
    const scai::dmemo::DistributionPtr noDist(new scai::dmemo::NoDistribution( globalN ));
    part.redistribute( noDist );
    SCAI_ASSERT_EQ_ERROR( part.getLocalValues().size(), globalN, "Partition must be replicated");
    
    if( comm->getRank() ){
    
        std::ofstream f( filename );  
        
        const scai::hmemo::ReadAccess<IndexType> rPart( part.getLocalValues() );
        for( IndexType i=0; i<globalN; i++){
            f << rPart[i]<< std::endl;
        }
        
    }    
    
}


//-------------------------------------------------------------------------------------------------
/*File "filename" contains a graph in the METIS format. The function reads that graph and transforms
 * it to the adjacency matrix as a CSRSparseMatrix.
 */

template<typename IndexType, typename ValueType>
scai::lama::CSRSparseMatrix<ValueType> FileIO<IndexType, ValueType>::readGraph(const std::string filename, Format format) {
    
        std::string ending = filename.substr( filename.size()-3,  filename.size() );
        if( ending == "bgf" or format==Format::BINARY ){
            return readGraphBinary( filename );
        }
        
        if( format==Format::EDGELISTDIST){
			return readEdgeListDistributed( filename);
		}
        
	std::vector<DenseVector<ValueType>> dummyWeightContainer;
	return readGraph(filename, dummyWeightContainer, format);
}

template<typename IndexType, typename ValueType>
scai::lama::CSRSparseMatrix<ValueType> FileIO<IndexType, ValueType>::readGraph(const std::string filename, std::vector<DenseVector<ValueType>>& nodeWeights, Format format) {
	SCAI_REGION("FileIO.readGraph");

	if(format == Format::MATRIXMARKET){
            return FileIO<IndexType, ValueType>::readGraphMatrixMarket(filename);
        }
        
	// if file has a .bgf ending then is a binary file
	std::string ending = filename.substr( filename.size()-3,  filename.size() );
	if( ending == "bgf" or format==Format::BINARY){
		return readGraphBinary( filename );
	}
        
	if (!(format == Format::METIS or format == Format::AUTO)) {
		throw std::logic_error("Format not yet implemented.");
	}

	std::ifstream file(filename);

	scai::dmemo::CommunicatorPtr comm = scai::dmemo::Communicator::getCommunicatorPtr();

	typedef unsigned long long int ULLI;        

	if (file.fail()) {
		throw std::runtime_error("Reading graph from " + filename + " failed.");
	}else{
		if( comm->getRank()==0 ){
			std::cout<< "Reading from file "<< filename << std::endl;
		}
	}
        
        
	//define variables
	std::string line;
	ULLI globalN, globalM;
	IndexType numberNodeWeights = 0;
	bool hasEdgeWeights = false;
	std::vector<ValueType> edgeWeights;//possibly of size 0

	//read first line to get header information
	std::getline(file, line);
    while( line[0]== '%'){
       std::getline(file, line);
    }
    std::stringstream ss( line );
    std::string item;
        
        {
            //node count and edge count are mandatory. If these fail, std::stoi will raise an error. TODO: maybe wrap into proper error message
            std::getline(ss, item, ' ');
            globalN = std::stoll(item);
            std::getline(ss, item, ' ');
            globalM = std::stoll(item);
            
            if( globalN<=0 or globalM<=0 ){
                throw std::runtime_error("Negative input, maybe int value is not big enough: globalN= "
                        + std::to_string(globalN) + " , globalM= " + std::to_string(globalM));
            }
            
            bool readWeightInfo = !std::getline(ss, item, ' ').fail();
            if (readWeightInfo && item.size() > 0) {
                //three bits, describing presence of edge weights, vertex weights and vertex sizes
                int bitmask = std::stoi(item);
                hasEdgeWeights = bitmask % 10;
                if ((bitmask / 10) % 10) {
                    bool readNodeWeightCount = !std::getline(ss, item, ' ').fail();
                    if (readNodeWeightCount && item.size() > 0) {
                        numberNodeWeights = std::stoi(item);
                    } else {
                        numberNodeWeights = 1;
                    }
                }
            }
            
            if (comm->getRank() == 0) {
                std::cout << "Expecting " << globalN << " nodes and " << globalM << " edges, ";
                if (!hasEdgeWeights && numberNodeWeights == 0) {
                    std::cout << "with no edge or node weights."<< std::endl;
                }
                else if (hasEdgeWeights && numberNodeWeights == 0) {
                    std::cout << "with edge weights, but no node weights."<< std::endl;
                }
                else if (!hasEdgeWeights && numberNodeWeights > 0) {
                    std::cout << "with no edge weights, but " << numberNodeWeights << " node weights."<< std::endl;
                }
                else {
                    std::cout << "with edge weights and " << numberNodeWeights << " weights per node."<< std::endl;
                }
            }
        }
        
	const ValueType avgDegree = ValueType(2*globalM) / globalN;
        
    //get distribution and local range
    const scai::dmemo::DistributionPtr dist(new scai::dmemo::BlockDistribution(globalN, comm));
    const scai::dmemo::DistributionPtr noDist(new scai::dmemo::NoDistribution( globalN ));

    IndexType beginLocalRange, endLocalRange;
    scai::dmemo::BlockDistribution::getLocalRange(beginLocalRange, endLocalRange, globalN, comm->getRank(), comm->getSize());
    const IndexType localN = endLocalRange - beginLocalRange;
    SCAI_ASSERT_LE_ERROR(localN, std::ceil(ValueType(globalN) / comm->getSize()), "localN: " << localN << ", optSize: " << std::ceil(globalN / comm->getSize()));

    //std::cout << "Process " << comm->getRank() << " reading from " << beginLocalRange << " to " << endLocalRange << std::endl;

    //scroll to begin of local range. Neighbors of node i are in line i+1
    IndexType ll;
    for (ll = 0; ll < beginLocalRange; ll++) {
    	std::getline(file, line);
        if( file.tellg()<0){
            PRINT(*comm << " : "<<  ll);
            exit(1);
        }
    }

    std::vector<IndexType> ia(localN+1, 0);
    std::vector<IndexType> ja;
    std::vector<ValueType> values;
    std::vector<std::vector<ValueType> > nodeWeightStorage(numberNodeWeights);
    for (IndexType i = 0; i < numberNodeWeights; i++) {
    	nodeWeightStorage[i].resize(localN);
    }

    //we don't know exactly how many edges we are going to have, but in a regular mesh the average degree times the local nodes is a good estimate.
    ULLI edgeEstimate = ULLI(localN*avgDegree*1.1);
    assert(edgeEstimate >= 0);
    ja.reserve(edgeEstimate);
    
    //std::cout << "Process " << comm->getRank() << " reserved memory for  " <<  edgeEstimate << " edges." << std::endl;

    //now read in local edges
    for (IndexType i = 0; i < localN; i++) {
    	bool read = !std::getline(file, line).fail();
        
if( !read) PRINT(*comm << ": " <<  i << " __ " << line << " || " << file.tellg() );        
    	//remove leading and trailing whitespace, since these can confuse the string splitter
    	boost::algorithm::trim(line);
    	assert(read);//if we have read past the end of the file, the node count was incorrect
        std::stringstream ss( line );
        std::string item;
        std::vector<IndexType> neighbors;
        std::vector<IndexType> weights;

        for (IndexType j = 0; j < numberNodeWeights; j++) {
        	bool readWeight = !std::getline(ss, item, ' ').fail();
        	if (readWeight && item.size() > 0) {
        		nodeWeightStorage[j][i] = std::stoi(item);
        	} else {
        		std::cout << "Could not parse " << item << std::endl;
        	}
        }

        while (!std::getline(ss, item, ' ').fail()) {
        	if (item.size() == 0) {
        		//probably some whitespace at end of line
        		continue;
        	}
        	IndexType neighbor = std::stoi(item)-1;//-1 because of METIS format
        	if (neighbor >= globalN || neighbor < 0) {
        		throw std::runtime_error(std::string(__FILE__) +", "+std::to_string(__LINE__) + ": Found illegal neighbor " + std::to_string(neighbor) + " in line " + std::to_string(i+beginLocalRange));
        	}

        	if (hasEdgeWeights) {
        		bool readEdgeWeight = !std::getline(ss, item, ' ').fail();
        		if (!readEdgeWeight) {
        			throw std::runtime_error("Edge weight for " + std::to_string(neighbor) + " not found in line " + std::to_string(beginLocalRange + i) + ".");
        		}
        		ValueType edgeWeight = std::stod(item);
        		values.push_back(edgeWeight);
        	}
        	//std::cout << "Converted " << item << " to " << neighbor << std::endl;
        	neighbors.push_back(neighbor);
        }

        //set Ia array
        ia[i+1] = ia[i] + neighbors.size();
        //copy neighbors to Ja array
        std::copy(neighbors.begin(), neighbors.end(), std::back_inserter(ja));
        if (hasEdgeWeights) {
        	assert(ja.size() == values.size());
        }
    }

    //std::cout << "Process " << comm->getRank() << " read " << ja.size() << " local edges. " << std::endl;


	nodeWeights.resize(numberNodeWeights);
    //std::cout << "Process " << comm->getRank() << " allocated memory for " << numberNodeWeights << " node weights. " << std::endl;
	for (IndexType i = 0; i < numberNodeWeights; i++) {
		nodeWeights[i] = DenseVector<ValueType>(dist, scai::utilskernel::LArray<ValueType>(localN, nodeWeightStorage[i].data()));
	}

    //std::cout << "Process " << comm->getRank() << " converted node weights. " << std::endl;

    if (endLocalRange == globalN) {
		bool eof = std::getline(file, line).eof();
		if (!eof) {
			throw std::runtime_error(std::to_string(globalN) + " lines read, but file continues.");
		}
	}

    file.close();

    //std::cout << "Process " << comm->getRank() << " closed file. " << std::endl;


    if (!hasEdgeWeights) {
    	assert(values.size() == 0);
    	values.resize(ja.size(), 1);//unweighted edges
    }

    assert(ja.size() == ia[localN]);
    SCAI_ASSERT(comm->sum(localN) == globalN, "Sum " << comm->sum(localN) << " should be " << globalN);

    if (comm->sum(ja.size()) != 2*globalM) {
    	throw std::runtime_error("Expected " + std::to_string(2*globalM) + " edges, got " + std::to_string(comm->sum(ja.size())));
    }

    //assign matrix
    scai::lama::CSRStorage<ValueType> myStorage(localN, globalN, ja.size(), 
                scai::utilskernel::LArray<IndexType>(ia.size(), ia.data()),
    		scai::utilskernel::LArray<IndexType>(ja.size(), ja.data()),
    		scai::utilskernel::LArray<ValueType>(values.size(), values.data()));

    //std::cout << "Process " << comm->getRank() << " created local storage " << std::endl;

    return scai::lama::CSRSparseMatrix<ValueType>(myStorage, dist, noDist);
}
//-------------------------------------------------------------------------------------------------

template<typename IndexType, typename ValueType>
scai::lama::CSRSparseMatrix<ValueType> FileIO<IndexType, ValueType>::readGraphBinary(const std::string filename){
    SCAI_REGION("FileIO.readGraphBinary")
    scai::dmemo::CommunicatorPtr comm = scai::dmemo::Communicator::getCommunicatorPtr();

    typedef unsigned long int ULONG;

    // root PE reads header and broadcasts information to the other PEs
    IndexType headerSize = 3;   // as used in KaHiP::parallel_graph_io.cpp
    std::vector<ULONG> header(headerSize, 0);
    bool success=false;
    
    if( comm->getRank()==0 ){
        std::cout <<  "Reading binary graph ..."  << std::endl;
        std::ifstream file(filename, std::ios::binary | std::ios::in);
        if(file) {
            success = true;
            file.read((char*)(&header[0]), headerSize*sizeof(ULONG));
        }
        file.close();
    }

    if (not comm->any(success)) {
        throw std::runtime_error("Error while opening the file " + filename);
    }
        
    //broadcast the header info
    comm->bcast( header.data(), 3, 0 );
    
    ULONG version = header[0];
    ULONG globalN = header[1];
    ULONG M = header[2];
    
    PRINT0( "Binary read, version= " << version << ", N= " << globalN << ", M= " << M );
    
    if( version != fileTypeVersionNumber ) {
        throw std::runtime_error( "filetype version mismatch" );
    }
    
    const IndexType numPEs = comm->getSize();
    const IndexType thisPE = comm->getRank();
    
    //
    // set local range
    //
    IndexType beginLocalRange, endLocalRange;
    scai::dmemo::BlockDistribution::getLocalRange(beginLocalRange, endLocalRange, globalN, thisPE, numPEs );
    const IndexType localN = endLocalRange - beginLocalRange;
    SCAI_ASSERT_LE_ERROR(localN, std::ceil(ValueType(globalN) / numPEs), "localN: " << localN << ", optSize: " << std::ceil(globalN / numPEs));
    
    // set like in KaHiP/parallel/prallel_src/app/configuration.h in configuration::standard
    //const IndexType binary_io_window_size = 64;   
    
    const IndexType window_size = numPEs;// std::min( binary_io_window_size, numPEs );
    IndexType lowPE =0;
    IndexType highPE = window_size;
    
    std::vector<IndexType> ia;//(localN+1, 0);  localN is not known yet
    std::vector<IndexType> ja;
    std::vector<ValueType> values;
    
    
    while( lowPE<numPEs ){
        if( thisPE>=lowPE and thisPE<highPE){
            std::ifstream file;
            file.open(filename.c_str(), std::ios::binary | std::ios::in);
          
            //std::cout << "Process " << thisPE << " reading from " << beginLocalRange << " to " << endLocalRange << ", in total, localN= " << localN << " nodes/lines" << std::endl;
            
            ia.resize( localN +1);

            
            //
            // read the vertices offsets
            //
            SCAI_REGION_START("FileIO.readGraphBinary.fileRead")
            
            const ULONG startPos = (headerSize+beginLocalRange)*(sizeof(ULONG));         
            ULONG* vertexOffsets = new ULONG[localN+1];
            file.seekg(startPos);
            file.read( (char *)(vertexOffsets), (localN+1)*sizeof(ULONG) );

            //
            // read the edges
            //
            ULONG edgeStartPos = vertexOffsets[0];

            const ULONG numReads = vertexOffsets[localN]-vertexOffsets[0];
            const ULONG numEdges = numReads/sizeof(ULONG);
            ULONG* edges = new ULONG[numEdges];
            file.seekg( edgeStartPos );
            file.read( (char *)(edges), (numEdges)*sizeof(ULONG) );           
            
            SCAI_REGION_END("FileIO.readGraphBinary.fileRead")
            
            //TODO: construct the matrix outside of the while loop
            // not sure if can be done since we need the vertexOffsets and edges arrays
            
            //
            // construct CSRSparseMatrix
            //
            
            IndexType pos = 0;

            bool hasEdgeWeights = false;
            std::vector<ULONG> neighbors;
            
            for( IndexType i=0; i<localN; i++){
                SCAI_REGION("FileIO.readGraphBinary.buildCSRmatrix")
                ULONG nodeDegree = (vertexOffsets[i+1]-vertexOffsets[i])/sizeof(ULONG);
                SCAI_ASSERT_GT_ERROR( nodeDegree, 0, "Node with degree zero not allowed, for node " << i*(thisPE+1) );
                neighbors.resize(nodeDegree);
                
                for(ULONG j=0; j<nodeDegree; j++, pos++){
                    SCAI_ASSERT_LE_ERROR(pos, numEdges, "Number of local non-zero values is greater than the total number of edges read.");
                    
                    ULONG neighbor = edges[pos];
                    if (neighbor >= globalN || neighbor < 0) {
                        throw std::runtime_error(std::string(__FILE__) +", "+std::to_string(__LINE__) + ": Found illegal neighbor " + std::to_string(neighbor) + " in line " + std::to_string(i+beginLocalRange));
                    }
                    
                    neighbors[j] = neighbor;
                }
                
                //set Ia array
                ia[i+1] = ia[i] + neighbors.size();
                //copy neighbors to Ja array
                std::copy(neighbors.begin(), neighbors.end(), std::back_inserter(ja));
                if (hasEdgeWeights) {
                    assert(ja.size() == values.size());
                }
            }
            
            // if no edge weight values vector is just 1s
            if (!hasEdgeWeights) {
                assert(values.size() == 0);
                values.resize(ja.size(), 1);//unweighted edges
            }
            assert(ja.size() == ia[localN]);
        
            delete[] vertexOffsets;
            delete[] edges;
            file.close();            
        }

        lowPE  += window_size;
        highPE += window_size;
        comm->synchronize();
    }
    
    //
    //assign matrix
    //
    
    scai::lama::CSRStorage<ValueType> myStorage(localN, globalN, ja.size(),   
<<<<<<< HEAD
			scai::utilskernel::LArray<IndexType>(ia.size(), ia.data()),
    		scai::utilskernel::LArray<IndexType>(ja.size(), ja.data()),
    		scai::utilskernel::LArray<ValueType>(values.size(), values.data()));
=======
    scai::utilskernel::LArray<IndexType>(ia.size(), ia.data()),
    scai::utilskernel::LArray<IndexType>(ja.size(), ja.data()),
    scai::utilskernel::LArray<ValueType>(values.size(), values.data()));
>>>>>>> db23e7f6
    
    // block distribution for rows and no distribution for columns
    const scai::dmemo::DistributionPtr dist(new scai::dmemo::BlockDistribution(globalN, comm));
    const scai::dmemo::DistributionPtr noDist(new scai::dmemo::NoDistribution( globalN ));

    return scai::lama::CSRSparseMatrix<ValueType>(myStorage, dist, noDist);
<<<<<<< HEAD

=======
>>>>>>> db23e7f6
}

//-------------------------------------------------------------------------------------------------

template<typename IndexType, typename ValueType>
scai::lama::CSRSparseMatrix<ValueType> FileIO<IndexType, ValueType>::readGraphMatrixMarket(const std::string filename){
    SCAI_REGION( "FileIO.readGraphMatrixMarket" );
    std::ifstream file(filename);
    
    scai::common::Settings::putEnvironment( "SCAI_IO_TYPE_DATA", "_Pattern" );
    
    if(file.fail())
        throw std::runtime_error("Could not open file "+ filename + ".");
    
    //skip the first lines that have comments starting with '%'
    std::string line;
    std::getline(file, line);

    while( line[0]== '%'){
       std::getline(file, line);
    }
    std::stringstream ss;
    ss.str( line );
   
    IndexType numRows;
    IndexType numColumns;
    IndexType numValues;
    
    ss >> numRows>> numColumns >> numValues;
    
    SCAI_ASSERT( numRows==numColumns , "Number of rows should be equal to number of columns");

    scai::lama::CSRSparseMatrix<ValueType> graph;
    const scai::dmemo::CommunicatorPtr comm = scai::dmemo::Communicator::getCommunicatorPtr();
  
    const scai::dmemo::DistributionPtr rowDist(new scai::dmemo::BlockDistribution(numRows, comm));
    
    graph.readFromFile( filename, rowDist );
    
    //unsetenv( "SCAI_IO_TYPE_DATA" );
    return graph;
}
//-------------------------------------------------------------------------------------------------
   
template<typename IndexType, typename ValueType>
scai::lama::CSRSparseMatrix<ValueType> FileIO<IndexType, ValueType>::readEdgeListCentral(const std::string filename){
    SCAI_REGION( "FileIO.readEdgeListCentral" );
	
	typedef unsigned long long int ULLI;     
	
    std::ifstream file(filename);
    
    const scai::dmemo::CommunicatorPtr comm = scai::dmemo::Communicator::getCommunicatorPtr();
	
	//const std::string
	
    if(file.fail())
        throw std::runtime_error("Could not open file "+ filename + ".");
    
    //skip the first lines that have comments starting with '%'
    std::string line;
    std::getline(file, line);

	// skip comments, maybe not needed
    while( line[0]== '%'){
       std::getline(file, line);
    }
    std::stringstream ss;
	std::string item;
    ss.str( line );
	
	ULLI globalM, globalN;
	
	std::getline(ss, item, ' ');
	globalN = std::stoll(item);
	std::getline(ss, item, ' ');
	globalM = std::stoll(item);
	
	if( globalN<=0 or globalM<=0 ){
		PRINT0("Negative input, maybe int value is not big enough: globalN= " << globalN << " , globalM= "<< globalM);
		exit(0);
	}
	// TODO:the file size, mabe use it as an extra check or a way to get the number of edges
	//ULLI filesize;
	//{
	//	std::ifstream in(filename, std::ifstream::ate | std::ifstream::binary);
	//	filesize = in.tellg();
	//}
	
	const IndexType thisPE = comm->getRank();
	const IndexType numPEs = comm->getSize();
	const ULLI avgEdgesPerPE = globalM/numPEs;
	
	const ULLI beginLocalRange = thisPE*avgEdgesPerPE;
	const ULLI endLocalRange = (thisPE+1)*avgEdgesPerPE;
	
	
	
	/*
    IndexType numRows;
    IndexType numColumns;
    IndexType numValues;
    
    ss >> numRows>> numColumns >> numValues;
    
    SCAI_ASSERT( numRows==numColumns , "Number of rows should be equal to number of columns");

    scai::lama::CSRSparseMatrix<ValueType> graph;
    const scai::dmemo::CommunicatorPtr comm = scai::dmemo::Communicator::getCommunicatorPtr();
  
    const scai::dmemo::DistributionPtr rowDist(new scai::dmemo::BlockDistribution(numRows, comm));
    
    graph.readFromFile( filename, rowDist );
    */
    //unsetenv( "SCAI_IO_TYPE_DATA" );
    
    scai::lama::CSRSparseMatrix<ValueType> graph;
    
    return graph;
}
//-------------------------------------------------------------------------------------------------
   
template<typename IndexType, typename ValueType>
scai::lama::CSRSparseMatrix<ValueType> FileIO<IndexType, ValueType>::readEdgeListDistributed(const std::string filename){
    SCAI_REGION( "FileIO.readEdgeListDistributed" );
		
	typedef unsigned long long int ULLI;     
	
    const scai::dmemo::CommunicatorPtr comm = scai::dmemo::Communicator::getCommunicatorPtr();
	const IndexType thisPE = comm->getRank();
	PRINT0("About to read a distribute edge list");
	
	std::string thisFileName = filename+std::to_string(thisPE);
	std::ifstream file( thisFileName );
	
	// open thisFile and store edges in the edge list
	std::vector< std::pair<IndexType, IndexType>> edgeList;
	
	if (file.fail()) {
		PRINT("Read from multiple files, one file per PE");
		throw std::runtime_error("Reading graph from " + filename + " failed for PE" + std::to_string(thisPE) );
	}else{
		if( comm->getRank()==0 ){
			std::cout<< "Reading from file "<< filename << std::endl;
		}
	}
	
	std::string line;
    std::string item;
	
	while (std::getline(file, line)){
		std::stringstream ss( line );
		
		IndexType v1 , v2;
		ss >> v1;
		ss >> v2;

		edgeList.push_back( std::make_pair( v1, v2) );
		
	}
	
	scai::lama::CSRSparseMatrix<ValueType> graph = GraphUtils::edgeList2CSR<IndexType, ValueType>( edgeList );
    
    return graph;
	
}
//-------------------------------------------------------------------------------------------------


template<typename IndexType, typename ValueType>
std::vector<DenseVector<ValueType> > FileIO<IndexType, ValueType>::readCoordsOcean(std::string filename, IndexType dimension) {
	SCAI_REGION( "FileIO.readCoords" );
	std::ifstream file(filename);

	if(file.fail())
		throw std::runtime_error("Could not open file "+ filename + ".");

	std::string line;
	bool read = !std::getline(file, line).fail();
	if (!read) {
		throw std::runtime_error("Could not read first line of " + filename + ".");
	}

	std::stringstream ss( line );
	std::string item;
	bool readLine = !std::getline(ss, item, ' ').fail();
	if (!readLine or item.size() == 0) {
		throw std::runtime_error("Unexpected end of first line.");
	}

	//now read in file size
	const IndexType globalN = std::stoi(item);
	if (!(globalN >= 0)) {
		throw std::runtime_error(std::to_string(globalN) + " is not a valid node count.");
	}

	scai::dmemo::CommunicatorPtr comm = scai::dmemo::Communicator::getCommunicatorPtr();
	const scai::dmemo::DistributionPtr dist(new scai::dmemo::BlockDistribution(globalN, comm));

	IndexType beginLocalRange, endLocalRange;
	scai::dmemo::BlockDistribution::getLocalRange(beginLocalRange, endLocalRange, globalN, comm->getRank(), comm->getSize());
	const IndexType localN = endLocalRange - beginLocalRange;

	//scroll forward to begin of local range
	for (IndexType i = 0; i < beginLocalRange; i++) {
		std::getline(file, line);
	}

	//create result vector
	std::vector<scai::utilskernel::LArray<ValueType> > coords(dimension);
	for (IndexType dim = 0; dim < dimension; dim++) {
		coords[dim] = scai::utilskernel::LArray<ValueType>(localN, 0);
	}

	//read local range
	for (IndexType i = 0; i < localN; i++) {
		bool read = !std::getline(file, line).fail();
		if (!read) {
			throw std::runtime_error("Unexpected end of coordinate file. Was the number of nodes correct?");
		}
		std::stringstream ss( line );
		std::string item;

		//first column contains index
		bool readIndex = !std::getline(ss, item, ' ').fail();
		if (!readIndex or item.size() == 0) {
			throw std::runtime_error("Could not read first element of line " + std::to_string(i+1));
		}
		IndexType nodeIndex = std::stoi(item);

		if (!nodeIndex == i+1) {
			throw std::runtime_error("Found index " + std::to_string(nodeIndex) + " in line " + std::to_string(i+1));
		}

		//remaining columns contain coordinates
		IndexType dim = 0;
		while (dim < dimension) {
			bool read = !std::getline(ss, item, ' ').fail();
			if (!read or item.size() == 0) {
				throw std::runtime_error("Unexpected end of line. Was the number of dimensions correct?");
			}
			ValueType coord = std::stod(item);
			coords[dim][i] = coord;
			dim++;
		}
		if (dim < dimension) {
			throw std::runtime_error("Only " + std::to_string(dim - 1)  + " values found, but " + std::to_string(dimension) + " expected in line '" + line + "'");
		}
	}

	if (endLocalRange == globalN) {
		bool eof = std::getline(file, line).eof();
		if (!eof) {
			throw std::runtime_error(std::to_string(globalN) + " coordinates read, but file continues.");
		}
	}

	std::vector<DenseVector<ValueType> > result(dimension);

	for (IndexType i = 0; i < dimension; i++) {
		result[i] = DenseVector<ValueType>(dist, coords[i] );
	}

	return result;
}

//-------------------------------------------------------------------------------------------------

template<typename IndexType, typename ValueType>
std::vector<DenseVector<ValueType>> FileIO<IndexType, ValueType>::readCoordsTEEC ( std::string filename, IndexType numberOfCoords, IndexType dimension, std::vector<DenseVector<ValueType>>& nodeWeights) {
	SCAI_REGION( "FileIO.readCoordsTEEC" );

	std::vector<DenseVector<ValueType> > tempResult = FileIO<IndexType, ValueType>::readCoords(filename, numberOfCoords, dimension+1, Format::METIS);

	nodeWeights.resize(1);
	nodeWeights[0] = tempResult[dimension];//last column is node weights
	tempResult.resize(dimension);//omit last column from coordinates
	return tempResult;
}

//-------------------------------------------------------------------------------------------------
/*File "filename" contains the coordinates of a graph. The function reads these coordinates and returns a vector of DenseVectors, one for each dimension
 */
template<typename IndexType, typename ValueType>
std::vector<DenseVector<ValueType>> FileIO<IndexType, ValueType>::readCoords( std::string filename, IndexType numberOfPoints, IndexType dimension, Format format){
    SCAI_REGION( "FileIO.readCoords" );

    IndexType globalN= numberOfPoints;
    std::ifstream file(filename);

    if(file.fail())
        throw std::runtime_error("File "+ filename+ " failed.");

    scai::dmemo::CommunicatorPtr comm = scai::dmemo::Communicator::getCommunicatorPtr();
    const scai::dmemo::DistributionPtr dist(new scai::dmemo::BlockDistribution(globalN, comm));

    if (format == Format::OCEAN) {
        PRINT0("Reading coordinates in OCEAN format");
        return readCoordsOcean(filename, dimension);
    }
    else if( format== Format::MATRIXMARKET){
        PRINT0("Reading coordinates in MATRIXMARKET format");
        return readCoordsMatrixMarket( filename );
    }else if( format==Format::BINARY){
        PRINT0("Reading coordinates in BINARY format");
        return  readCoordsBinary( filename, numberOfPoints, dimension);
    }
    
    IndexType beginLocalRange, endLocalRange;
    scai::dmemo::BlockDistribution::getLocalRange(beginLocalRange, endLocalRange, globalN, comm->getRank(), comm->getSize());
    const IndexType localN = endLocalRange - beginLocalRange;

    IndexType numCommentLines = 0;
    
    std::string line;    
    std::getline(file, line);    
    while( line[0]== '%'){
       std::getline(file, line);
       ++numCommentLines;
    }

    // rewind stream to beggining of file
    file.clear();
    file.seekg(0);

    SCAI_ASSERT_LE_ERROR( beginLocalRange+localN+numCommentLines, globalN+numCommentLines, "Wrong total number or rows to read");

    //scroll forward to begin of local range
    for (IndexType i = 0; i < beginLocalRange+numCommentLines; i++) {
    	std::getline(file, line);
    }

    //create result vector
    std::vector<scai::utilskernel::LArray<ValueType> > coords(dimension);
    for (IndexType dim = 0; dim < dimension; dim++) {
    	coords[dim] = scai::utilskernel::LArray<ValueType>(localN, 0);
    }

    //read local range
    for (IndexType i = 0; i < localN; i++) {
		bool read = !std::getline(file, line).fail();
		if (!read) {
            PRINT(*comm << ": "<<  beginLocalRange+numCommentLines+i );            
			throw std::runtime_error("Unexpected end of coordinate file. Was the number of nodes correct?");
		}
		std::stringstream ss( line );
		std::string item;

		IndexType dim = 0;
		while (dim < dimension) {
			bool read;
			do {//skip multiple whitespace
				read = !std::getline(ss, item, ' ').fail();
			} while (item.size() == 0);

			if (!read) {
				throw std::runtime_error("Unexpected end of line " + line +". Was the number of dimensions correct?");
			}
			// WARNING: in supermuc (with the gcc/5) the std::stod returns the int part !!
			//ValueType coord = std::stod(item);
			ValueType coord = boost::lexical_cast<ValueType>(item);
			coords[dim][i] = coord;         
			dim++;
		}
		if (dim < dimension) {
			throw std::runtime_error("Only " + std::to_string(dim - 1)  + " values found, but " + std::to_string(dimension) + " expected in line '" + line + "'");
		}
    }

    if (endLocalRange == globalN) {
    	bool eof = std::getline(file, line).eof();
    	if (!eof) {
    		throw std::runtime_error(std::to_string(numberOfPoints) + " coordinates read, but file continues.");
    	}
    }

    std::vector<DenseVector<ValueType> > result(dimension);

    for (IndexType i = 0; i < dimension; i++) {
        result[i] = DenseVector<ValueType>(dist, coords[i] );
    }

    return result;
}

//-------------------------------------------------------------------------------------------------
/*File "filename" contains the coordinates of a graph. The function reads these coordinates and returns a vector of DenseVectors, one for each dimension
 */
template<typename IndexType, typename ValueType>
std::vector<DenseVector<ValueType>> FileIO<IndexType, ValueType>::readCoordsBinary( std::string filename, const IndexType numberOfPoints, const IndexType dimension){
    SCAI_REGION( "FileIO.readCoordsBinary" );

    typedef unsigned long int UINT; // maybe IndexType is not big enough for file position
    
    const IndexType globalN= numberOfPoints;
    std::ifstream file(filename);

    if(file.fail())
        throw std::runtime_error("File "+ filename+ " failed.");
    
    scai::dmemo::CommunicatorPtr comm = scai::dmemo::Communicator::getCommunicatorPtr();

    PRINT0("Reading binary coordinates...");

    const IndexType numPEs = comm->getSize();
    const IndexType thisPE = comm->getRank();
    
    //
    // set local range
    //
    
    //we assume a block distribution
    IndexType beginLocalRange, endLocalRange;
    scai::dmemo::BlockDistribution::getLocalRange(beginLocalRange, endLocalRange, globalN, thisPE, numPEs);
    const IndexType localN = endLocalRange - beginLocalRange;

    //WARNING: for the binary format files, in 2D cases the 3rd coordinate is 0 but we must always read
    //         3 coordinates from the file and just not copy the 3rd
    IndexType maxDimension = 3;
    
    const UINT beginLocalCoords = beginLocalRange*maxDimension;
    const UINT endLocalCoords = endLocalRange*maxDimension;
    const UINT localTotalNumOfCoords = localN*maxDimension;
    
    //TODO: remove one of the assertion (or both)
    SCAI_ASSERT_EQ_ERROR( globalN, comm->sum(localN), "Mismatch in total number of coordinates" );
    // replaced because globalN*3 can be >2^32
    //SCAI_ASSERT_EQ_ERROR( globalN*maxDimension, comm->sum(localTotalNumOfCoords), "Mismatch in total number of coordinates" );
    SCAI_ASSERT_EQ_ERROR( globalN, comm->sum(localTotalNumOfCoords)/maxDimension, "Mismatch in total number of coordinates" );
    
    // set like in KaHiP/parallel/prallel_src/app/configuration.h in configuration::standard
    //const IndexType binary_io_window_size = 64;   
    
    const IndexType window_size = numPEs;// std::min( binary_io_window_size, numPEs );
    IndexType lowPE =0;
    IndexType highPE = window_size;

    //create local part result vector
    std::vector<scai::utilskernel::LArray<ValueType> > coords(dimension);
    for (IndexType dim = 0; dim < dimension; dim++) {
    	coords[dim] = scai::utilskernel::LArray<ValueType>(localN, 0);
    }

    while( lowPE<numPEs ){
        if( thisPE>=lowPE and thisPE<highPE ){
            std::ifstream file;
            file.open(filename.c_str(), std::ios::binary | std::ios::in);
            
            //std::cout << "Process " << thisPE << " reading from " << beginLocalCoords << " to " << endLocalCoords << ", in total, localNumCoords= " << localTotalNumOfCoords << " coordinates and " << (localTotalNumOfCoords)*sizeof(ValueType) << " bytes." << std::endl;
            
            SCAI_REGION_START("FileIO.readCoordsBinary.fileRead" );
            const UINT startPos = beginLocalCoords*sizeof(ValueType);   
            ValueType* localPartOfCoords = new ValueType[localTotalNumOfCoords];
            file.seekg(startPos);
            file.read( (char *)(localPartOfCoords), (localTotalNumOfCoords)*sizeof(ValueType) );
            SCAI_REGION_END("FileIO.readCoordsBinary.fileRead" );
            
            for(IndexType i=0; i<localN; i++){
                for(IndexType dim=0; dim<dimension; dim++){//this is expensive, since a writeAccess is created for each loop iteration
                    coords[dim][i] = localPartOfCoords[i*maxDimension+dim]; //always maxDimension coords per point
                }      
            }
            
            if( thisPE==numPEs-1) {
                //SCAI_ASSERT_EQ_ERROR( file.tellg(), globalN*maxDimension*sizeof(ValueType) , "While reading coordinates in binary: Position in file " << filename << " is not correct for process " << thisPE );
                SCAI_ASSERT_EQ_ERROR( file.tellg()/(maxDimension*sizeof(ValueType)), globalN , "While reading coordinates in binary: Position in file " << filename << " is not correct for process " << thisPE );            
            }else{
                SCAI_ASSERT_EQ_ERROR( file.tellg()/( maxDimension*sizeof(ValueType)*(thisPE+1) ), localN , "While reading coordinates in binary: Position in file " << filename << " is not correct for process " << thisPE );            
            }
            
            delete[] localPartOfCoords;
            file.close();
        }
        lowPE  += window_size;
        highPE += window_size;
        comm->synchronize();
    }
            
    //
    // set the return vector
    //
    
    std::vector<DenseVector<ValueType> > result(dimension);
    
    //again, we assume a block distribution
    const scai::dmemo::DistributionPtr blockDist(new scai::dmemo::BlockDistribution(globalN, comm));
    
    for (IndexType i=0; i<  dimension; i++) {
        result[i] = DenseVector<ValueType>( blockDist, coords[i] );
    }

    return result;
}
//-------------------------------------------------------------------------------------------------

template<typename IndexType, typename ValueType>
std::vector<DenseVector<ValueType>> FileIO<IndexType, ValueType>::readCoordsMatrixMarket ( const std::string filename){
    std::ifstream file(filename);

    if(file.fail())
        throw std::runtime_error("File "+ filename+ " failed.");
        
    //skip the first lines that have comments starting with '%'
    std::string line;
    std::getline(file, line);

    while( line[0]== '%'){
       std::getline(file, line);
    }
    std::stringstream ss;
    ss.str( line );
    
    IndexType numPoints ;
    IndexType dimensions ;
    
    ss >> numPoints >> dimensions;
    
    scai::dmemo::CommunicatorPtr comm = scai::dmemo::Communicator::getCommunicatorPtr();
    const scai::dmemo::DistributionPtr dist(new scai::dmemo::BlockDistribution(numPoints, comm));

    PRINT0( "numPoints= "<< numPoints << " , " << dimensions);
    
    IndexType beginLocalRange, endLocalRange;
    scai::dmemo::BlockDistribution::getLocalRange(beginLocalRange, endLocalRange, numPoints, comm->getRank(), comm->getSize());
    
    // the local ranges for the MatrixMarket format
    const IndexType beginLocalRangeMM = beginLocalRange*dimensions;
    const IndexType endLocalRangeMM = endLocalRange*dimensions;
    const IndexType localN = endLocalRange - beginLocalRange;
    const IndexType localNMM = endLocalRangeMM - beginLocalRangeMM;
    
    //PRINT( *comm << ": localN= "<< localNMM << ", numPoints= "<< numPoints << ", beginLocalRange= "<< beginLocalRangeMM << ", endLocalRange= " << endLocalRangeMM );
    
    //scroll forward to begin of local range
    for (IndexType i = 0; i < beginLocalRangeMM; i++) {
    	std::getline(file, line);
    }
    
    //create result vector
    std::vector<scai::utilskernel::LArray<ValueType> > coords(dimensions);
    for (IndexType dim = 0; dim < dimensions; dim++) {
    	coords[dim] = scai::utilskernel::LArray<ValueType>(localN, 0);
    }
    
    //read local range
    for (IndexType i = 0; i < localNMM; i++) {
		bool read = !std::getline(file, line).fail();
		
                if (!read and i!=localNMM-1 ) {
			throw std::runtime_error("In FileIO.cpp, line " + std::to_string(__LINE__) +"Unexpected end of coordinate file. Was the number of nodes correct?");
		}
		
		std::stringstream ss;
		ss.str( line );
                         
                ValueType c;
                ss >> c;
                coords[i%dimensions][int(i/dimensions)] = c;
                
//PRINT( *comm << ": " << i%dimensions << " , " << i/dimensions << " :: " << coords[i%dimensions][int(i/dimensions)]  );
                /*
		IndexType dim = 0;
		while (dim < dimensions) {
			bool read = std::getline(ss, item, ' ');
			if (!read or item.size() == 0) {
				throw std::runtime_error("Unexpected end of line. Was the number of dimensions correct?");
			}
			ValueType coord = std::stod(item);
			coords[dim][i] = coord;
			dim++;
		}
		
		if (dim < dimensions) {
			throw std::runtime_error("Only " + std::to_string(dim - 1)  + " values found, but " + std::to_string(dimensions) + " expected in line '" + line + "'");
		}
		*/
    }

    if (endLocalRange == numPoints) {
    	bool eof = std::getline(file, line).eof();
    	if (!eof) {
    		throw std::runtime_error(std::to_string(numPoints) + " coordinates read, but file continues.");
    	}
    }

    std::vector<DenseVector<ValueType> > result(dimensions);

    for (IndexType i = 0; i < dimensions; i++) {
        result[i] = DenseVector<ValueType>(dist, coords[i] );
    }

    return result;
}
//-------------------------------------------------------------------------------------------------

/** Read graph and coordinates from a OFF file. Coordinates are (usually) in 3D.
 */

template<typename IndexType, typename ValueType>
void  FileIO<IndexType, ValueType>::readOFFTriangularCentral( scai::lama::CSRSparseMatrix<ValueType>& graph, std::vector<DenseVector<ValueType>>& coords, const std::string filename ){
    
    std::ifstream file(filename);
    if(file.fail())
        throw std::runtime_error("File "+ filename+ " failed.");
    
    std::string line;
    std::getline(file, line);
    
    if( line!="OFF" ){
        PRINT("The OFF file" << filename << " should start with the word OFF in the first line. Aborting.");
        throw std::runtime_error("Reading from an OFF file");
    }
    
    std::getline(file, line);
    std::stringstream ss;
    ss.str( line );
    
    IndexType N, numFaces, numEdges;
    
    ss >> N >> numFaces >> numEdges;
    
PRINT( N << " _ " << numFaces << ", numEdges= " << numEdges );

    //
    // first, read the N 3D coordinates
    //

    IndexType dimension = 3;
    
    std::vector<scai::utilskernel::LArray<ValueType> > coordsLA(dimension);
	for (IndexType dim = 0; dim < dimension; dim++) {
		coordsLA[dim] = scai::utilskernel::LArray<ValueType>(N, 0);
	}
	
	for(IndexType i=0; i<N; i++){
		bool read = !std::getline(file, line).fail();
		if (!read) {
            //PRINT();            
			throw std::runtime_error("Unexpected end of coordinates part in OFF file. Was the number of nodes correct?");
		}
		std::stringstream ss( line );
		std::string item;

		IndexType dim = 0;
		while (dim < dimension) {
			bool read;
			do {//skip multiple whitespace
				read = !std::getline(ss, item, ' ').fail();
			} while (item.size() == 0);

			if (!read) {
				throw std::runtime_error("Unexpected end of line " + line +". Was the number of dimensions correct?");
			}
			// WARNING: in supermuc (with gcc/5) the std::stod returns the int part !!
			//ValueType coord = std::stod(item);
			ValueType coord = boost::lexical_cast<ValueType>(item);
			coordsLA[dim][i] = coord;         
			dim++;
		}
		if (dim < dimension) {
			throw std::runtime_error("Only " + std::to_string(dim - 1)  + " values found, but " + std::to_string(dimension) + " expected in line '" + line + "'");
		}		
    }

    coords.resize( dimension );

    for (IndexType i = 0; i < dimension; i++) {
        coords[i] = DenseVector<ValueType>( coordsLA[i] );
    }    

    //
    // now, read the faces. Create the graph as an adjacency list to prevent N^2 space and convert to CSR later
    // each line contains the info for one face:
    // example: 4 20 7 4 12
    // first is the number of vertices for that face, 4 here, and then the vertices that define the face (20, 7, 4, 12)
    //
    
    std::vector<std::set<IndexType>> adjList( N );
    IndexType edgeCnt =0;
    
    for(IndexType i=0; i<numFaces; i++){
		bool read = !std::getline(file, line).fail();
		if (!read) {
            //PRINT();            
			throw std::runtime_error("Unexpected end of faces part in OFF file. Was the number of nodes correct?");
		}
		std::stringstream ss( line );

        IndexType numVertices;  // number of vertices of this face
        ss >> numVertices;
        SCAI_ASSERT_EQ_ERROR( numVertices, 3 , "Found face with more than 3 vertices; this is not a triangular mesh. Aborting");
        
        std::vector<IndexType> face( numVertices );
        
        for(IndexType f=0; f<numVertices; f++){
            ss >> face[f];
        }

        for(IndexType v1=0; v1<numVertices; v1++){
            SCAI_ASSERT_LE_ERROR( v1, N, "Found vertex with too big index.");
            for(IndexType v2=v1+1; v2<numVertices; v2++){
                adjList[face[v1]].insert(face[v2]);
                adjList[face[v2]].insert(face[v1]);
//PRINT( face[v1] << " -- " << face[v2] ); 
                ++edgeCnt;            
            }
        }
    }
    if( numEdges!=0 ){
        SCAI_ASSERT_EQ_ERROR( numEdges, edgeCnt/2, "Possibly wrong number of edges");
    }
    
    //
    // convert adjacency list to CSR matrix
    //
    
<<<<<<< HEAD
    graph = GraphUtils::getCSRmatrixFromAdjList_NoEgdeWeights<IndexType, ValueType>( adjList );
=======
    graph = GraphUtils::getCSRmatrixNoEgdeWeights<IndexType, ValueType>( adjList );
>>>>>>> db23e7f6
    SCAI_ASSERT_EQ_ERROR( graph.getNumColumns(), N, "Wrong number of columns");
    SCAI_ASSERT_EQ_ERROR( graph.getNumRows(), N, "Wrong number of rows");
    if( numEdges!=0 ){
        SCAI_ASSERT_EQ_ERROR( graph.getNumValues()/2, numEdges , "Wrong number of edges");
    }
}
//-------------------------------------------------------------------------------------------------

/** Read graph and coordinates from a dom.geo file of the ALYA tool. Coordinates are (usually) in 3D.
 * The mesh is composed out of elements (eg. hexagons, tetrahedra etc) and each elements is composed out of nodes.
 */

template<typename IndexType, typename ValueType>
void  FileIO<IndexType, ValueType>::readAlyaCentral( scai::lama::CSRSparseMatrix<ValueType>& graph, std::vector<DenseVector<ValueType>>& coords, const IndexType N, const IndexType dimensions,  const std::string filename ){
    
    std::ifstream file(filename);
    if(file.fail())
        throw std::runtime_error("File "+ filename+ " failed.");
    
    std::string line;
    
	// skip first part of file until we find the line with keyword "ELEMENTS"
	
	while( std::getline(file, line) ){	
		size_t pos = line.find("ELEMENTS");
		if(pos!=std::string::npos){ 		//found
			std::cout<< "FOUND start of ELEMENTS" << std::endl;
			break;
		}
	}
	
	// We are in the "ELEMENTS" part, each line starts with a number, the ID of this element.
	// Next, there are some numbers, each corresponding to one node (not elements) ID. We will construct
	// the graph using these nodes as graph nodes.
	
	{
		std::vector<std::set<IndexType>> adjList( N );
		
		IndexType edgeCnt =0;
		int numElems = 0;
		
		while( std::getline(file, line) ){
			size_t pos = line.find("END_ELEMENTS");
			if(pos!=std::string::npos){ 		//found
				std::cout<< "FOUND end of elements" << std::endl;
				break;
			}
			
			std::vector<IndexType> face;
			
			std::stringstream ss( line );
			IndexType currElem = 0;
			ss >> currElem;
			
			IndexType v;
			while( ss >> v){
				face.push_back(v);
				assert(v>0);
			}
			
			//std::pair<std::set<IndexType>::iterator,bool> ret;
			
			for(IndexType v1=0; v1<face.size()-1; v1++){
				SCAI_ASSERT_LE_ERROR( face[v1], N, "Found vertex with too big index.");	
				auto ret = adjList[face[v1]-1].insert(face[v1+1]-1);		//TODO: check if correct: abstract 1 to start from 0
				adjList[face[v1+1]-1].insert(face[v1]-1);
				//std::cout << face[v1] << "-" << face[v1+1] << "    ";
				if(ret.second==true){
					++edgeCnt;            
				}
			}
			auto ret = adjList[face[0]-1].insert(face.back()-1);
			adjList[face.back()-1].insert(face[0]-1);
			
			if(ret.second==true){
				++edgeCnt;            
			}

			//if(lala>10) break;
			numElems++;
			//if( numElems>9800300) std::cout<<"Current element=" <<  currElem << std::endl;
		}
		std::cout<< "Counted " << numElems << " elements and " << edgeCnt << " edges" << std::endl;
			
		// convert adjacency list to CSR matrix
		//
		
		graph = GraphUtils::getCSRmatrixFromAdjList_NoEgdeWeights<IndexType, ValueType>( adjList );
	}
	
    
	//
	// get the coordinates
	//
	
	while( std::getline(file, line) ){	
		size_t pos = line.find("COORDINATES");
		if(pos!=std::string::npos){ 		//found
			std::cout<< "FOUND start of COORDINATES" << std::endl;
			break;
		}
	}
	
	std::vector<scai::utilskernel::LArray<ValueType> > coordsLA(dimensions);
	for (IndexType dim = 0; dim < dimensions; dim++) {
		coordsLA[dim] = scai::utilskernel::LArray<ValueType>(N, 0);
	}
	
	for(IndexType i=0; i<N; i++){
		bool read = !std::getline(file, line).fail();
		if (!read) {
    		throw std::runtime_error("Unexpected end of coordinates part in OFF file. Was the number of nodes correct?");
		}
		std::stringstream ss( line );
		
		IndexType currElem = 0;
		ss >> currElem;

		ValueType coord;
		IndexType dim = 0;
		while( ss >> coord){
			coordsLA[dim][i] = coord;         
			dim++;
		}

		if (dim < dimensions) {
			throw std::runtime_error("Only " + std::to_string(dim - 1)  + " values found, but " + std::to_string(dimensions) + " expected in line '" + line + "'");
		}		
    }
	std::getline(file, line);
	size_t pos = line.find("END_COORDINATES");
	if(pos==std::string::npos){ 		// NOT found
		std::cout<< "Did not find end of coordinates but: " << line << std::endl;
		throw std::runtime_error("Wrong number of points and coordinates?");
	}
	
	
    coords.resize( dimensions );

    for (IndexType i = 0; i < dimensions; i++) {
        coords[i] = DenseVector<ValueType>( coordsLA[i] );
    }    

}



template<typename IndexType, typename ValueType>
DenseVector<IndexType> FileIO<IndexType, ValueType>::readPartition(const std::string filename, IndexType globalN) {
	std::ifstream file(filename);

	if(file.fail())
		throw std::runtime_error("File "+ filename+ " failed.");

    //skip the first lines that have comments starting with '%'
    std::string line;
    std::getline(file, line);

    while( line[0]== '%'){
       std::getline(file, line);
    }
    std::stringstream ss;
    ss.str( line );
    
	//get local range
	scai::dmemo::CommunicatorPtr comm = scai::dmemo::Communicator::getCommunicatorPtr();
	const scai::dmemo::DistributionPtr dist(new scai::dmemo::BlockDistribution(globalN, comm));
	IndexType beginLocalRange, endLocalRange;
	scai::dmemo::BlockDistribution::getLocalRange(beginLocalRange, endLocalRange, globalN, comm->getRank(), comm->getSize());
	const IndexType localN = endLocalRange - beginLocalRange;

	//std::string line;

	//scroll to begin of local range.
	for (IndexType i = 0; i < beginLocalRange; i++) {
		std::getline(file, line);
	}

	std::vector<IndexType> localPart;

	for (IndexType i = 0; i < localN; i++) {
		bool read = !std::getline(file, line).fail();
		if (!read) {
			throw std::runtime_error("In FileIO.cpp, line " + std::to_string(__LINE__) +": Unexpected end of file " + filename + ". Was the number of nodes correct?");
	    }
		localPart.push_back(std::stoi(line));
	}

	scai::hmemo::HArray<IndexType> hLocal(localPart.size(), localPart.data());
	DenseVector<IndexType> result(dist, hLocal);

	return result;
}


template<typename IndexType, typename ValueType>
std::pair<std::vector<ValueType>, std::vector<ValueType>> FileIO<IndexType, ValueType>::getBoundingCoords(std::vector<ValueType> centralCoords, IndexType level) {
	const IndexType dimension = centralCoords.size();
	const ValueType offset = 0.5 * (IndexType(1) << IndexType(level));
	std::vector<ValueType> minCoords(dimension);
	std::vector<ValueType> maxCoords(dimension);

	for (IndexType i = 0; i < dimension; i++) {
		minCoords[i] = centralCoords[i] - offset;
		maxCoords[i] = centralCoords[i] + offset;
	}
	return {minCoords, maxCoords};
}

template<typename IndexType, typename ValueType>
CSRSparseMatrix<ValueType> FileIO<IndexType, ValueType>::readQuadTree( std::string filename, std::vector<DenseVector<ValueType>> &coords ) {
	SCAI_REGION( "FileIO.readQuadTree" );

	const IndexType dimension = 3;
	const IndexType valuesPerLine = 1+2*dimension + 2*dimension*dimension;

    std::ifstream file(filename);

    if(file.fail())
            throw std::runtime_error("Reading file "+ filename+ " failed.");

    std::map<std::vector<ValueType>, std::shared_ptr<SpatialCell>> nodeMap;
    std::map<std::vector<ValueType>, std::set<std::vector<ValueType>>> pendingEdges;
    std::map<std::vector<ValueType>, std::set<std::vector<ValueType>>> confirmedEdges;
    std::set<std::shared_ptr<SpatialCell> > roots;

    IndexType duplicateNeighbors = 0;

    std::string line;
    while (!std::getline(file, line).fail()) {
    	std::vector<ValueType> values;
    	std::stringstream ss( line );
		std::string item;

		std::string comparison("timestep");
		std::string prefix(line.begin(), line.begin()+comparison.size());
		if (prefix == comparison) {
			std::cout << "Caught other timestep. Skip remainder of file." << std::endl;
			break;
		}

		IndexType i = 0;

		while (!std::getline(ss, item, ' ').fail()) {
			if (item.size() == 0) {
				continue;
			}

			try {
				values.push_back(std::stod(item));
			} catch (...) {
				std::cout << item << " could not be resolved as number." << std::endl;
				throw;
			}

			i++;
		}

		if (i == 0) {
			//empty line
			continue;
		} else if (i != valuesPerLine) {
			throw std::runtime_error("Expected "+std::to_string(valuesPerLine)+" values, but got "+std::to_string(i)+".");
		}

		//process quadtree node
		const std::vector<ValueType> ownCoords = {values[0], values[1], values[2]};
		const ValueType level = values[3];
		const std::vector<ValueType> parentCoords = {values[4], values[5], values[6]};

		assert(ownCoords != parentCoords);

		assert(*std::min_element(ownCoords.begin(), ownCoords.end()) >= 0);

		std::vector<ValueType> minCoords, maxCoords;
		std::tie(minCoords, maxCoords) = getBoundingCoords(ownCoords, level);

		//create own cell and add to node map
		std::shared_ptr<QuadNodeCartesianEuclid> quadNodePointer(new QuadNodeCartesianEuclid(minCoords, maxCoords));
		assert(nodeMap.count(ownCoords) == 0);
		nodeMap[ownCoords] = quadNodePointer;
		assert(confirmedEdges.count(ownCoords) == 0);
		confirmedEdges[ownCoords] = {};

		//check for pending edges
		if (pendingEdges.count(ownCoords) > 0) {
			std::set<std::vector<ValueType>> thisNodesPendingEdges = pendingEdges.at(ownCoords);
			for (std::vector<ValueType> otherCoords : thisNodesPendingEdges) {
				confirmedEdges[ownCoords].insert(otherCoords);
				confirmedEdges[otherCoords].insert(ownCoords);
			}
			pendingEdges.erase(ownCoords);
		}

		//check for parent pointer
		if (parentCoords[0] != -1 && nodeMap.count(parentCoords) == 0) {
			std::tie(minCoords, maxCoords) = getBoundingCoords(parentCoords, level+1);
			std::shared_ptr<QuadNodeCartesianEuclid> parentPointer(new QuadNodeCartesianEuclid(minCoords, maxCoords));
			nodeMap[parentCoords] = parentPointer;
			assert(confirmedEdges.count(parentCoords) == 0);
			confirmedEdges[parentCoords] = {};
			roots.insert(parentPointer);

			//check for pending edges of parent
			if (pendingEdges.count(parentCoords) > 0) {
				//std::cout << "Found pending edges for parent " << parentCoords[0] << ", " << parentCoords[1] << ", " << parentCoords[2] << std::endl;
				std::set<std::vector<ValueType>> thisNodesPendingEdges = pendingEdges.at(parentCoords);
				for (std::vector<ValueType> otherCoords : thisNodesPendingEdges) {
					confirmedEdges[parentCoords].insert(otherCoords);
					confirmedEdges[otherCoords].insert(parentCoords);
				}
				pendingEdges.erase(parentCoords);
			}
		}

		if (parentCoords[0] != -1) {
			roots.erase(quadNodePointer);
		}

		assert(nodeMap.count(parentCoords));//Why does this assert work? Why can't it happen that the parentCoords are -1?
		nodeMap[parentCoords]->addChild(quadNodePointer);
		assert(nodeMap[parentCoords]->height() > 1);

		//check own edges, possibly add to pending
		for (IndexType i = 0; i < 2*dimension; i++) {
			const IndexType beginIndex = 2*dimension+1+i*dimension;
			const IndexType endIndex = beginIndex+dimension;
			assert(endIndex <= values.size());
			if (i == 2*dimension -1) {
				assert(endIndex == values.size());
			}
			const std::vector<ValueType> possibleNeighborCoords(values.begin()+beginIndex, values.begin()+endIndex);
			assert(possibleNeighborCoords.size() == dimension);

			if (possibleNeighborCoords[0] == -1) {
				assert(possibleNeighborCoords[1] == -1);
				assert(possibleNeighborCoords[2] == -1);
				continue;
			} else {
				assert(possibleNeighborCoords[1] != -1);
				assert(possibleNeighborCoords[2] != -1);
			}

			if (nodeMap.count(possibleNeighborCoords)) {
				// this is actually not necessary, since if the other node was before this one,
				// the edges were added to the pending list and processed above - except if it was an implicitly referenced parent node.
				confirmedEdges[ownCoords].insert(possibleNeighborCoords);
				confirmedEdges[possibleNeighborCoords].insert(ownCoords);
			} else {
				//create empty set if not yet done
				if (pendingEdges.count(possibleNeighborCoords) == 0) {
					pendingEdges[possibleNeighborCoords] = {};
				}
				//target doesn't exist yet, can't have confirmed edges
				assert(confirmedEdges.count(possibleNeighborCoords) == 0);

				//if edge is already there, it was duplicate
				if (pendingEdges[possibleNeighborCoords].count(ownCoords)) {
					duplicateNeighbors++;
				}

				//finally, add pending edge
				pendingEdges[possibleNeighborCoords].insert(ownCoords);
			}
		}
    }

    file.close();
    std::cout << "Read file, found or created " << nodeMap.size() << " nodes and pending edges for " << pendingEdges.size() << " ghost nodes." << std::endl;
    if (duplicateNeighbors > 0) {
    	std::cout << "Found " << duplicateNeighbors << " duplicate neighbors." << std::endl;
    }

    assert(confirmedEdges.size() == nodeMap.size());

    for (auto pendingSets : pendingEdges) {
    	assert(nodeMap.count(pendingSets.first) == 0);
    }

    IndexType nodesInForest = 0;
    for (auto root : roots) {
    	nodesInForest += root->countNodes();
    }

    std::cout << "Found " << roots.size() << " roots with " << nodesInForest << " nodes hanging from them." << std::endl;

    assert(nodesInForest == nodeMap.size());

    //check whether all nodes have either no or the full amount of children
    for (std::pair<std::vector<ValueType>, std::shared_ptr<SpatialCell>> elems : nodeMap) {
    	bool consistent = elems.second->isConsistent();
    	if (!consistent) {
    		std::vector<ValueType> coords = elems.first;
    		//throw std::runtime_error("Node at " + std::to_string(coords[0]) + ", " + std::to_string(coords[1]) + ", " + std::to_string(coords[2]) + " inconsistent.");
    	}
    	//assert(elems.second->isConsistent());
    	assert(pendingEdges.count(elems.first) == 0);//list of pending edges was erased when node was handled, new edges should not be added to pending list
    }

    IndexType i = 0;
    IndexType totalEdges = 0;
    IndexType numLeaves = 0;
    IndexType leafEdges = 0;
    std::vector<std::set<std::shared_ptr<SpatialCell> > > result(nodeMap.size());
    for (std::pair<std::vector<ValueType>, std::set<std::vector<ValueType> > > edgeSet : confirmedEdges) {
    	result[i] = {};
    	for (std::vector<ValueType> neighbor : edgeSet.second) {
    		assert(nodeMap.count(neighbor) > 0);
    		result[i].insert(nodeMap[neighbor]);
    		totalEdges++;
    	}
    	assert(result[i].size() == edgeSet.second.size());

    	if (nodeMap[edgeSet.first]->height() == 1) {
    		numLeaves++;
    		leafEdges += result[i].size();
    		if (result[i].size() == 0) {
				//only parent nodes are allowed to have no edges.
				throw std::runtime_error("Node at " + std::to_string(edgeSet.first[0]) + ", " + std::to_string(edgeSet.first[1]) + ", " + std::to_string(edgeSet.first[2])
				+ " is isolated leaf node.");
			}
    	}

    	i++;
    }
    assert(nodeMap.size() == i++);
    std::cout << "Read " << totalEdges << " confirmed edges, among them " << leafEdges << " edges between " << numLeaves << " leaves." << std::endl;

    /**
     * now convert into CSRSparseMatrix
     */

    IndexType offset = 0;
	for (auto root : roots) {
		offset = root->indexSubtree(offset);
	}

    std::vector<std::shared_ptr<const SpatialCell> > rootVector(roots.begin(), roots.end());

	coords.clear();
	coords.resize(dimension);

	std::vector<std::vector<ValueType> > vCoords(dimension);
	std::vector< std::set<std::shared_ptr<const SpatialCell>>> graphNgbrsCells(nodesInForest);

	for (auto outgoing : confirmedEdges) {
		std::set<std::shared_ptr<const SpatialCell>> edgeSet;
		for (std::vector<ValueType> edgeTarget : outgoing.second) {
			edgeSet.insert(nodeMap[edgeTarget]);
		}
		graphNgbrsCells[nodeMap[outgoing.first]->getID()] = edgeSet;
	}

	scai::lama::CSRSparseMatrix<ValueType> matrix = SpatialTree::getGraphFromForest<IndexType, ValueType>( graphNgbrsCells, rootVector, vCoords);

	for (IndexType d = 0; d < dimension; d++) {
		assert(vCoords[d].size() == numLeaves);
		scai::utilskernel::LArray<ValueType> localValues(vCoords[d].size(), vCoords[d].data());
		coords[d] = DenseVector<ValueType>(localValues);
	}
    return matrix;
}

//-------------------------------------------------------------------------------------------------
template<typename IndexType, typename ValueType>
std::pair<IndexType, IndexType> FileIO<IndexType, ValueType>::getMatrixMarketCoordsInfos(const std::string filename){
        
    std::ifstream file(filename);
    
    if(file.fail())
        throw std::runtime_error("File "+ filename+ " failed.");
        
    //skip the first lines that have comments starting with '%'
    std::string line;
    std::getline(file, line);

    while( line[0]== '%'){
       std::getline(file, line);
    }
    std::stringstream ss;
    ss.str( line );
    
    IndexType numPoints ;
    IndexType dimensions ;
    
    ss >> numPoints >> dimensions;
    
    return std::make_pair( numPoints, dimensions);
}

//-------------------------------------------------------------------------------------------------
template<typename IndexType, typename ValueType>
std::vector<IndexType> FileIO<IndexType, ValueType>::readBlockSizes(const std::string filename , const IndexType numBlocks){
    
    scai::dmemo::CommunicatorPtr comm = scai::dmemo::Communicator::getCommunicatorPtr();
    
    std::vector<IndexType> blockSizes(numBlocks, 0);
    
    if( comm->getRank()==0 ){
        std::ifstream file(filename);
        if(file.fail())
            throw std::runtime_error("File "+ filename+ " failed.");
        
        //read first line, has the number of blocks
        std::string line;
        std::getline(file, line);
        std::stringstream ss;
        ss.str( line );
        
        IndexType fileNumBlocks;
        ss >> fileNumBlocks;
        SCAI_ASSERT_EQ_ERROR( numBlocks, fileNumBlocks, "Number of blocks mismatch, given "<< numBlocks << " but the file has "<< fileNumBlocks );

        for(int i=0;i<numBlocks; i++){
            bool read = !std::getline(file, line).fail();
            
            if (!read and i!=numBlocks-1 ) {
                throw std::runtime_error("In FileIO.cpp, line " + std::to_string(__LINE__) +": Unexpected end of block sizes file " + filename + ". Was the number of blocks correct?");
            }
            std::stringstream ss;    
            ss.str( line );
            IndexType bSize;
            ss >> bSize;
            //blockSizes.push_back(bSize);
            blockSizes[i]= bSize;
        }
        SCAI_ASSERT( blockSizes.size()==numBlocks , "Wrong number of blocks: "  <<blockSizes.size() << " for file " << filename);
        file.close();
        
        bool eof = std::getline(file, line).eof();
        if (!eof) {
            throw std::runtime_error(std::to_string(numBlocks) + " blocks read, but file continues.");
        }
    }
    comm->bcast( blockSizes.data(), numBlocks, 0);
    
    return blockSizes;
}
//-------------------------------------------------------------------------------------------------
 
 template class FileIO<IndexType, ValueType>;

} /* namespace ITI */<|MERGE_RESOLUTION|>--- conflicted
+++ resolved
@@ -196,7 +196,6 @@
     f.close();    
 }
 //-------------------------------------------------------------------------------------------------
-<<<<<<< HEAD
 
 template<typename IndexType, typename ValueType>
 void FileIO<IndexType, ValueType>::writeVTKCentral_ver2 (const CSRSparseMatrix<ValueType> &adjM, const std::vector<DenseVector<ValueType>> &coords, const DenseVector<IndexType> &part, const std::string filename){
@@ -209,20 +208,6 @@
     if(f.fail())
         throw std::runtime_error("File "+ filename+ " failed.");
 
-=======
-
-template<typename IndexType, typename ValueType>
-void FileIO<IndexType, ValueType>::writeVTKCentral_ver2 (const CSRSparseMatrix<ValueType> &adjM, const std::vector<DenseVector<ValueType>> &coords, const DenseVector<IndexType> &part, const std::string filename){
-    SCAI_REGION( "FileIO.writeVTKCentral" )        
-        
-    const IndexType N = adjM.getNumRows();
-    const IndexType dimensions = coords.size();
-    
-    std::ofstream f(filename);
-    if(f.fail())
-        throw std::runtime_error("File "+ filename+ " failed.");
-
->>>>>>> db23e7f6
     //------------------------------------------------------
     // write header
     
@@ -260,10 +245,6 @@
     
     f.close();    
 }
-<<<<<<< HEAD
-=======
-
->>>>>>> db23e7f6
 //-------------------------------------------------------------------------------------------------
 /*Given the vector of the coordinates and their dimension, writes them in file "filename".
  */
@@ -533,7 +514,7 @@
 template<typename IndexType, typename ValueType>
 template<typename T>
 void FileIO<IndexType, ValueType>::writeDenseVectorParallel(const DenseVector<T> &dv, const std::string filename) {
-    SCAI_REGION( "FileIO.writeDenseVectorParallel" );
+    SCAI_REGION( "FileIO.writePartitionParallel" );
     
     scai::dmemo::CommunicatorPtr comm = scai::dmemo::Communicator::getCommunicatorPtr();
 
@@ -1021,25 +1002,15 @@
     //
     
     scai::lama::CSRStorage<ValueType> myStorage(localN, globalN, ja.size(),   
-<<<<<<< HEAD
-			scai::utilskernel::LArray<IndexType>(ia.size(), ia.data()),
-    		scai::utilskernel::LArray<IndexType>(ja.size(), ja.data()),
-    		scai::utilskernel::LArray<ValueType>(values.size(), values.data()));
-=======
     scai::utilskernel::LArray<IndexType>(ia.size(), ia.data()),
     scai::utilskernel::LArray<IndexType>(ja.size(), ja.data()),
     scai::utilskernel::LArray<ValueType>(values.size(), values.data()));
->>>>>>> db23e7f6
     
     // block distribution for rows and no distribution for columns
     const scai::dmemo::DistributionPtr dist(new scai::dmemo::BlockDistribution(globalN, comm));
     const scai::dmemo::DistributionPtr noDist(new scai::dmemo::NoDistribution( globalN ));
 
     return scai::lama::CSRSparseMatrix<ValueType>(myStorage, dist, noDist);
-<<<<<<< HEAD
-
-=======
->>>>>>> db23e7f6
 }
 
 //-------------------------------------------------------------------------------------------------
@@ -1743,7 +1714,6 @@
             for(IndexType v2=v1+1; v2<numVertices; v2++){
                 adjList[face[v1]].insert(face[v2]);
                 adjList[face[v2]].insert(face[v1]);
-//PRINT( face[v1] << " -- " << face[v2] ); 
                 ++edgeCnt;            
             }
         }
@@ -1756,11 +1726,7 @@
     // convert adjacency list to CSR matrix
     //
     
-<<<<<<< HEAD
     graph = GraphUtils::getCSRmatrixFromAdjList_NoEgdeWeights<IndexType, ValueType>( adjList );
-=======
-    graph = GraphUtils::getCSRmatrixNoEgdeWeights<IndexType, ValueType>( adjList );
->>>>>>> db23e7f6
     SCAI_ASSERT_EQ_ERROR( graph.getNumColumns(), N, "Wrong number of columns");
     SCAI_ASSERT_EQ_ERROR( graph.getNumRows(), N, "Wrong number of rows");
     if( numEdges!=0 ){
@@ -1955,7 +1921,6 @@
 	return result;
 }
 
-
 template<typename IndexType, typename ValueType>
 std::pair<std::vector<ValueType>, std::vector<ValueType>> FileIO<IndexType, ValueType>::getBoundingCoords(std::vector<ValueType> centralCoords, IndexType level) {
 	const IndexType dimension = centralCoords.size();
