--- conflicted
+++ resolved
@@ -36,12 +36,8 @@
             for(int i=0; i<top.size(); i++){
                 std::cout<< top[i] << ", ";
             }
-<<<<<<< HEAD
-            std::cout<< std::endl;
-=======
             
             std::cout<< "          weight: "<< weight << std::endl;
->>>>>>> b9f063db
         }
         
         /** Checks if this rectangle resides entirely in the given rectangle:
@@ -50,36 +46,6 @@
          */
         bool isInside(rectangle outer){
             SCAI_REGION("rectangle.isInside");
-<<<<<<< HEAD
-            
-            bool ret = true;
-            for(int d=0; d<bottom.size(); d++){
-                if( this->bottom[d]<outer.bottom[d] or this->top[d]>outer.top[d]){
-                    ret= false;
-                    break;
-                }
-            }
-            return ret;
-        }
-        
-        /** Checks if the given point is inside this rectangle.
-         */
-        template< typename D>
-        bool owns( const std::vector<D>& point){
-            SCAI_REGION("rectangle.owns");
-            
-            IndexType dim= point.size();
-            SCAI_ASSERT( dim==this->top.size(), "Wrong dimensions: point.dim= " << dim << ", this->top.dim= "<< this->top.size() );
-            
-            bool ret= true;
-            for(int d=0; d<dim; d++){
-                if( point[d]<this->bottom[d] or point[d]>this->top[d]){
-                    ret= false;
-                    break;
-                }
-            }
-            return ret;
-=======
             
             bool ret = true;
             for(int d=0; d<bottom.size(); d++){
@@ -142,7 +108,6 @@
             }
             // if none of the above failed
             return true;
->>>>>>> b9f063db
         }
         
         bool operator()(rectangle& a, rectangle& b){
@@ -239,44 +204,6 @@
             
             // point should be inside this rectangle
             for(int d=0; d<dim; d++){
-<<<<<<< HEAD
-                //TODO: just throw exception or insert assertion to ensure point is within bounds?
-                if(point[d]>myRect.top[d] or  point[d]<myRect.bottom[d]){
-                    //return NULL;
-                    throw std::logic_error("Point out of bounds");
-                }
-            }
-            //TODO: remove variable ret or not?
-            std::shared_ptr<rectCell> ret;
-            if( !this->isLeaf ){
-                bool foundOwnerChild = false;
-                for(int c=0; c<this->children.size(); c++){
-                    if( children[c]->myRect.owns( point ) ){                    
-                        foundOwnerChild = true;
-                        //ret = children[c]->getContainingLeaf( point );
-                        return children[c]->getContainingLeaf( point );
-                        break;  // if one node is found no need to search the rest of the children
-                    }
-                }
-               
-                // this is not a leaf node and none of the childrens owns the point
-                if( !foundOwnerChild ){
-                    // check again if this rectangle owns the point
-                    //TODO: not need to check again
-                    if( myRect.owns( point ) ){
-                        ret = std::make_shared<rectCell>(*this);
-                    }else{
-                        //return NULL;
-                        throw std::logic_error("Null pointer");
-                    }
-                }
-            }else{
-                SCAI_ASSERT( this->myRect.owns(point), "Should not happen")    
-                //ret = std::make_shared<rectCell>(*this);
-                return  std::make_shared<rectCell>(*this);
-            }
-            return ret;
-=======
                 if(point[d]>myRect.top[d] or  point[d]<myRect.bottom[d]){
                     throw std::logic_error("Point out of bounds");
                 }
@@ -299,7 +226,6 @@
                 return  std::make_shared<rectCell>(*this);
             }
     
->>>>>>> b9f063db
         }
         
         IndexType getSubtreeSize(){
@@ -350,7 +276,6 @@
                 }else{
                     std::shared_ptr<rectCell> child = this->children[c];
                     leaves[child->leafID] = child;
-<<<<<<< HEAD
                 }
             }
                
@@ -368,25 +293,6 @@
                 
                 frontier.pop();
             }
-=======
-                }
-            }
-               
-            while( !frontier.empty() ){
-                std::shared_ptr<rectCell> thisNode = frontier.front();
-
-                for(int c=0; c<thisNode->children.size(); c++){
-                    std::shared_ptr<rectCell> child = thisNode->children[c];
-                    if( !child->isLeaf ){
-                        frontier.push( child );
-                    }else{
-                        leaves[child->leafID] = child;
-                    }
-                }
-                
-                frontier.pop();
-            }
->>>>>>> b9f063db
             return  leaves;
         }
         
@@ -397,7 +303,6 @@
             IndexType ret = currentIndex;
             for(int c=0; c<this->children.size(); c++){
                 ret = children[c]->indexLeaves( ret );
-<<<<<<< HEAD
             }
             if( this->isLeaf ){
                 this->leafID = ret;
@@ -430,40 +335,6 @@
                 }
                 f<< std::endl;
             }
-=======
-            }
-            if( this->isLeaf ){
-                this->leafID = ret;
-                ret = currentIndex+1;
-            }else{ //do not index if this is not a leaf
-                this->leafID= -1;
-            }
-            
-            return ret;
-        }
-        
-        void printLeavesInFile( const std::string filename, IndexType dimension ){
-            std::ofstream f(filename);
-            if(f.fail())
-                throw std::runtime_error("File "+ filename+ " failed.");
-            
-            std::vector<std::shared_ptr<rectCell>> allLeaves = getAllLeaves();
-            
-            const IndexType numLeaves = allLeaves.size();
-            
-            for(int l=0; l<numLeaves; l++){
-                std::shared_ptr<rectCell> thisLeaf = allLeaves[l];
-                
-                for(int d=0; d<dimension; d++){
-                    f<< thisLeaf->getRect().bottom[d] << " ";
-                }
-                f<< std::endl;
-                for(int d=0; d<dimension; d++){
-                    f<< thisLeaf->getRect().top[d] << " ";
-                }
-                f<< std::endl;
-            }
->>>>>>> b9f063db
         }
                 
         rectangle getRect(){
@@ -477,13 +348,10 @@
         IndexType getLeafID(){
             return leafID;
         }
-<<<<<<< HEAD
-=======
         
         ValueType getLeafWeight(){
             return myRect.weight;
         }
->>>>>>> b9f063db
 
     protected:
         rectangle myRect;
@@ -507,21 +375,14 @@
          */
         static scai::lama::DenseVector<IndexType> getPartitionNonUniform( const scai::lama::CSRSparseMatrix<ValueType> &input, const std::vector<scai::lama::DenseVector<ValueType>> &coordinates, const scai::lama::DenseVector<ValueType>& nodeWeights, struct Settings settings );
         
-<<<<<<< HEAD
-=======
         static scai::lama::DenseVector<IndexType> setPartition( std::shared_ptr<rectCell<IndexType,ValueType>> root, const scai::dmemo::DistributionPtr distPtr, const std::vector<std::vector<IndexType>>& localPoints);
         
         
->>>>>>> b9f063db
         /** Get a tree of rectangles of a uniform grid with side length sideLen. The rectangles cover the whole grid and 
          * do not overlap.
          * 
          * @param[in] nodeWeights The weights for each point.
-<<<<<<< HEAD
-         * @param[in] sideLen The length of the side of the whole uniform, square grid. The coordinates are from 0 to sideLen-1. Example: if sideLen=2, the poitns are (0,0),(0,1),(1,0),(1,1)
-=======
          * @param[in] sideLen The length of the side of the whole uniform, square grid. The coordinates are from 0 to sideLen-1. Example: if sideLen=2, the points are (0,0),(0,1),(1,0),(1,1)
->>>>>>> b9f063db
          * @param[in] setting A settigns struct passing various arguments.
          * 
          * @return A pointer to the root of the tree. number of leaves = settings.numBlocks.
@@ -559,11 +420,7 @@
         
         static std::shared_ptr<rectCell<IndexType,ValueType>> getRectanglesNonUniform( 
             const scai::lama::CSRSparseMatrix<ValueType> &input,
-<<<<<<< HEAD
-            const std::vector<scai::lama::DenseVector<IndexType>> &coordinates,
-=======
             const std::vector<std::vector<IndexType> > &coordinates,
->>>>>>> b9f063db
             const scai::lama::DenseVector<ValueType>& nodeWeights,
             const std::vector<ValueType>& minCoords,
             const std::vector<ValueType>& maxCoords,
@@ -572,11 +429,7 @@
         /** Projection for the non-uniform grid case. Coordinates must be Indextype.
          */
         static std::vector<std::vector<ValueType>> projectionNonUniform( 
-<<<<<<< HEAD
-            const std::vector<scai::lama::DenseVector<IndexType>>& coordinates,
-=======
             const std::vector<std::vector<IndexType> >& coordinates,
->>>>>>> b9f063db
             const scai::lama::DenseVector<ValueType>& nodeWeights,
             const std::shared_ptr<rectCell<IndexType,ValueType>> treeRoot,
             const std::vector<IndexType>& dimensionToProject,
@@ -598,15 +451,11 @@
         
         static std::pair<std::vector<IndexType>,std::vector<ValueType>> partition1DOptimal( const std::vector<ValueType>& array, const IndexType k, Settings settings);   
         
-<<<<<<< HEAD
+        static std::pair<std::vector<IndexType>, std::vector<ValueType>> partition1DMine( const std::vector<ValueType>& nodeWeights, const IndexType k, Settings settings);
+
         static bool probe(const std::vector<ValueType>& prefixSum, const IndexType k, const ValueType target);
-=======
-        static std::pair<std::vector<IndexType>, std::vector<ValueType>> partition1DMine( const std::vector<ValueType>& nodeWeights, const IndexType k, Settings settings);
-
-        static bool probe(const std::vector<ValueType>& prefixSum, const IndexType k, const ValueType target);
 
         static std::pair<bool, std::vector<IndexType>> probeAndGetSplitters(const std::vector<ValueType>& prefixSum, const IndexType k, const ValueType target);
->>>>>>> b9f063db
         
         /**Checks if the given index is in the given bounding box. Index corresponds to a uniform matrix given
          * as a 1D array/vector. 
@@ -615,12 +464,8 @@
          * @param[in] bBox The bounding box given as two vectors; one for the bottom point and one for the top point. For all dimensions i, should be: bBox.first(i)< bBox.second(i).
          * 
          */
-<<<<<<< HEAD
-        static bool inBBox( const std::vector<IndexType>& coords, const struct rectangle& bBox);
-=======
         template<typename T>
         static bool inBBox( const std::vector<T>& coords, const struct rectangle& bBox);
->>>>>>> b9f063db
         
         /** Calculates the weight of the rectangle.
          * 
@@ -637,14 +482,11 @@
         template<typename T>
         static ValueType getRectangleWeight( const std::vector<scai::lama::DenseVector<T>> &coordinates, const scai::lama::DenseVector<ValueType>& nodeWeights, const  struct rectangle& bBox, const std::vector<ValueType> maxCoords, Settings settings);
         
-<<<<<<< HEAD
-=======
         template<typename T>
         static ValueType getRectangleWeight( const std::vector<std::vector<T>> &coordinates, const scai::lama::DenseVector<ValueType>& nodeWeights, const  struct rectangle& bBox, const std::vector<ValueType> maxCoords, Settings settings);
         
         
         static scai::lama::CSRSparseMatrix<ValueType> getBlockGraphFromTree_local( const std::shared_ptr<rectCell<IndexType,ValueType>> treeRoot );
->>>>>>> b9f063db
         /** Function to transform a 1D index to 2D or 3D given the side length of the cubical grid.
          * For example, in a 4x4 grid, indexTo2D(1)=(0,1), indexTo2D(4)=(1,0) and indexTo2D(13)=(3,1)
          * 
