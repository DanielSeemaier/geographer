--- conflicted
+++ resolved
@@ -31,43 +31,6 @@
 };
 
 
-<<<<<<< HEAD
-=======
-TEST_F(ParcoRepartTest, testMinimumNeighborDistanceDistributed) {
-  IndexType nroot = 7;
-  IndexType n = nroot * nroot * nroot;
-  IndexType dimensions = 3;
-  scai::dmemo::CommunicatorPtr comm = scai::dmemo::Communicator::getCommunicatorPtr();
-
-
-  scai::lama::CSRSparseMatrix<ValueType>a(n, n);
-  std::vector<ValueType> maxCoord(dimensions, nroot);
-  std::vector<IndexType> numPoints(dimensions, nroot);
-  
-  std::vector<DenseVector<ValueType>> coordinates(dimensions);
-  for(IndexType i=0; i<dimensions; i++){ 
-	  coordinates[i] = DenseVector<IndexType>(n, 0);
-  }
-  
-  MeshIO<IndexType, ValueType>::createStructured3DMesh(a, coordinates, maxCoord, numPoints);
-
-  scai::dmemo::DistributionPtr dist ( scai::dmemo::Distribution::getDistributionPtr( "BLOCK", comm, n) );
-  scai::dmemo::DistributionPtr noDistPointer(new scai::dmemo::NoDistribution(n));
-
-  a.redistribute(dist, noDistPointer);
-  
-  for(IndexType i=0; i<dimensions; i++){
-  	  coordinates[i].redistribute(dist);
-  }
-
-  const ValueType minDistance = ParcoRepart<IndexType, ValueType>::getMinimumNeighbourDistance(a, coordinates, dimensions);
-  EXPECT_LE(minDistance, nroot*1.5);
-  EXPECT_GE(minDistance, 1);
-
-}
-
-
->>>>>>> 15650904
 TEST_F(ParcoRepartTest, testPartitionBalanceLocal) {
   IndexType nroot = 8;
   IndexType n = nroot * nroot * nroot;
