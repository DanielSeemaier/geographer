#include <scai/lama.hpp>

#include <scai/lama/matrix/all.hpp>
#include <scai/lama/matutils/MatrixCreator.hpp>

#include <scai/dmemo/BlockDistribution.hpp>
#include <scai/dmemo/Distribution.hpp>

#include <scai/hmemo/Context.hpp>
#include <scai/hmemo/HArray.hpp>

#include <scai/utilskernel/LArray.hpp>
#include <scai/lama/Vector.hpp>

#include <algorithm>
#include <memory>
#include <cstdlib>
#include <numeric>

#include "MeshGenerator.h"
#include "FileIO.h"
#include "ParcoRepart.h"
#include "gtest/gtest.h"

typedef double ValueType;
typedef int IndexType;

using namespace scai;

namespace ITI {

class ParcoRepartTest : public ::testing::Test {

};

TEST_F(ParcoRepartTest, testInitialPartition){
<<<<<<< HEAD
    //std::string file = "Grid16x16";
    std::string file = "meshes/bubbles/bubbles-00010.graph";
=======
    //std::string file = "Grid8x8";
    std::string path = "meshes/bubbles/";
    std::string fileName = "bubbles-00010.graph";
    std::string file = path + fileName;
>>>>>>> 120d75f3
    //std::string file = "meshes/hugebubbles/hugebubbles-00010.graph";
    std::ifstream f(file);
    IndexType dimensions= 2;
    IndexType N, edges;
    f >> N >> edges; 
    
    scai::dmemo::CommunicatorPtr comm = scai::dmemo::Communicator::getCommunicatorPtr();
    // for now local refinement requires k = P
    IndexType k = comm->getSize();
    //
    PRINT0("nodes= "<< N);
    scai::dmemo::DistributionPtr dist ( scai::dmemo::Distribution::getDistributionPtr( "BLOCK", comm, N) );  
    scai::dmemo::DistributionPtr noDistPointer(new scai::dmemo::NoDistribution(N));
    CSRSparseMatrix<ValueType> graph = FileIO<IndexType, ValueType>::readGraph(file );
    graph.redistribute(dist, noDistPointer);
    
    std::vector<DenseVector<ValueType>> coords = FileIO<IndexType, ValueType>::readCoords( std::string(file + ".xyz"), N, dimensions);
    EXPECT_TRUE(coords[0].getDistributionPtr()->isEqual(*dist));
    
    EXPECT_EQ( graph.getNumColumns(), graph.getNumRows());
    EXPECT_EQ(edges, (graph.getNumValues())/2 );   
    
    struct Settings settings;
    settings.numBlocks= k;
    settings.epsilon = 0.2;
    settings.pixeledDetailLevel =4;
    settings.useGeometricTieBreaking = 1;
    
<<<<<<< HEAD
    for( int i=2; i<5; i++){
=======
    for( int i=2; i<3; i++){
>>>>>>> 120d75f3
        settings.pixeledDetailLevel = i;
        DenseVector<IndexType> pixelInitialPartition = ParcoRepart<IndexType, ValueType>::pixelPartition(graph, coords, settings);
        
        EXPECT_GE(k-1, pixelInitialPartition.getLocalValues().max() );
        EXPECT_EQ(N, pixelInitialPartition.size());
        EXPECT_EQ(0, pixelInitialPartition.min().getValue<ValueType>());
        EXPECT_EQ(k-1, pixelInitialPartition.max().getValue<ValueType>());
        EXPECT_EQ(graph.getRowDistribution(), pixelInitialPartition.getDistribution());
    }
    
    // after the first partitioning cordinates are redistributed 
    // redistribution needed because sort works only for block distribution
    coords[0].redistribute(dist);
    coords[1].redistribute(dist); 
    graph.redistribute(dist, noDistPointer);
    
    
    DenseVector<IndexType> hilbertInitialPartition = ParcoRepart<IndexType, ValueType>::initialPartition(graph, coords, settings);
    ITI::FileIO<IndexType, ValueType>::writeCoordsDistributed_2D( coords, N, "hilbertPartition");
    
    EXPECT_GE(k-1, hilbertInitialPartition.getLocalValues().max() );
    EXPECT_EQ(N, hilbertInitialPartition.size());
    EXPECT_EQ(0, hilbertInitialPartition.min().getValue<ValueType>());
    EXPECT_EQ(k-1, hilbertInitialPartition.max().getValue<ValueType>());
    EXPECT_EQ(graph.getRowDistribution(), hilbertInitialPartition.getDistribution());
    
}
//--------------------------------------------------------------------------------------- 

TEST_F(ParcoRepartTest, testPartitionBalanceDistributed) {
  IndexType nroot = 19;
  IndexType n = nroot * nroot * nroot;
  IndexType dimensions = 3;
  
  scai::dmemo::CommunicatorPtr comm = scai::dmemo::Communicator::getCommunicatorPtr();

  IndexType k = comm->getSize();

  scai::dmemo::DistributionPtr dist ( scai::dmemo::Distribution::getDistributionPtr( "BLOCK", comm, n) );
  scai::dmemo::DistributionPtr noDistPointer(new scai::dmemo::NoDistribution(n));
  
  scai::lama::CSRSparseMatrix<ValueType>a(dist, noDistPointer);
  std::vector<ValueType> maxCoord(dimensions, nroot);
  std::vector<IndexType> numPoints(dimensions, nroot);

  std::vector<DenseVector<ValueType>> coordinates(dimensions);
  for(IndexType i=0; i<dimensions; i++){ 
	  coordinates[i].allocate(dist);
	  coordinates[i] = static_cast<ValueType>( 0 );
  }
  
  MeshGenerator<IndexType, ValueType>::createStructured3DMesh_dist(a, coordinates, maxCoord, numPoints);

  const ValueType epsilon = 0.05;
  
  struct Settings settings;
  settings.numBlocks= k;
  settings.epsilon = epsilon;
  settings.dimensions = dimensions;
      
  scai::lama::DenseVector<IndexType> partition = ParcoRepart<IndexType, ValueType>::partitionGraph(a, coordinates, settings);

  EXPECT_GE(k-1, partition.getLocalValues().max() );
  EXPECT_EQ(n, partition.size());
  EXPECT_EQ(0, partition.min().getValue<ValueType>());
  EXPECT_EQ(k-1, partition.max().getValue<ValueType>());
  EXPECT_EQ(a.getRowDistribution(), partition.getDistribution());

  ParcoRepart<IndexType, ValueType> repart;
  EXPECT_LE(repart.computeImbalance(partition, k), epsilon);

  const ValueType cut = ParcoRepart<IndexType, ValueType>::computeCut(a, partition, true);

  if (comm->getRank() == 0) {
	  std::cout << "Commit " << version << ": Partitioned graph with " << n << " nodes into " << k << " blocks with a total cut of " << cut << std::endl;
  }
}
//--------------------------------------------------------------------------------------- 
 
TEST_F(ParcoRepartTest, testImbalance) {
  const IndexType n = 10000;
  const IndexType k = 20;

  scai::dmemo::CommunicatorPtr comm = scai::dmemo::Communicator::getCommunicatorPtr();
  scai::dmemo::DistributionPtr dist ( scai::dmemo::Distribution::getDistributionPtr( "BLOCK", comm, n) );

  //generate random partition
  scai::lama::DenseVector<IndexType> part(dist);
  for (IndexType i = 0; i < n; i++) {
    IndexType blockId = rand() % k;
    part.setValue(i, blockId);
  }

  //sanity check for partition generation
  ASSERT_GE(part.min().getValue<ValueType>(), 0);
  ASSERT_LE(part.max().getValue<ValueType>(), k-1);

  ValueType imbalance = ParcoRepart<IndexType, ValueType>::computeImbalance(part, k);
  EXPECT_GE(imbalance, 0);

  // test perfectly balanced partition
  for (IndexType i = 0; i < n; i++) {
    IndexType blockId = i % k;
    part.setValue(i, blockId);
  }
  imbalance = ParcoRepart<IndexType, ValueType>::computeImbalance(part, k);
  EXPECT_EQ(0, imbalance);

  //test maximally imbalanced partition
  for (IndexType i = 0; i < n; i++) {
    IndexType blockId = 0;
    part.setValue(i, blockId);
  }

  imbalance = ParcoRepart<IndexType, ValueType>::computeImbalance(part, k);
  EXPECT_EQ((n/std::ceil(n/k))-1, imbalance);
}
//--------------------------------------------------------------------------------------- 

TEST_F(ParcoRepartTest, testDistancesFromBlockCenter) {
	const IndexType nroot = 16;
	const IndexType n = nroot * nroot * nroot;
	const IndexType dimensions = 3;

	scai::dmemo::CommunicatorPtr comm = scai::dmemo::Communicator::getCommunicatorPtr();

	scai::dmemo::DistributionPtr dist ( scai::dmemo::Distribution::getDistributionPtr( "BLOCK", comm, n) );
	scai::dmemo::DistributionPtr noDistPointer(new scai::dmemo::NoDistribution(n));

	scai::lama::CSRSparseMatrix<ValueType>a(dist, noDistPointer);
	std::vector<ValueType> maxCoord(dimensions, nroot);
	std::vector<IndexType> numPoints(dimensions, nroot);

	scai::dmemo::DistributionPtr coordDist ( scai::dmemo::Distribution::getDistributionPtr( "BLOCK", comm, n) );

	std::vector<DenseVector<ValueType>> coordinates(dimensions);
	for(IndexType i=0; i<dimensions; i++){
	  coordinates[i].allocate(coordDist);
	  coordinates[i] = static_cast<ValueType>( 0 );
	}

	MeshGenerator<IndexType, ValueType>::createStructured3DMesh_dist(a, coordinates, maxCoord, numPoints);

	const IndexType localN = dist->getLocalSize();

	std::vector<ValueType> distances = ParcoRepart<IndexType, ValueType>::distancesFromBlockCenter(coordinates);
	EXPECT_EQ(localN, distances.size());
	const ValueType maxPossibleDistance = pow(dimensions*(nroot*nroot),0.5);

	for (IndexType i = 0; i < distances.size(); i++) {
		EXPECT_LE(distances[i], maxPossibleDistance);
	}
}
//--------------------------------------------------------------------------------------- 

TEST_F(ParcoRepartTest, testCut) {
  const IndexType n = 1000;
  const IndexType k = 10;

  //define distributions
  scai::dmemo::CommunicatorPtr comm = scai::dmemo::Communicator::getCommunicatorPtr();
  scai::dmemo::DistributionPtr dist ( scai::dmemo::Distribution::getDistributionPtr( "BLOCK", comm, n) );
  scai::dmemo::DistributionPtr noDistPointer(new scai::dmemo::NoDistribution(n));

  //generate random complete matrix
  scai::lama::CSRSparseMatrix<ValueType>a(dist, noDistPointer);
  scai::lama::MatrixCreator::fillRandom(a, 1);

  //generate balanced distributed partition
  scai::lama::DenseVector<IndexType> part(dist);
  for (IndexType i = 0; i < n; i++) {
    IndexType blockId = i % k;
    part.setValue(i, blockId);
  }

  //cut should be 10*900 / 2
  const IndexType blockSize = n / k;
  const ValueType cut = ParcoRepart<IndexType, ValueType>::computeCut(a, part, false);
  EXPECT_EQ(k*blockSize*(n-blockSize) / 2, cut);

  //now convert distributed into replicated partition vector and compare again
  part.redistribute(noDistPointer);
  a.redistribute(noDistPointer, noDistPointer);
  const ValueType replicatedCut = ParcoRepart<IndexType, ValueType>::computeCut(a, part, false);
  EXPECT_EQ(k*blockSize*(n-blockSize) / 2, replicatedCut);
}
//--------------------------------------------------------------------------------------- 

TEST_F(ParcoRepartTest, testTwoWayCut) {
	scai::dmemo::CommunicatorPtr comm = scai::dmemo::Communicator::getCommunicatorPtr();

	std::string file = "Grid32x32";
	const IndexType k = comm->getSize();
	const ValueType epsilon = 0.05;
	const IndexType iterations = 1;

	CSRSparseMatrix<ValueType> graph = FileIO<IndexType, ValueType>::readGraph( file );

	scai::dmemo::DistributionPtr inputDist = graph.getRowDistributionPtr();
	const IndexType n = inputDist->getGlobalSize();
	scai::dmemo::DistributionPtr noDistPointer(new scai::dmemo::NoDistribution(n));

	const IndexType localN = inputDist->getLocalSize();

	//generate random partition
	scai::lama::DenseVector<IndexType> part(inputDist);
	for (IndexType i = 0; i < localN; i++) {
		IndexType blockId = rand() % k;
		IndexType globalID = inputDist->local2global(i);
		part.setValue(globalID, blockId);
	}

	//redistribute according to partition
	scai::utilskernel::LArray<IndexType> owners(n);
	for (IndexType i = 0; i < n; i++) {
		Scalar blockID = part.getValue(i);
		owners[i] = blockID.getValue<IndexType>();
	}
	scai::dmemo::DistributionPtr newDistribution(new scai::dmemo::GeneralDistribution(owners, comm));

	graph.redistribute(newDistribution, graph.getColDistributionPtr());
	part.redistribute(newDistribution);

	//get communication scheme
	scai::lama::DenseVector<IndexType> mapping(k, 0);
	for (IndexType i = 0; i < k; i++) {
		mapping.setValue(i, i);
	}

	//std::vector<DenseVector<IndexType>> scheme = ParcoRepart<IndexType, ValueType>::computeCommunicationPairings(graph, part, mapping);
        scai::lama::CSRSparseMatrix<ValueType> blockGraph =  ParcoRepart<IndexType, ValueType>::getBlockGraph( graph, part, k);
        EXPECT_TRUE( blockGraph.isConsistent() );
        EXPECT_TRUE( blockGraph.checkSymmetry() );
	std::vector<DenseVector<IndexType>> scheme = ParcoRepart<IndexType, ValueType>::getCommunicationPairs_local(blockGraph);

	const CSRStorage<ValueType>& localStorage = graph.getLocalStorage();
	const scai::hmemo::ReadAccess<IndexType> ia(localStorage.getIA());
	const scai::hmemo::ReadAccess<IndexType> ja(localStorage.getJA());

	const scai::hmemo::HArray<IndexType>& localData = part.getLocalValues();
	scai::dmemo::Halo partHalo = ParcoRepart<IndexType, ValueType>::buildNeighborHalo(graph);
	scai::utilskernel::LArray<IndexType> haloData;
	comm->updateHalo( haloData, localData, partHalo );

	ValueType localCutSum = 0;
	for (IndexType round = 0; round < scheme.size(); round++) {
		scai::hmemo::ReadAccess<IndexType> commAccess(scheme[round].getLocalValues());
		ASSERT_EQ(k, commAccess.size());
		IndexType partner = commAccess[scheme[round].getDistributionPtr()->global2local(comm->getRank())];

		if (partner != comm->getRank()) {
			for (IndexType j = 0; j < ja.size(); j++) {
				IndexType haloIndex = partHalo.global2halo(ja[j]);
				if (haloIndex != nIndex && haloData[haloIndex] == partner) {
					localCutSum++;
				}
			}
		}
	}
	const ValueType globalCut = ParcoRepart<IndexType, ValueType>::computeCut(graph, part, false);

	EXPECT_EQ(globalCut, comm->sum(localCutSum) / 2);
}
//--------------------------------------------------------------------------------------- 

TEST_F(ParcoRepartTest, testCommunicationScheme_local) {
	/**
	 * Check for:
	 * 1. Basic Sanity: All ids are valid
	 * 2. Completeness: All PEs with a common edge communicate
	 * 3. Symmetry: In each round, partner[partner[i]] == i holds
	 * 4. Efficiency: Pairs don't communicate more than once
	 */

	const IndexType n = 300;
	const IndexType p = 30;//purposefully not a power of two, to check what happens
	const IndexType k = p;

	//fill random matrix
	//scai::lama::CSRSparseMatrix<ValueType>a(n,n);
        scai::lama::CSRSparseMatrix<ValueType> a;
	//scai::lama::MatrixCreator::fillRandom(a, 0.001);  // not symmetric
        
        scai::common::scoped_array<ValueType> adjArray( new ValueType[ n*n ] );
        //initialize matrix with zeros
        for(int i=0; i<n; i++)
            for(int j=0; j<n; j++)
                adjArray[i*n+j]=0;
        
        srand(time(NULL));
        IndexType numEdges = int (1.12*n);
        for(IndexType i=0; i<numEdges; i++){
            // a random position in the matrix
            IndexType x = rand()%n;
            IndexType y = rand()%n;
            adjArray[ x+y*n ]= 1;
            adjArray[ x*n+y ]= 1;
        }
        a.setRawDenseData( n, n, adjArray.get() );
        
        //PRINT("num of edges= " <<a.getNumValues()/2 );
        EXPECT_TRUE( a.isConsistent() );
        EXPECT_TRUE( a.checkSymmetry() );
        
	//generate random partition
	scai::lama::DenseVector<IndexType> part(n, 0);
	for (IndexType i = 0; i < n; i++) {
		IndexType blockId = rand() % k;
		part.setValue(i, blockId);
	}

	scai::lama::CSRSparseMatrix<ValueType> blockGraph =  ParcoRepart<IndexType, ValueType>::getBlockGraph( a, part, k);
        EXPECT_TRUE( blockGraph.isConsistent() );
        EXPECT_TRUE( blockGraph.checkSymmetry() );
	std::vector<DenseVector<IndexType>> scheme = ParcoRepart<IndexType, ValueType>::getCommunicationPairs_local(blockGraph);

        IndexType rounds = scheme.size();
        //PRINT("num edges of the blockGraph= "<< blockGraph.getNumValues()/2 );
        //PRINT("#rounds= "<< rounds );

	std::vector<std::vector<bool> > communicated(p);
	for (IndexType i = 0; i < p; i++) {
		communicated[i].resize(p, false);
	}

	for (IndexType round = 0; round < rounds; round++) {
		EXPECT_EQ(scheme[round].size(), p);
		for (IndexType i = 0; i < p; i++) {
			//Scalar partner = scheme[round].getValue(i);
			const IndexType partner = scheme[round].getValue(i).getValue<IndexType>();
                        
			//sanity
			EXPECT_GE(partner, 0);
			EXPECT_LT(partner, p);

			if (partner != i) {
				//symmetry
				Scalar partnerOfPartner = scheme[round].getValue(partner);
				EXPECT_EQ(i, partnerOfPartner.getValue<IndexType>());

				//efficiency
				EXPECT_FALSE(communicated[i][partner]) << i << " and " << partner << " already communicated.";

				communicated[i][partner] = true;
			}
		}
	}

	//completeness. For now checking all pairs. TODO: update to only check edges
        {
            const CSRStorage<ValueType>& localStorage = blockGraph.getLocalStorage();
            scai::hmemo::ReadAccess<IndexType> ia( localStorage.getIA() );
            scai::hmemo::ReadAccess<IndexType> ja( localStorage.getJA() );
            EXPECT_EQ(ia.size() , k+1);
            
            for(IndexType i=0; i<k; i++){
                const IndexType endCols = ia[i+1];   
                for (IndexType j = ia[i]; j < endCols; j++) {
                    EXPECT_TRUE(communicated[i][ja[j]]) << i << " and " << ja[j] << " did not communicate";
                }
            }
        }
}
//--------------------------------------------------------------------------------------- 

TEST_F (ParcoRepartTest, testBorders_Distributed) {
    std::string file = "Grid32x32";
    std::ifstream f(file);
    IndexType dimensions= 2;
    IndexType N, edges;
    f >> N >> edges; 
    
    scai::dmemo::CommunicatorPtr comm = scai::dmemo::Communicator::getCommunicatorPtr();
    // for now local refinement requires k = P
    IndexType k = comm->getSize();
    //
    scai::dmemo::DistributionPtr dist ( scai::dmemo::Distribution::getDistributionPtr( "BLOCK", comm, N) );  
    scai::dmemo::DistributionPtr noDistPointer(new scai::dmemo::NoDistribution(N));
    CSRSparseMatrix<ValueType> graph = FileIO<IndexType, ValueType>::readGraph(file );
    graph.redistribute(dist, noDistPointer);
    
    std::vector<DenseVector<ValueType>> coords = FileIO<IndexType, ValueType>::readCoords( std::string(file + ".xyz"), N, dimensions);
    EXPECT_TRUE(coords[0].getDistributionPtr()->isEqual(*dist));
    
    EXPECT_EQ( graph.getNumColumns(), graph.getNumRows());
    EXPECT_EQ(edges, (graph.getNumValues())/2 );   
    
    struct Settings settings;
    settings.numBlocks= k;
    settings.epsilon = 0.2;
    settings.dimensions = dimensions;
    
    // get partition
    scai::lama::DenseVector<IndexType> partition = ParcoRepart<IndexType, ValueType>::partitionGraph(graph, coords, settings);
    ASSERT_EQ(N, partition.size());
  
    //get the border nodes
    scai::lama::DenseVector<IndexType> border(dist, 0);
    border = ParcoRepart<IndexType,ValueType>::getBorderNodes( graph , partition);
    
    const scai::hmemo::ReadAccess<IndexType> localBorder(border.getLocalValues());
    for(IndexType i=0; i<dist->getLocalSize(); i++){
        EXPECT_GE(localBorder[i] , 0);
        EXPECT_LE(localBorder[i] , 1);
    }
    
    //partition.redistribute(dist); //not needed now
    
    // print
    int numX= 32, numY= 32;         // 2D grid dimensions
    ASSERT_EQ(N, numX*numY);
    IndexType partViz[numX][numY];   
    IndexType bordViz[numX][numY]; 
    for(int i=0; i<numX; i++)
        for(int j=0; j<numY; j++){
            partViz[i][j]=partition.getValue(i*numX+j).getValue<IndexType>();
            bordViz[i][j]=border.getValue(i*numX+j).getValue<IndexType>();
        }
    
      //test getBlockGraph
    scai::lama::CSRSparseMatrix<ValueType> blockGraph = ParcoRepart<IndexType, ValueType>::getBlockGraph( graph, partition, k);
    EXPECT_TRUE(blockGraph.checkSymmetry() );
    
    comm->synchronize();
if(comm->getRank()==0 ){            
    std::cout<<"----------------------------"<< " Partition  "<< *comm << std::endl;    
    for(int i=0; i<numX; i++){
        for(int j=0; j<numY; j++){
            if(bordViz[i][j]==1) 
                std::cout<< "\033[1;31m"<< partViz[i][j] << "\033[0m" <<"-";
            else
                std::cout<< partViz[i][j]<<"-";
        }
        std::cout<< std::endl;
    }
    
    // print
    //scai::hmemo::ReadAccess<IndexType> blockGraphRead( blockGraph );
    std::cout<< *comm <<" , Block Graph"<< std::endl;
    for(IndexType row=0; row<k; row++){
        std::cout<< row << "|\t";
        for(IndexType col=0; col<k; col++){
            std::cout << col<< ": " << blockGraph( row,col).Scalar::getValue<ValueType>() <<" - ";
        }
        std::cout<< std::endl;
    }
    
}
comm->synchronize();

}

//------------------------------------------------------------------------------

TEST_F (ParcoRepartTest, testPEGraph_Distributed) {
    std::string file = "Grid16x16";
    IndexType dimensions= 2, k=8;
    
    scai::dmemo::CommunicatorPtr comm = scai::dmemo::Communicator::getCommunicatorPtr();
    // for now local refinement requires k = P
    k = comm->getSize();
    //

    CSRSparseMatrix<ValueType> graph = FileIO<IndexType, ValueType>::readGraph( file );

    scai::dmemo::DistributionPtr dist = graph.getRowDistributionPtr();
    IndexType N = dist->getGlobalSize();
    IndexType edges = graph.getNumValues()/2;
    scai::dmemo::DistributionPtr noDistPointer(new scai::dmemo::NoDistribution(N));
    
    EXPECT_EQ( graph.getNumColumns(), graph.getNumRows());
    EXPECT_EQ( edges, (graph.getNumValues())/2 ); 
    
    //distribution should be the same
    std::vector<DenseVector<ValueType>> coords = FileIO<IndexType, ValueType>::readCoords( std::string(file + ".xyz"), N, dimensions);
    EXPECT_TRUE(coords[0].getDistributionPtr()->isEqual(*dist));

    EXPECT_EQ(coords[0].getLocalValues().size() , coords[1].getLocalValues().size() );
    
<<<<<<< HEAD
    struct Settings Settings;
    Settings.numBlocks= k;
    Settings.epsilon = 0.2;
    Settings.dimensions = dimensions;
=======
    struct Settings settings;
    settings.numBlocks= k;
    settings.epsilon = 0.2;
    settings.dimensions = dimensions;
>>>>>>> 120d75f3
    
    scai::lama::DenseVector<IndexType> partition(dist, -1);
    partition = ParcoRepart<IndexType, ValueType>::partitionGraph(graph, coords, settings);

    //get the PE graph
    scai::lama::CSRSparseMatrix<ValueType> PEgraph =  ParcoRepart<IndexType, ValueType>::getPEGraph( graph); 
    EXPECT_EQ( PEgraph.getNumColumns(), comm->getSize() );
    EXPECT_EQ( PEgraph.getNumRows(), comm->getSize() );
    
    // in the distributed version each PE has only one row, its own
    // the getPEGraph uses a BLOCK distribution
    scai::dmemo::DistributionPtr distPEs ( scai::dmemo::Distribution::getDistributionPtr( "BLOCK", comm, comm->getSize() ) );
    EXPECT_TRUE( PEgraph.getRowDistribution().isEqual( *distPEs )  );
    EXPECT_EQ( PEgraph.getLocalNumRows() , 1);
    EXPECT_EQ( PEgraph.getLocalNumColumns() , comm->getSize());
    //print
    /*
    std::cout<<"----------------------------"<< " PE graph  "<< *comm << std::endl;    
    for(IndexType i=0; i<PEgraph.getNumRows(); i++){
        std::cout<< *comm<< ":";
        for(IndexType j=0; j<PEgraph.getNumColumns(); j++){
            std::cout<< PEgraph(i,j).Scalar::getValue<ValueType>() << "-";
        }
        std::cout<< std::endl;
    }
    */
}
//------------------------------------------------------------------------------

TEST_F (ParcoRepartTest, testPEGraphBlockGraph_k_equal_p_Distributed) {
    std::string file = "Grid16x16";
    std::ifstream f(file);
    IndexType dimensions= 2, k=8;
    IndexType N, edges;
    f >> N >> edges; 
    
    scai::dmemo::CommunicatorPtr comm = scai::dmemo::Communicator::getCommunicatorPtr();
    // for now local refinement requires k = P
    k = comm->getSize();
    //
    scai::dmemo::DistributionPtr dist ( scai::dmemo::Distribution::getDistributionPtr( "BLOCK", comm, N) );  
    scai::dmemo::DistributionPtr noDistPointer(new scai::dmemo::NoDistribution(N));
    CSRSparseMatrix<ValueType> graph = FileIO<IndexType, ValueType>::readGraph( file );
    //distrubute graph
    graph.redistribute(dist, noDistPointer); // needed because readFromFile2AdjMatrix is not distributed 
    
    EXPECT_EQ( graph.getNumColumns(), graph.getNumRows());
    EXPECT_EQ( edges, (graph.getNumValues())/2 ); 
    std::vector<DenseVector<ValueType>> coords = FileIO<IndexType, ValueType>::readCoords( std::string(file + ".xyz"), N, dimensions);
    EXPECT_TRUE(coords[0].getDistributionPtr()->isEqual(*dist));
    EXPECT_EQ(coords[0].getLocalValues().size() , coords[1].getLocalValues().size() );
    
<<<<<<< HEAD
    struct Settings Settings;
    Settings.numBlocks= k;
    Settings.epsilon = 0.2;
    Settings.dimensions = dimensions;
=======
    struct Settings settings;
    settings.numBlocks= k;
    settings.epsilon = 0.2;
    settings.dimensions = dimensions;
>>>>>>> 120d75f3
    
    scai::lama::DenseVector<IndexType> partition(dist, -1);
    partition = ParcoRepart<IndexType, ValueType>::partitionGraph(graph, coords, settings);

    //get the PE graph
    scai::lama::CSRSparseMatrix<ValueType> PEgraph =  ParcoRepart<IndexType, ValueType>::getPEGraph( graph); 
    EXPECT_EQ( PEgraph.getNumColumns(), comm->getSize() );
    EXPECT_EQ( PEgraph.getNumRows(), comm->getSize() );
    
    scai::dmemo::DistributionPtr noPEDistPtr(new scai::dmemo::NoDistribution( comm->getSize() ));
    PEgraph.redistribute(noPEDistPtr , noPEDistPtr);
    
    // if local number of columns and rows equal comm->getSize() must mean that graph is not distributed but replicated
    EXPECT_EQ( PEgraph.getLocalNumColumns() , comm->getSize() );
    EXPECT_EQ( PEgraph.getLocalNumRows() , comm->getSize() );
    EXPECT_EQ( comm->getSize()* PEgraph.getLocalNumValues(),  comm->sum( PEgraph.getLocalNumValues()) );
    EXPECT_TRUE( noPEDistPtr->isReplicated() );
    //test getBlockGraph
    scai::lama::CSRSparseMatrix<ValueType> blockGraph = ParcoRepart<IndexType, ValueType>::getBlockGraph( graph, partition, k);
    
    //when k=p block graph and PEgraph should be equal
    EXPECT_EQ( PEgraph.getNumColumns(), blockGraph.getNumColumns() );
    EXPECT_EQ( PEgraph.getNumRows(), blockGraph.getNumRows() );
    EXPECT_EQ( PEgraph.getNumRows(), k);
    
    // !! this check is extremly costly !!
    for(IndexType i=0; i<PEgraph.getNumRows() ; i++){
        for(IndexType j=0; j<PEgraph.getNumColumns(); j++){
            EXPECT_EQ( PEgraph(i,j), blockGraph(i,j) );
        }
    }

    //print
    /*
    std::cout<<"----------------------------"<< " PE graph  "<< *comm << std::endl;    
    for(IndexType i=0; i<PEgraph.getNumRows(); i++){
        std::cout<< *comm<< ":";
        for(IndexType j=0; j<PEgraph.getNumColumns(); j++){
            std::cout<< PEgraph(i,j).Scalar::getValue<ValueType>() << "-";
        }
        std::cout<< std::endl;
    }
    */
}
//------------------------------------------------------------------------------

TEST_F (ParcoRepartTest, testGetLocalBlockGraphEdges_2D) {
    std::string file = "Grid16x16";
    std::ifstream f(file);
    IndexType dimensions= 2, k=8;
    IndexType N, edges;
    f >> N >> edges; 
    
    scai::dmemo::CommunicatorPtr comm = scai::dmemo::Communicator::getCommunicatorPtr();
    // for now local refinement requires k = P
    k = comm->getSize();
    //
    scai::dmemo::DistributionPtr dist ( scai::dmemo::Distribution::getDistributionPtr( "BLOCK", comm, N) );  
    scai::dmemo::DistributionPtr noDistPointer(new scai::dmemo::NoDistribution(N));
    CSRSparseMatrix<ValueType> graph = FileIO<IndexType, ValueType>::readGraph( file );
    //distrubute graph
    graph.redistribute(dist, noDistPointer); // needed because readFromFile2AdjMatrix is not distributed 
        

    //read the array locally and messed the distribution. Left as a remainder.
    EXPECT_EQ( graph.getNumColumns(), graph.getNumRows());
    EXPECT_EQ( edges, (graph.getNumValues())/2 ); 
    
    //distribution should be the same
    std::vector<DenseVector<ValueType>> coords = FileIO<IndexType, ValueType>::readCoords( std::string(file + ".xyz"), N, dimensions);
    EXPECT_TRUE(coords[0].getDistributionPtr()->isEqual(*dist));
    EXPECT_EQ(coords[0].getLocalValues().size() , coords[1].getLocalValues().size() );
    
<<<<<<< HEAD
    struct Settings Settings;
    Settings.numBlocks= k;
    Settings.epsilon = 0.2;
    Settings.dimensions = dimensions;
=======
    struct Settings settings;
    settings.numBlocks= k;
    settings.epsilon = 0.2;
    settings.dimensions = dimensions;
>>>>>>> 120d75f3
    
    // get partition
    scai::lama::DenseVector<IndexType> partition = ParcoRepart<IndexType, ValueType>::partitionGraph(graph, coords, settings );
    
    //check distributions
    assert( partition.getDistribution().isEqual( graph.getRowDistribution()) );    
    // the next assertion fails in "this version" (commit a2fc03ab73f3af420123c491fbf9afb84be4a0c4) because partition 
    // redistributes the graph nodes so every block is in one PE (k=P) but does NOT redistributes the coordinates.
    //assert( partition.getDistribution().isEqual( coords[0].getDistribution()) );
    
    // test getLocalBlockGraphEdges
    IndexType max = partition.max().Scalar::getValue<IndexType>();
    std::vector<std::vector<IndexType> > edgesBlock =  ParcoRepart<IndexType, ValueType>::getLocalBlockGraphEdges( graph, partition);

    for(IndexType i=0; i<edgesBlock[0].size(); i++){
        std::cout<<  __FILE__<< " ,"<<__LINE__ <<" , "<< i <<":  _ PE number: "<< comm->getRank() << " , edge ("<< edgesBlock[0][i]<< ", " << edgesBlock[1][i] << ")" << std::endl;
        EXPECT_LE( edgesBlock[0][i] , max);
        EXPECT_LE( edgesBlock[1][i] , max);
        EXPECT_GE( edgesBlock[0][i] , 0);
        EXPECT_GE( edgesBlock[1][i] , 0);
    }

}
//------------------------------------------------------------------------------

TEST_F (ParcoRepartTest, testGetLocalBlockGraphEdges_3D) {
    IndexType dimensions= 3, k=8;
    std::vector<IndexType> numPoints= {4, 4, 4};
    std::vector<ValueType> maxCoord= {4,4,4};
    IndexType N= numPoints[0]*numPoints[1]*numPoints[2];
    
    scai::dmemo::CommunicatorPtr comm = scai::dmemo::Communicator::getCommunicatorPtr();
    // for now local refinement requires k = P
    k = comm->getSize();
    //
    scai::dmemo::DistributionPtr dist ( scai::dmemo::Distribution::getDistributionPtr( "BLOCK", comm, N) );  
    scai::dmemo::DistributionPtr noDistPointer(new scai::dmemo::NoDistribution(N));
    
    CSRSparseMatrix<ValueType> graph( N , N); 
    std::vector<DenseVector<ValueType>> coords(3, DenseVector<ValueType>(N, 0));
    
    MeshGenerator<IndexType, ValueType>::createStructured3DMesh(graph, coords, maxCoord, numPoints);
    graph.redistribute(dist, noDistPointer); // needed because createStructured3DMesh is not distributed 
    coords[0].redistribute(dist);
    coords[1].redistribute(dist);
    coords[2].redistribute(dist);
    
<<<<<<< HEAD
    struct Settings Settings;
    Settings.numBlocks= k;
    Settings.epsilon = 0.2;
    Settings.dimensions = dimensions;
    
    scai::lama::DenseVector<IndexType> partition = ParcoRepart<IndexType, ValueType>::partitionGraph(graph, coords, Settings);
=======
    struct Settings settings;
    settings.numBlocks= k;
    settings.epsilon = 0.2;
    settings.dimensions = dimensions;
        
    scai::lama::DenseVector<IndexType> partition = ParcoRepart<IndexType, ValueType>::partitionGraph(graph, coords, settings);
>>>>>>> 120d75f3
    
    //check distributions
    assert( partition.getDistribution().isEqual( graph.getRowDistribution()) );
    // the next assertion fails in "this version" (commit a2fc03ab73f3af420123c491fbf9afb84be4a0c4) because partition 
    // redistributes the graph nodes so every block is in one PE (k=P) but does NOT redistributes the coordinates.
    //assert( partition.getDistribution().isEqual( coords[0].getDistribution()) );
    
    // test getLocalBlockGraphEdges
    IndexType max = partition.max().Scalar::getValue<IndexType>();
    std::vector<std::vector<IndexType> > edgesBlock =  ParcoRepart<IndexType, ValueType>::getLocalBlockGraphEdges( graph, partition);
    
    for(IndexType i=0; i<edgesBlock[0].size(); i++){
        std::cout<<  __FILE__<< " ,"<<__LINE__ <<" , "<< i <<":  __"<< *comm<< " , >> edge ("<< edgesBlock[0][i]<< ", " << edgesBlock[1][i] << ")" << std::endl;
        EXPECT_LE( edgesBlock[0][i] , max);
        EXPECT_LE( edgesBlock[1][i] , max);
        EXPECT_GE( edgesBlock[0][i] , 0);
        EXPECT_GE( edgesBlock[1][i] , 0);
    }
}
//------------------------------------------------------------------------------

TEST_F (ParcoRepartTest, testGetBlockGraph_2D) {
    std::string file = "Grid16x16";
    std::ifstream f(file);
    IndexType dimensions= 2, k=8;
    IndexType N, edges;
    f >> N >> edges; 
    
    scai::dmemo::CommunicatorPtr comm = scai::dmemo::Communicator::getCommunicatorPtr();
    // for now local refinement requires k = P
    k = comm->getSize();
    //
    scai::dmemo::DistributionPtr dist ( scai::dmemo::Distribution::getDistributionPtr( "BLOCK", comm, N) );  
    scai::dmemo::DistributionPtr noDistPointer(new scai::dmemo::NoDistribution(N));
    CSRSparseMatrix<ValueType> graph = FileIO<IndexType, ValueType>::readGraph( file );
    //distrubute graph
    graph.redistribute(dist, noDistPointer); // needed because readFromFile2AdjMatrix is not distributed 
        

    //read the array locally and messed the distribution. Left as a remainder.
    EXPECT_EQ( graph.getNumColumns(), graph.getNumRows());
    EXPECT_EQ( edges, (graph.getNumValues())/2 ); 
    
    //distribution should be the same
    std::vector<DenseVector<ValueType>> coords = FileIO<IndexType, ValueType>::readCoords( std::string(file + ".xyz"), N, dimensions);
    EXPECT_TRUE(coords[0].getDistributionPtr()->isEqual(*dist));
    EXPECT_EQ(coords[0].getLocalValues().size() , coords[1].getLocalValues().size() );
    
<<<<<<< HEAD
    struct Settings Settings;
    Settings.numBlocks= k;
    Settings.epsilon = 0.2;
    Settings.dimensions = dimensions;
    
    scai::lama::DenseVector<IndexType> partition = ParcoRepart<IndexType, ValueType>::partitionGraph(graph, coords, Settings);
=======
    struct Settings settings;
    settings.numBlocks= k;
    settings.epsilon = 0.2;
    settings.dimensions = dimensions;
    
    scai::lama::DenseVector<IndexType> partition = ParcoRepart<IndexType, ValueType>::partitionGraph(graph, coords, settings);
>>>>>>> 120d75f3
    
    //check distributions
    assert( partition.getDistribution().isEqual( graph.getRowDistribution()) );
    // the next assertion fails in "this version" (commit a2fc03ab73f3af420123c491fbf9afb84be4a0c4) because partition 
    // redistributes the graph nodes so every block is in one PE (k=P) but does NOT redistributes the coordinates.
    //assert( partition.getDistribution().isEqual( coords[0].getDistribution()) );
    
    //test getBlockGraph
    scai::lama::CSRSparseMatrix<ValueType> blockGraph = ParcoRepart<IndexType, ValueType>::getBlockGraph( graph, partition, k);
    EXPECT_TRUE( blockGraph.isConsistent() );
    EXPECT_TRUE( blockGraph.checkSymmetry() );
    /*
    { // print
    //scai::hmemo::ReadAccess<IndexType> blockGraphRead( blockGraph );
    std::cout<< *comm <<" , Block Graph"<< std::endl;
    for(IndexType row=0; row<k; row++){
        for(IndexType col=0; col<k; col++){
            std::cout<< comm->getRank()<< ":("<< row<< ","<< col<< "):" << blockGraph( row,col).Scalar::getValue<ValueType>() <<" - ";
        }
        std::cout<< std::endl;
    }
    }
    */
}
//------------------------------------------------------------------------------

TEST_F (ParcoRepartTest, testGetBlockGraph_3D) {
    
    std::vector<IndexType> numPoints= { 4, 4, 4};
    std::vector<ValueType> maxCoord= { 42, 11, 160};
    IndexType N= numPoints[0]*numPoints[1]*numPoints[2];
    std::cout<<"Building mesh of size "<< numPoints[0]<< "x"<< numPoints[1]<< "x"<< numPoints[2] << " , N=" << N <<std::endl;
 
    scai::dmemo::CommunicatorPtr comm = scai::dmemo::Communicator::getCommunicatorPtr();
    scai::dmemo::DistributionPtr dist ( scai::dmemo::Distribution::getDistributionPtr( "BLOCK", comm, N) );
    scai::dmemo::DistributionPtr noDistPointer(new scai::dmemo::NoDistribution( N ));
    //
    IndexType k = comm->getSize();
    //
    std::vector<DenseVector<ValueType>> coords(3);
    for(IndexType i=0; i<3; i++){ 
	  coords[i].allocate(dist);
	  coords[i] = static_cast<ValueType>( 0 );
    }
    
    scai::lama::CSRSparseMatrix<ValueType> adjM( dist, noDistPointer);
    
    // create the adjacency matrix and the coordinates
    MeshGenerator<IndexType, ValueType>::createStructured3DMesh_dist(adjM, coords, maxCoord, numPoints);
    
<<<<<<< HEAD
    struct Settings Settings;
    Settings.numBlocks= k;
    Settings.epsilon = 0.2;
    Settings.dimensions = 3;
    
    scai::lama::DenseVector<IndexType> partition = ParcoRepart<IndexType, ValueType>::partitionGraph(adjM, coords, Settings);
=======
    struct Settings settings;
    settings.numBlocks= k;
    settings.epsilon = 0.2;
    settings.dimensions = 3;
    
    scai::lama::DenseVector<IndexType> partition = ParcoRepart<IndexType, ValueType>::partitionGraph(adjM, coords, settings);
>>>>>>> 120d75f3
    
    //check distributions
    assert( partition.getDistribution().isEqual( adjM.getRowDistribution()) );
    // the next assertion fails in "this version" (commit a2fc03ab73f3af420123c491fbf9afb84be4a0c4) because partition 
    // redistributes the graph nodes so every block is in one PE (k=P) but does NOT redistributes the coordinates.
    //assert( partition.getDistribution().isEqual( coords[0].getDistribution()) );
    
    //test getBlockGraph
    scai::lama::CSRSparseMatrix<ValueType> blockGraph = ParcoRepart<IndexType, ValueType>::getBlockGraph( adjM, partition, k);
    EXPECT_TRUE( blockGraph.isConsistent() );
    EXPECT_TRUE( blockGraph.checkSymmetry() );
        
    //get halo (buildPartHalo) and check if block graphs is correct
    scai::dmemo::Halo partHalo = ParcoRepart<IndexType, ValueType>::buildNeighborHalo(adjM);
    scai::hmemo::HArray<IndexType> reqIndices = partHalo.getRequiredIndexes();
    scai::hmemo::HArray<IndexType> provIndices = partHalo.getProvidesIndexes();
    
    const scai::hmemo::ReadAccess<IndexType> reqIndicesRead( reqIndices);
    const scai::hmemo::ReadAccess<IndexType> provIndicesRead( provIndices);
    /*
    for(IndexType i=0; i< reqIndicesRead.size(); i++){
        PRINT(i <<": " << *comm <<" , req= "<<  reqIndicesRead[i] );
    }
    for(IndexType i=0; i< provIndicesRead.size(); i++){
        PRINT(i <<": " << *comm <<" , prov= "<<  provIndicesRead[i] );
    }
   */
}
//------------------------------------------------------------------------------
/* with the 8x8 grid and k=16 the block graph is a 4x4 grid. With the hilbert curve it looks like this:
 * 
 *  5 - 6 - 9 - 10
 *  |   |   |   |
 *  4 - 7 - 8 - 11
 *  |   |   |   |
 *  3 - 2 - 13- 12
 *  |   |   |   |
 *  0 - 1 - 14- 15
*/
TEST_F (ParcoRepartTest, testGetLocalGraphColoring_2D) {
     std::string file = "Grid8x8";
    std::ifstream f(file);
    IndexType dimensions= 2, k=16;
    IndexType N, edges;
    f >> N >> edges; 
    
    scai::dmemo::CommunicatorPtr comm = scai::dmemo::Communicator::getCommunicatorPtr();
    // for now local refinement requires k = P
    k = comm->getSize();
    //
    scai::dmemo::DistributionPtr dist ( scai::dmemo::Distribution::getDistributionPtr( "BLOCK", comm, N) );  
    scai::dmemo::DistributionPtr noDistPointer(new scai::dmemo::NoDistribution(N));
    CSRSparseMatrix<ValueType> graph = FileIO<IndexType, ValueType>::readGraph( file );
    //distrubute graph
    graph.redistribute(dist, noDistPointer); // needed because readFromFile2AdjMatrix is not distributed 
        

    //read the array locally and messed the distribution. Left as a remainder.
    EXPECT_EQ( graph.getNumColumns(), graph.getNumRows());
    EXPECT_EQ( edges, (graph.getNumValues())/2 );
    
    //reading coordinates
    std::vector<DenseVector<ValueType>> coords = FileIO<IndexType, ValueType>::readCoords( std::string(file + ".xyz"), N, dimensions);
    EXPECT_TRUE(coords[0].getDistributionPtr()->isEqual(*dist));
    EXPECT_EQ(coords[0].getLocalValues().size() , coords[1].getLocalValues().size() );
    
<<<<<<< HEAD
    struct Settings Settings;
    Settings.numBlocks= k;
    Settings.epsilon = 0.2;
    Settings.dimensions = dimensions;
    
=======
    struct Settings settings;
    settings.numBlocks= k;
    settings.epsilon = 0.2;
    settings.dimensions = dimensions;
        
>>>>>>> 120d75f3
    //get the partition
    scai::lama::DenseVector<IndexType> partition = ParcoRepart<IndexType, ValueType>::partitionGraph(graph, coords, settings);
    
    //check distributions
    assert( partition.getDistribution().isEqual( graph.getRowDistribution()) );
    // the next assertion fails in "this version" (commit a2fc03ab73f3af420123c491fbf9afb84be4a0c4) because partition 
    // redistributes the graph nodes so every block is in one PE (k=P) but does NOT redistributes the coordinates.
    //assert( partition.getDistribution().isEqual( coords[0].getDistribution()) );
    
    //get getBlockGraph
    scai::lama::CSRSparseMatrix<ValueType> blockGraph = ParcoRepart<IndexType, ValueType>::getBlockGraph( graph, partition, k);
    
    IndexType colors;
    std::vector< std::vector<IndexType>>  coloring = ParcoRepart<IndexType, ValueType>::getGraphEdgeColoring_local(blockGraph, colors);
    
    std::vector<DenseVector<IndexType>> communication = ParcoRepart<IndexType,ValueType>::getCommunicationPairs_local(blockGraph);
    
    // as many rounds as colors
    EXPECT_EQ(colors, communication.size());
    for(IndexType i=0; i<communication.size(); i++){
    	// every round k entries
    	EXPECT_EQ( k, communication[i].size());
        for(IndexType j=0; j<k; j++){
            EXPECT_LE(communication[i](j).getValue<IndexType>() , k);
            EXPECT_GE(communication[i](j).getValue<IndexType>() , 0);
        }
    }
    
}
//-------------------------------------------------------------------------------

TEST_F (ParcoRepartTest, testGetLocalCommunicationWithColoring_2D) {

std::string file = "Grid16x16";
    std::ifstream f(file);
    IndexType dimensions= 2, k=8;
    IndexType N, edges;
    f >> N >> edges; 
    
    scai::dmemo::CommunicatorPtr comm = scai::dmemo::Communicator::getCommunicatorPtr();
    // for now local refinement requires k = P
    k = comm->getSize();
    //
    scai::dmemo::DistributionPtr dist ( scai::dmemo::Distribution::getDistributionPtr( "BLOCK", comm, N) );  
    scai::dmemo::DistributionPtr noDistPointer(new scai::dmemo::NoDistribution(N));
    CSRSparseMatrix<ValueType> graph = FileIO<IndexType, ValueType>::readGraph( file );
    //distrubute graph
    graph.redistribute(dist, noDistPointer); // needed because readFromFile2AdjMatrix is not distributed 
        

    //read the array locally and messed the distribution. Left as a remainder.
    EXPECT_EQ( graph.getNumColumns(), graph.getNumRows());
    EXPECT_EQ( edges, (graph.getNumValues())/2 );

    
    std::vector<DenseVector<ValueType>> coords = FileIO<IndexType, ValueType>::readCoords( std::string(file + ".xyz"), N, dimensions);
    EXPECT_TRUE(coords[0].getDistributionPtr()->isEqual(*dist));
    EXPECT_EQ(coords[0].getLocalValues().size() , coords[1].getLocalValues().size() );
    
    //scai::lama::DenseVector<IndexType> partition = ParcoRepart<IndexType, ValueType>::partitionGraph(graph, coords, k, 0.2);
    
    //check distributions
    //assert( partition.getDistribution().isEqual( graph.getRowDistribution()) );
    // the next assertion fails in "this version" (commit a2fc03ab73f3af420123c491fbf9afb84be4a0c4) because partition 
    // redistributes the graph nodes so every block is in one PE (k=P) but does NOT redistributes the coordinates.
    //assert( partition.getDistribution().isEqual( coords[0].getDistribution()) );
    
    //test getBlockGraph
    //scai::lama::CSRSparseMatrix<ValueType> blockGraph = ParcoRepart<IndexType, ValueType>::getBlockGraph( graph, partition, k);
    
    // build block array by hand
    
    // two cases
    
    { // case 1
        ValueType adjArray[36] = {  0, 1, 0, 1, 0, 1,
                                    1, 0, 1, 0, 1, 0,
                                    0, 1, 0, 1, 1, 0,
                                    1, 0, 1, 0, 0, 1,
                                    0, 1, 1, 0, 0, 1,
                                    1, 0, 0, 1, 1, 0
        };
                
        scai::lama::CSRSparseMatrix<ValueType> blockGraph;
        blockGraph.setRawDenseData( 6, 6, adjArray);
        // get the communication pairs
        std::vector<DenseVector<IndexType>> commScheme = ParcoRepart<IndexType, ValueType>::getCommunicationPairs_local( blockGraph );
        
        // print the pairs
        /*
        for(IndexType i=0; i<commScheme.size(); i++){
            for(IndexType j=0; j<commScheme[i].size(); j++){
                PRINT( "round :"<< i<< " , PEs talking: "<< j << " with "<< commScheme[i].getValue(j).Scalar::getValue<IndexType>());
            }
            std::cout << std::endl;
        }
        */
    }
    
    
    { // case 1
        ValueType adjArray4[16] = { 0, 1, 0, 1,
                                    1, 0, 1, 0,
                                    0, 1, 0, 1,
                                    1, 0, 1, 0
        };
        scai::lama::CSRSparseMatrix<ValueType> blockGraph;
        blockGraph.setRawDenseData( 4, 4, adjArray4);
        // get the communication pairs
        std::vector<DenseVector<IndexType>> commScheme = ParcoRepart<IndexType, ValueType>::getCommunicationPairs_local( blockGraph );
        
        // print the pairs
        /*
        for(IndexType i=0; i<commScheme.size(); i++){
            for(IndexType j=0; j<commScheme[i].size(); j++){
                PRINT( "round :"<< i<< " , PEs talking: "<< j << " with "<< commScheme[i].getValue(j).Scalar::getValue<IndexType>());
            }
            std::cout << std::endl;
        }
        */
    }
    
    {// case 2
        ValueType adjArray2[4] = {  0, 1, 
                                    1, 0 };
        scai::lama::CSRSparseMatrix<ValueType> blockGraph;
        //TODO: aparently CSRSparseMatrix.getNumValues() counts also 0 when setting via a setRawDenseData despite
        // the documentation claiming otherwise. use l1Norm for unweigthed graphs
        blockGraph.setRawDenseData( 2, 2, adjArray2);

        // get the communication pairs
        std::vector<DenseVector<IndexType>> commScheme = ParcoRepart<IndexType, ValueType>::getCommunicationPairs_local( blockGraph );        
    }
}
//------------------------------------------------------------------------------

TEST_F(ParcoRepartTest, testPixelNeighbours){
    
    srand(time(NULL));
    
    for(IndexType dimension:{2,3}){
        IndexType numEdges = 0;
        IndexType sideLen = rand()%30 +10;
        IndexType totalSize = std::pow(sideLen ,dimension);
        //std::cout<< "dim= "<< dimension << " and sideLen= "<< sideLen << std::endl;    
        
        for(IndexType thisPixel=0; thisPixel<totalSize; thisPixel++){
            std::vector<IndexType> pixelNgbrs = ParcoRepart<IndexType, ValueType>::neighbourPixels( thisPixel, sideLen, dimension);
            numEdges += pixelNgbrs.size();
            SCAI_ASSERT(pixelNgbrs.size() <= 2*dimension , "Wrong number of neighbours");
            SCAI_ASSERT(pixelNgbrs.size() >= dimension , "Wrong number of neighbours");
            /*
            std::cout<<" neighbours of pixel " << thisPixel  <<std::endl;
            for(int i=0; i<pixelNgbrs.size(); i++){
                std::cout<< pixelNgbrs[i] << " ,";
            }
            std::cout<< std::endl;
            */
        }
        SCAI_ASSERT_EQUAL_ERROR(numEdges/2,  dimension*( std::pow(sideLen,dimension)- std::pow(sideLen, dimension-1)) );
    }
}       

//------------------------------------------------------------------------------



/**
* TODO: test for correct error handling in case of inconsistent distributions
*/

} //namespace<|MERGE_RESOLUTION|>--- conflicted
+++ resolved
@@ -21,6 +21,7 @@
 #include "FileIO.h"
 #include "ParcoRepart.h"
 #include "gtest/gtest.h"
+#include "AuxiliaryFunctions.h"
 
 typedef double ValueType;
 typedef int IndexType;
@@ -34,15 +35,10 @@
 };
 
 TEST_F(ParcoRepartTest, testInitialPartition){
-<<<<<<< HEAD
-    //std::string file = "Grid16x16";
-    std::string file = "meshes/bubbles/bubbles-00010.graph";
-=======
     //std::string file = "Grid8x8";
     std::string path = "meshes/bubbles/";
     std::string fileName = "bubbles-00010.graph";
     std::string file = path + fileName;
->>>>>>> 120d75f3
     //std::string file = "meshes/hugebubbles/hugebubbles-00010.graph";
     std::ifstream f(file);
     IndexType dimensions= 2;
@@ -54,6 +50,7 @@
     IndexType k = comm->getSize();
     //
     PRINT0("nodes= "<< N);
+
     scai::dmemo::DistributionPtr dist ( scai::dmemo::Distribution::getDistributionPtr( "BLOCK", comm, N) );  
     scai::dmemo::DistributionPtr noDistPointer(new scai::dmemo::NoDistribution(N));
     CSRSparseMatrix<ValueType> graph = FileIO<IndexType, ValueType>::readGraph(file );
@@ -71,11 +68,7 @@
     settings.pixeledDetailLevel =4;
     settings.useGeometricTieBreaking = 1;
     
-<<<<<<< HEAD
-    for( int i=2; i<5; i++){
-=======
-    for( int i=2; i<3; i++){
->>>>>>> 120d75f3
+    for( int i=2; i<6; i++){
         settings.pixeledDetailLevel = i;
         DenseVector<IndexType> pixelInitialPartition = ParcoRepart<IndexType, ValueType>::pixelPartition(graph, coords, settings);
         
@@ -376,7 +369,7 @@
         }
         a.setRawDenseData( n, n, adjArray.get() );
         
-        //PRINT("num of edges= " <<a.getNumValues()/2 );
+        PRINT("num of edges= " <<a.getNumValues()/2 );
         EXPECT_TRUE( a.isConsistent() );
         EXPECT_TRUE( a.checkSymmetry() );
         
@@ -472,6 +465,7 @@
     scai::lama::DenseVector<IndexType> partition = ParcoRepart<IndexType, ValueType>::partitionGraph(graph, coords, settings);
     ASSERT_EQ(N, partition.size());
   
+PRINT(*comm);
     //get the border nodes
     scai::lama::DenseVector<IndexType> border(dist, 0);
     border = ParcoRepart<IndexType,ValueType>::getBorderNodes( graph , partition);
@@ -555,17 +549,10 @@
 
     EXPECT_EQ(coords[0].getLocalValues().size() , coords[1].getLocalValues().size() );
     
-<<<<<<< HEAD
-    struct Settings Settings;
-    Settings.numBlocks= k;
-    Settings.epsilon = 0.2;
-    Settings.dimensions = dimensions;
-=======
     struct Settings settings;
     settings.numBlocks= k;
     settings.epsilon = 0.2;
     settings.dimensions = dimensions;
->>>>>>> 120d75f3
     
     scai::lama::DenseVector<IndexType> partition(dist, -1);
     partition = ParcoRepart<IndexType, ValueType>::partitionGraph(graph, coords, settings);
@@ -618,17 +605,10 @@
     EXPECT_TRUE(coords[0].getDistributionPtr()->isEqual(*dist));
     EXPECT_EQ(coords[0].getLocalValues().size() , coords[1].getLocalValues().size() );
     
-<<<<<<< HEAD
-    struct Settings Settings;
-    Settings.numBlocks= k;
-    Settings.epsilon = 0.2;
-    Settings.dimensions = dimensions;
-=======
     struct Settings settings;
     settings.numBlocks= k;
     settings.epsilon = 0.2;
     settings.dimensions = dimensions;
->>>>>>> 120d75f3
     
     scai::lama::DenseVector<IndexType> partition(dist, -1);
     partition = ParcoRepart<IndexType, ValueType>::partitionGraph(graph, coords, settings);
@@ -702,17 +682,10 @@
     EXPECT_TRUE(coords[0].getDistributionPtr()->isEqual(*dist));
     EXPECT_EQ(coords[0].getLocalValues().size() , coords[1].getLocalValues().size() );
     
-<<<<<<< HEAD
-    struct Settings Settings;
-    Settings.numBlocks= k;
-    Settings.epsilon = 0.2;
-    Settings.dimensions = dimensions;
-=======
     struct Settings settings;
     settings.numBlocks= k;
     settings.epsilon = 0.2;
     settings.dimensions = dimensions;
->>>>>>> 120d75f3
     
     // get partition
     scai::lama::DenseVector<IndexType> partition = ParcoRepart<IndexType, ValueType>::partitionGraph(graph, coords, settings );
@@ -760,21 +733,12 @@
     coords[1].redistribute(dist);
     coords[2].redistribute(dist);
     
-<<<<<<< HEAD
-    struct Settings Settings;
-    Settings.numBlocks= k;
-    Settings.epsilon = 0.2;
-    Settings.dimensions = dimensions;
-    
-    scai::lama::DenseVector<IndexType> partition = ParcoRepart<IndexType, ValueType>::partitionGraph(graph, coords, Settings);
-=======
     struct Settings settings;
     settings.numBlocks= k;
     settings.epsilon = 0.2;
     settings.dimensions = dimensions;
         
     scai::lama::DenseVector<IndexType> partition = ParcoRepart<IndexType, ValueType>::partitionGraph(graph, coords, settings);
->>>>>>> 120d75f3
     
     //check distributions
     assert( partition.getDistribution().isEqual( graph.getRowDistribution()) );
@@ -823,21 +787,12 @@
     EXPECT_TRUE(coords[0].getDistributionPtr()->isEqual(*dist));
     EXPECT_EQ(coords[0].getLocalValues().size() , coords[1].getLocalValues().size() );
     
-<<<<<<< HEAD
-    struct Settings Settings;
-    Settings.numBlocks= k;
-    Settings.epsilon = 0.2;
-    Settings.dimensions = dimensions;
-    
-    scai::lama::DenseVector<IndexType> partition = ParcoRepart<IndexType, ValueType>::partitionGraph(graph, coords, Settings);
-=======
     struct Settings settings;
     settings.numBlocks= k;
     settings.epsilon = 0.2;
     settings.dimensions = dimensions;
     
     scai::lama::DenseVector<IndexType> partition = ParcoRepart<IndexType, ValueType>::partitionGraph(graph, coords, settings);
->>>>>>> 120d75f3
     
     //check distributions
     assert( partition.getDistribution().isEqual( graph.getRowDistribution()) );
@@ -888,21 +843,12 @@
     // create the adjacency matrix and the coordinates
     MeshGenerator<IndexType, ValueType>::createStructured3DMesh_dist(adjM, coords, maxCoord, numPoints);
     
-<<<<<<< HEAD
-    struct Settings Settings;
-    Settings.numBlocks= k;
-    Settings.epsilon = 0.2;
-    Settings.dimensions = 3;
-    
-    scai::lama::DenseVector<IndexType> partition = ParcoRepart<IndexType, ValueType>::partitionGraph(adjM, coords, Settings);
-=======
     struct Settings settings;
     settings.numBlocks= k;
     settings.epsilon = 0.2;
     settings.dimensions = 3;
     
     scai::lama::DenseVector<IndexType> partition = ParcoRepart<IndexType, ValueType>::partitionGraph(adjM, coords, settings);
->>>>>>> 120d75f3
     
     //check distributions
     assert( partition.getDistribution().isEqual( adjM.getRowDistribution()) );
@@ -969,19 +915,11 @@
     EXPECT_TRUE(coords[0].getDistributionPtr()->isEqual(*dist));
     EXPECT_EQ(coords[0].getLocalValues().size() , coords[1].getLocalValues().size() );
     
-<<<<<<< HEAD
-    struct Settings Settings;
-    Settings.numBlocks= k;
-    Settings.epsilon = 0.2;
-    Settings.dimensions = dimensions;
-    
-=======
     struct Settings settings;
     settings.numBlocks= k;
     settings.epsilon = 0.2;
     settings.dimensions = dimensions;
         
->>>>>>> 120d75f3
     //get the partition
     scai::lama::DenseVector<IndexType> partition = ParcoRepart<IndexType, ValueType>::partitionGraph(graph, coords, settings);
     
@@ -1144,10 +1082,7 @@
         SCAI_ASSERT_EQUAL_ERROR(numEdges/2,  dimension*( std::pow(sideLen,dimension)- std::pow(sideLen, dimension-1)) );
     }
 }       
-
 //------------------------------------------------------------------------------
-
-
 
 /**
 * TODO: test for correct error handling in case of inconsistent distributions
