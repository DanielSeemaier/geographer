--- conflicted
+++ resolved
@@ -14,11 +14,9 @@
 
 #include <memory>
 #include <cstdlib>
-#include <chrono>
 
 #include "MeshIO.h"
 #include "ParcoRepart.h"
-#include "MeshIO.h"
 #include "gtest/gtest.h"
 
 typedef double ValueType;
@@ -54,7 +52,6 @@
 	  coordinates[i] = static_cast<ValueType>( 0 );
   }
   
-<<<<<<< HEAD
   MeshIO<IndexType, ValueType>::createStructured3DMesh(a, coordinates, maxCoord, numPoints);
   a.redistribute(dist, noDistPointer);
 
@@ -66,16 +63,6 @@
 //        coordinates[1].setValue(i*nroot + j, j);
 //    }
 //  }
-=======
-  for (IndexType i = 0; i < nroot; i++) {
-    for (IndexType j = 0; j < nroot; j++) {
-      //this is slightly wasteful, since it also iterates over indices of other processors
-      // no need to check if local. index must always use the global value
-        coordinates[0].setValue(i*nroot + j, i);
-        coordinates[1].setValue(i*nroot + j, j);
-    }
-  }
->>>>>>> 13033aa8
   
   const ValueType minDistance = ParcoRepart<IndexType, ValueType>::getMinimumNeighbourDistance(a, coordinates, dimensions);
   EXPECT_LE(minDistance, nroot*1.5);
@@ -102,51 +89,19 @@
 	  coordinates[i] = static_cast<ValueType>( 0 );
   }
   
-<<<<<<< HEAD
   MeshIO<IndexType, ValueType>::createStructured3DMesh(a, coordinates, maxCoord, numPoints);
   
   scai::lama::DenseVector<IndexType> partition = ParcoRepart<IndexType, ValueType>::partitionGraph(a, coordinates, k, epsilon);
-=======
-  for (IndexType i = 0; i < nroot; i++) {
-    for (IndexType j = 0; j < nroot; j++) {
-      //this is slightly wasteful, since it also iterates over indices of other processors
-      coordinates[0].setValue(i*nroot + j, i);
-      coordinates[1].setValue(i*nroot + j, j);
-    }
-  }
-  
-  scai::lama::DenseVector<IndexType> partition = ParcoRepart<IndexType, ValueType>::partitionGraph(a, coordinates, dim,  k, epsilon);
->>>>>>> 13033aa8
   
   EXPECT_EQ(n, partition.size());
   EXPECT_EQ(0, partition.min().getValue<IndexType>());
   EXPECT_EQ(k-1, partition.max().getValue<IndexType>());
   EXPECT_TRUE(partition.getDistribution().isReplicated());//for now
   
-<<<<<<< HEAD
   ParcoRepart<IndexType, ValueType> repart;
   EXPECT_LE(repart.computeImbalance(partition, k), epsilon);
 }
 
-=======
-  std::vector<IndexType> subsetSizes(k, 0);//probably replace with some Lama data structure later
-  scai::utilskernel::LArray<IndexType> localPartition = partition.getLocalValues();
-  for (IndexType i = 0; i < localPartition.size(); i++) {
-    IndexType partID = localPartition[i];
-    EXPECT_LE(partID, k);
-    EXPECT_GE(partID, 0);
-    subsetSizes[partID] += 1;
-  }
-  
-  IndexType optSize = std::ceil(n / k);
-  //in a distributed setting, this would need to be communicated and summed
-  EXPECT_LE(*std::max_element(subsetSizes.begin(), subsetSizes.end()), (1+epsilon)*optSize);
-    
-}
-
-
-
->>>>>>> 13033aa8
 TEST_F(ParcoRepartTest, testPartitionBalanceDistributed) {
   IndexType nroot = 8;
   IndexType n = nroot * nroot * nroot;
@@ -176,14 +131,8 @@
 
   const ValueType epsilon = 0.05;
 
-<<<<<<< HEAD
   scai::lama::DenseVector<IndexType> partition = ParcoRepart<IndexType, ValueType>::partitionGraph(a, coordinates, k, epsilon);
 
-=======
-  scai::lama::DenseVector<IndexType> partition(n, 121);
-  partition = ParcoRepart<IndexType, ValueType>::partitionGraph(a, coordinates, dimensions,  k, epsilon);
-  
->>>>>>> 13033aa8
   EXPECT_GE(k-1, partition.getLocalValues().max() );
   EXPECT_EQ(n, partition.size());
   EXPECT_EQ(0, partition.min().getValue<ValueType>());
@@ -194,11 +143,6 @@
   EXPECT_LE(repart.computeImbalance(partition, k), epsilon);
 }
 
-<<<<<<< HEAD
-=======
-
-
->>>>>>> 13033aa8
 TEST_F(ParcoRepartTest, testImbalance) {
   const IndexType n = 10000;
   const IndexType k = 10;
@@ -441,17 +385,51 @@
 	}
 }
 
-<<<<<<< HEAD
 TEST_F(ParcoRepartTest, testGetInterfaceNodesLocal) {
 	/**
 	 * test first with complete matrix. Unsuitable, I know, but we don't have a mesh generator yet.
 	 * TODO: We now have a mesh generator. Update with it.
 	 */
-=======
+
+	  const IndexType n = 1000;
+	  const IndexType k = 10;
+
+	  //define distributions
+	  scai::dmemo::CommunicatorPtr comm = scai::dmemo::Communicator::getCommunicatorPtr();
+	  scai::dmemo::DistributionPtr dist ( scai::dmemo::Distribution::getDistributionPtr( "BLOCK", comm, n) );
+	  scai::dmemo::DistributionPtr noDistPointer(new scai::dmemo::NoDistribution(n));
+
+	  //generate random complete matrix
+	  scai::lama::CSRSparseMatrix<ValueType>a(dist, noDistPointer);
+	  scai::lama::MatrixCreator::fillRandom(a, 1);
+
+	  //generate balanced distributed partition
+	  scai::lama::DenseVector<IndexType> part(dist);
+	  for (IndexType i = 0; i < n; i++) {
+	    IndexType blockId = i % k;
+	    part.setValue(i, blockId);
+	  }
+
+	  IndexType thisBlock = 0;
+	  IndexType otherBlock = 1;
+
+	  std::vector<IndexType> interfaceNodes;
+	  IndexType lastRoundMarker;
+	  std::tie(interfaceNodes, lastRoundMarker) = ParcoRepart<IndexType, ValueType>::getInterfaceNodes(a, part, thisBlock, otherBlock, 1);
+
+	  scai::hmemo::ReadAccess<IndexType> partAccess(part.getLocalValues());
+
+	  for (IndexType node : interfaceNodes) {
+		  ASSERT_TRUE(dist->isLocal(node));
+		  EXPECT_EQ(thisBlock, partAccess[dist->global2local(node)]);
+	  }
+}
+//----------------------------------------------------------
+
 TEST_F (ParcoRepartTest, testBorders_Distributed) {
-    std::string file = "Grid16x16";
+    std::string file = "Grid8x8";
     std::ifstream f(file);
-    IndexType dimensions= 2, k=8;
+    IndexType dimensions= 2, k=4;
     IndexType N, edges;
     f >> N >> edges; 
     
@@ -459,7 +437,7 @@
     scai::dmemo::DistributionPtr dist ( scai::dmemo::Distribution::getDistributionPtr( "BLOCK", comm, N) );  
     scai::dmemo::DistributionPtr noDistPointer(new scai::dmemo::NoDistribution(N));
     CSRSparseMatrix<ValueType> graph(dist, noDistPointer);
-    MeshIO<IndexType, ValueType>::readFromFile2AdjMatrix(graph, dist, file );
+    MeshIO<IndexType, ValueType>::readFromFile2AdjMatrix(graph, file );
     graph.redistribute(dist, noDistPointer);
     
     std::vector<DenseVector<ValueType>> coords(2);
@@ -473,9 +451,22 @@
     
     EXPECT_EQ( graph.getNumColumns(), graph.getNumRows());
     EXPECT_EQ(edges, (graph.getNumValues())/2 );   
-
-    scai::lama::DenseVector<IndexType> partition(dist, -1);
-    partition = ParcoRepart<IndexType, ValueType>::partitionGraph(graph, coords, dimensions,  k, 0.2);
+std::cout<<__FILE__<< "  "<< __LINE__<<", graph.RowDist="<< graph.getRowDistribution() << std::endl;
+
+/*  
+for(IndexType i=0; i<N; i++){
+    for(IndexType j=0; j<N; j++){
+        std::cout <<*comm<< ":"<< graph(i,j).Scalar::getValue<ValueType>()<< "-";
+    }
+    std::cout << std:: endl;
+}
+std::cout<<"  - - - - - - - - - - - - - - - \n";
+
+for(IndexType i=0; i<N; i++){
+    std::cout<< "("<< coords[0](i).Scalar::getValue<ValueType>()<< ", "<< coords[1](i).Scalar::getValue<ValueType>()<< ")" << std::endl;
+}
+*/
+    scai::lama::DenseVector<IndexType> partition = ParcoRepart<IndexType, ValueType>::partitionGraph(graph, coords, k, 0.2);
   
 /*
     ValueType cut= ParcoRepart<IndexType, ValueType>::computeCut(graph, partition, true);
@@ -483,7 +474,7 @@
     ValueType imbalance= ParcoRepart<IndexType, ValueType>::computeImbalance(partition, k);
     std::cout<< "# imbalance = " << imbalance<< std::endl; 
 */
-       
+ std::cout<<__FILE__<< "  "<< __LINE__<< std::endl;       
     //get the border nodes
     scai::lama::DenseVector<IndexType> border(dist, 0);
     border = ParcoRepart<IndexType,ValueType>::getBorderNodes( graph , partition);
@@ -494,7 +485,7 @@
     }
     
     //partition.redistribute(dist); //not needed now
-
+std::cout<<__FILE__<< "  "<< __LINE__<< std::endl;
     // print
     int numX= 16, numY= 16;         // 2D grid dimensions
     IndexType partViz[numX][numY];   
@@ -520,6 +511,7 @@
 
 //------------------------------------------------------------------------------
 
+
 TEST_F (ParcoRepartTest, testPEGraph_Distributed) {
     std::string file = "Grid8x8";
     std::ifstream f(file);
@@ -531,7 +523,7 @@
     scai::dmemo::DistributionPtr dist ( scai::dmemo::Distribution::getDistributionPtr( "BLOCK", comm, N) );  
     scai::dmemo::DistributionPtr noDistPointer(new scai::dmemo::NoDistribution(N));
     CSRSparseMatrix<ValueType> graph( N , N);           
-    MeshIO<IndexType, ValueType>::readFromFile2AdjMatrix(graph, dist, file );
+    MeshIO<IndexType, ValueType>::readFromFile2AdjMatrix(graph, file );
     //distrubute graph
     graph.redistribute(dist, noDistPointer); // needed because readFromFile2AdjMatrix is not distributed 
 /*    
@@ -567,7 +559,7 @@
     EXPECT_EQ(coords[0].getLocalValues().size() , coords[1].getLocalValues().size() );
     
     scai::lama::DenseVector<IndexType> partition(dist, -1);
-    partition = ParcoRepart<IndexType, ValueType>::partitionGraph(graph, coords, dimensions,  k, 0.2);
+    partition = ParcoRepart<IndexType, ValueType>::partitionGraph(graph, coords, k, 0.2);
 
     //get the PE graph
     scai::lama::CSRSparseMatrix<ValueType> PEgraph =  ParcoRepart<IndexType, ValueType>::getPEGraph( graph); 
@@ -600,7 +592,7 @@
     scai::dmemo::DistributionPtr dist ( scai::dmemo::Distribution::getDistributionPtr( "BLOCK", comm, N) );  
     scai::dmemo::DistributionPtr noDistPointer(new scai::dmemo::NoDistribution(N));
     CSRSparseMatrix<ValueType> graph( N , N);           
-    MeshIO<IndexType, ValueType>::readFromFile2AdjMatrix(graph, dist, file );
+    MeshIO<IndexType, ValueType>::readFromFile2AdjMatrix(graph, file );
     //distrubute graph
     graph.redistribute(dist, noDistPointer); // needed because readFromFile2AdjMatrix is not distributed 
         
@@ -621,7 +613,7 @@
     EXPECT_EQ(coords[0].getLocalValues().size() , coords[1].getLocalValues().size() );
     
     scai::lama::DenseVector<IndexType> partition(dist, -1);
-    partition = ParcoRepart<IndexType, ValueType>::partitionGraph(graph, coords, dimensions,  k, 0.2);
+    partition = ParcoRepart<IndexType, ValueType>::partitionGraph(graph, coords, k, 0.2);
     //check distributions
     assert( partition.getDistribution().isEqual( graph.getRowDistribution()) );
     assert( partition.getDistribution().isEqual( coords[0].getDistribution()) );
@@ -629,7 +621,7 @@
     // test getLocalBlockGraphEdges
     IndexType max = partition.max().Scalar::getValue<IndexType>();
     std::vector<std::vector<IndexType> > edgesBlock =  ParcoRepart<IndexType, ValueType>::getLocalBlockGraphEdges( graph, partition);
-//std::cout<<  __FILE__<< " ,"<<__LINE__<<" __"<< *comm << " , edgesBlock.size()=" << edgesBlock.size() << std::endl;
+
     for(IndexType i=0; i<edgesBlock[0].size(); i++){
         std::cout<<  __FILE__<< " ,"<<__LINE__ <<" , "<< i <<":  __"<< *comm<< " , >> edge ("<< edgesBlock[0][i]<< ", " << edgesBlock[1][i] << ")" << std::endl;
         EXPECT_LE( edgesBlock[0][i] , max);
@@ -655,20 +647,14 @@
     CSRSparseMatrix<ValueType> graph( N , N); 
     std::vector<DenseVector<ValueType>> coords(3, DenseVector<ValueType>(N, 0));
     
-    std::chrono::high_resolution_clock::time_point t1 = std::chrono::high_resolution_clock::now();
-    
     MeshIO<IndexType, ValueType>::createStructured3DMesh(graph, coords, maxCoord, numPoints);
     graph.redistribute(dist, noDistPointer); // needed because createStructured3DMesh is not distributed 
     coords[0].redistribute(dist);
     coords[1].redistribute(dist);
     coords[2].redistribute(dist);
     
-    std::chrono::high_resolution_clock::time_point t2 = std::chrono::high_resolution_clock::now();
-    auto duration = std::chrono::duration_cast<std::chrono::milliseconds>( t2 - t1 ).count();
-    std::cout<<__FILE__<< "  "<< __LINE__<< " , time for creating structured3DMesh: "<< duration << " for N="<< N << std::endl;
-    
     scai::lama::DenseVector<IndexType> partition(dist, -1);
-    partition = ParcoRepart<IndexType, ValueType>::partitionGraph(graph, coords, dimensions,  k, 0.2);
+    partition = ParcoRepart<IndexType, ValueType>::partitionGraph(graph, coords, k, 0.2);
     //check distributions
     assert( partition.getDistribution().isEqual( graph.getRowDistribution()) );
     assert( partition.getDistribution().isEqual( coords[0].getDistribution()) );
@@ -676,7 +662,7 @@
     // test getLocalBlockGraphEdges
     IndexType max = partition.max().Scalar::getValue<IndexType>();
     std::vector<std::vector<IndexType> > edgesBlock =  ParcoRepart<IndexType, ValueType>::getLocalBlockGraphEdges( graph, partition);
-//std::cout<<  __FILE__<< " ,"<<__LINE__<<" __"<< *comm << " , edgesBlock.size()=" << edgesBlock.size() << std::endl;
+
     for(IndexType i=0; i<edgesBlock[0].size(); i++){
         std::cout<<  __FILE__<< " ,"<<__LINE__ <<" , "<< i <<":  __"<< *comm<< " , >> edge ("<< edgesBlock[0][i]<< ", " << edgesBlock[1][i] << ")" << std::endl;
         EXPECT_LE( edgesBlock[0][i] , max);
@@ -700,7 +686,7 @@
     scai::dmemo::DistributionPtr dist ( scai::dmemo::Distribution::getDistributionPtr( "BLOCK", comm, N) );  
     scai::dmemo::DistributionPtr noDistPointer(new scai::dmemo::NoDistribution(N));
     CSRSparseMatrix<ValueType> graph( N , N);           
-    MeshIO<IndexType, ValueType>::readFromFile2AdjMatrix(graph, dist, file );
+    MeshIO<IndexType, ValueType>::readFromFile2AdjMatrix(graph, file );
     //distrubute graph
     graph.redistribute(dist, noDistPointer); // needed because readFromFile2AdjMatrix is not distributed 
         
@@ -721,7 +707,7 @@
     EXPECT_EQ(coords[0].getLocalValues().size() , coords[1].getLocalValues().size() );
     
     scai::lama::DenseVector<IndexType> partition(dist, -1);
-    partition = ParcoRepart<IndexType, ValueType>::partitionGraph(graph, coords, dimensions,  k, 0.2);
+    partition = ParcoRepart<IndexType, ValueType>::partitionGraph(graph, coords, k, 0.2);
     //check distributions
     assert( partition.getDistribution().isEqual( graph.getRowDistribution()) );
     assert( partition.getDistribution().isEqual( coords[0].getDistribution()) );
@@ -763,7 +749,7 @@
     scai::dmemo::DistributionPtr dist ( scai::dmemo::Distribution::getDistributionPtr( "BLOCK", comm, N) );  
     scai::dmemo::DistributionPtr noDistPointer(new scai::dmemo::NoDistribution(N));
     CSRSparseMatrix<ValueType> graph( N , N);           
-    MeshIO<IndexType, ValueType>::readFromFile2AdjMatrix(graph, dist, file );
+    MeshIO<IndexType, ValueType>::readFromFile2AdjMatrix(graph, file );
     //distrubute graph
     graph.redistribute(dist, noDistPointer); // needed because readFromFile2AdjMatrix is not distributed 
         
@@ -785,7 +771,7 @@
     
     //get the partition
     scai::lama::DenseVector<IndexType> partition(dist, -1);
-    partition = ParcoRepart<IndexType, ValueType>::partitionGraph(graph, coords, dimensions,  k, 0.2);
+    partition = ParcoRepart<IndexType, ValueType>::partitionGraph(graph, coords, k, 0.2);
     //check distributions
     assert( partition.getDistribution().isEqual( graph.getRowDistribution()) );
     assert( partition.getDistribution().isEqual( coords[0].getDistribution()) );
@@ -811,49 +797,8 @@
     scai::lama::CSRSparseMatrix<ValueType>  dummy = ParcoRepart<IndexType, ValueType>::getGraphEdgeColoring_local(blockGraphMatrix);
 }
 
-
-
 /**
 * TODO: test for correct error handling in case of inconsistent distributions
 */
->>>>>>> 13033aa8
-
-	  const IndexType n = 1000;
-	  const IndexType k = 10;
-
-	  //define distributions
-	  scai::dmemo::CommunicatorPtr comm = scai::dmemo::Communicator::getCommunicatorPtr();
-	  scai::dmemo::DistributionPtr dist ( scai::dmemo::Distribution::getDistributionPtr( "BLOCK", comm, n) );
-	  scai::dmemo::DistributionPtr noDistPointer(new scai::dmemo::NoDistribution(n));
-
-	  //generate random complete matrix
-	  scai::lama::CSRSparseMatrix<ValueType>a(dist, noDistPointer);
-	  scai::lama::MatrixCreator::fillRandom(a, 1);
-
-	  //generate balanced distributed partition
-	  scai::lama::DenseVector<IndexType> part(dist);
-	  for (IndexType i = 0; i < n; i++) {
-	    IndexType blockId = i % k;
-	    part.setValue(i, blockId);
-	  }
-
-	  IndexType thisBlock = 0;
-	  IndexType otherBlock = 1;
-
-	  std::vector<IndexType> interfaceNodes;
-	  IndexType lastRoundMarker;
-	  std::tie(interfaceNodes, lastRoundMarker) = ParcoRepart<IndexType, ValueType>::getInterfaceNodes(a, part, thisBlock, otherBlock, 1);
-
-	  scai::hmemo::ReadAccess<IndexType> partAccess(part.getLocalValues());
-
-	  for (IndexType node : interfaceNodes) {
-		  ASSERT_TRUE(dist->isLocal(node));
-		  EXPECT_EQ(thisBlock, partAccess[dist->global2local(node)]);
-	  }
-}
-
-/**
-* TODO: test for correct error handling in case of inconsistent distributions
-*/
 
 } //namespace