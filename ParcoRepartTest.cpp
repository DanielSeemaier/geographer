--- conflicted
+++ resolved
@@ -38,11 +38,7 @@
 TEST_F(ParcoRepartTest, testInitialPartition){
     //std::string file = "Grid8x8";
     std::string path = "meshes/bigtrace/";
-<<<<<<< HEAD
-    std::string fileName = "bigtrace-00010.graph";
-=======
     std::string fileName = "bigtrace-00000.graph";
->>>>>>> b9f063db
     std::string file = path + fileName;
     //std::string file = "meshes/hugebubbles/hugebubbles-00010.graph";
     std::ifstream f(file);
@@ -76,11 +72,7 @@
     settings.dimensions = dimensions;
     
     //get sfc partition
-<<<<<<< HEAD
-    DenseVector<IndexType> hilbertInitialPartition = ParcoRepart<IndexType, ValueType>::hilbertPartition(graph, coords, settings);
-=======
     DenseVector<IndexType> hilbertInitialPartition = ParcoRepart<IndexType, ValueType>::hilbertPartition(coords, settings);
->>>>>>> b9f063db
     ITI::FileIO<IndexType, ValueType>::writeCoordsDistributed_2D( coords, N, "hilbertPartition");
     
     EXPECT_GE(k-1, hilbertInitialPartition.getLocalValues().max() );
@@ -88,10 +80,6 @@
     EXPECT_EQ(0, hilbertInitialPartition.min().getValue<ValueType>());
     EXPECT_EQ(k-1, hilbertInitialPartition.max().getValue<ValueType>());
     
-<<<<<<< HEAD
-    
-=======
->>>>>>> b9f063db
     // after the first partitioning cordinates are redistributed 
     // redistribution needed because sort works only for block distribution
     coords[0].redistribute(dist);
@@ -100,23 +88,13 @@
     
     for( int i=3; i<6; i++){
         settings.pixeledSideLen = std::pow(i,2);
-<<<<<<< HEAD
-        DenseVector<IndexType> pixelInitialPartition = ParcoRepart<IndexType, ValueType>::pixelPartition(graph, coords, settings);
-=======
         DenseVector<IndexType> pixelInitialPartition = ParcoRepart<IndexType, ValueType>::pixelPartition(coords, settings);
->>>>>>> b9f063db
         
         EXPECT_GE(k-1, pixelInitialPartition.getLocalValues().max() );
         EXPECT_EQ(N, pixelInitialPartition.size());
         EXPECT_EQ(0, pixelInitialPartition.min().getValue<ValueType>());
         EXPECT_EQ(k-1, pixelInitialPartition.max().getValue<ValueType>());
-<<<<<<< HEAD
-        EXPECT_EQ(graph.getRowDistribution(), pixelInitialPartition.getDistribution());
-    }
-    
-=======
-    }
->>>>>>> b9f063db
+    }
 }
 //--------------------------------------------------------------------------------------- 
 
@@ -505,10 +483,6 @@
             std::cout<< std::endl;
         }
     }
-<<<<<<< HEAD
-
-=======
->>>>>>> b9f063db
 }
 
 //------------------------------------------------------------------------------
