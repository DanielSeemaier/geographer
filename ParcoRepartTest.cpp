--- conflicted
+++ resolved
@@ -35,9 +35,7 @@
 
 TEST_F(ParcoRepartTest, testInitialPartition){
     //std::string file = "Grid16x16";
-    std::string path = "meshes/bigbubbles/";
-    std::string fileName = "bigbubbles-00010.graph";
-    std::string file = path + fileName;
+    std::string file = "meshes/bigbubbles/bigbubbles-00010.graph";
     //std::string file = "meshes/hugebubbles/hugebubbles-00010.graph";
     std::ifstream f(file);
     IndexType dimensions= 2;
@@ -65,13 +63,8 @@
     settings.epsilon = 0.2;
     settings.pixeledDetailLevel =4;
     settings.useGeometricTieBreaking = 1;
-<<<<<<< HEAD
-    /*
-    for( int i=4; i<6; i++){
-=======
     
     for( int i=2; i<6; i++){
->>>>>>> c3b7301b
         settings.pixeledDetailLevel = i;
         DenseVector<IndexType> pixelInitialPartition = ParcoRepart<IndexType, ValueType>::pixelPartition(graph, coords, settings);
         
@@ -81,11 +74,7 @@
         EXPECT_EQ(k-1, pixelInitialPartition.max().getValue<ValueType>());
         EXPECT_EQ(graph.getRowDistribution(), pixelInitialPartition.getDistribution());
     }
-<<<<<<< HEAD
-    */
-=======
-    
->>>>>>> c3b7301b
+    
     // after the first partitioning cordinates are redistributed 
     // redistribution needed because sort works only for block distribution
     coords[0].redistribute(dist);
@@ -94,13 +83,6 @@
     
     
     DenseVector<IndexType> hilbertInitialPartition = ParcoRepart<IndexType, ValueType>::initialPartition(graph, coords, settings);
-<<<<<<< HEAD
-    if(dimensions==2){
-        ITI::FileIO<IndexType, ValueType>::writeCoordsDistributed_2D( coords, N, "hilbertPartition");
-    }else{
-        std::cout<<"No write in file for 3D coordinates." << std::endl;
-    }
-=======
     ITI::FileIO<IndexType, ValueType>::writeCoordsDistributed_2D( coords, N, "hilbertPartition");
     
     EXPECT_GE(k-1, hilbertInitialPartition.getLocalValues().max() );
@@ -108,7 +90,6 @@
     EXPECT_EQ(0, hilbertInitialPartition.min().getValue<ValueType>());
     EXPECT_EQ(k-1, hilbertInitialPartition.max().getValue<ValueType>());
     EXPECT_EQ(graph.getRowDistribution(), hilbertInitialPartition.getDistribution());
->>>>>>> c3b7301b
     
 }
 //--------------------------------------------------------------------------------------- 
@@ -474,10 +455,7 @@
     settings.numBlocks= k;
     settings.epsilon = 0.2;
     settings.dimensions = dimensions;
-<<<<<<< HEAD
-=======
-    
->>>>>>> c3b7301b
+    
     // get partition
     scai::lama::DenseVector<IndexType> partition = ParcoRepart<IndexType, ValueType>::partitionGraph(graph, coords, settings);
     ASSERT_EQ(N, partition.size());
@@ -1100,7 +1078,6 @@
 }       
 //------------------------------------------------------------------------------
 
-<<<<<<< HEAD
 TEST_F(ParcoRepartTest, testSpectralPartition){
  std::string file = "Grid8x8";
     std::ifstream f(file);
@@ -1149,8 +1126,6 @@
 
 
 
-=======
->>>>>>> c3b7301b
 /**
 * TODO: test for correct error handling in case of inconsistent distributions
 */
