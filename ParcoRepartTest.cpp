#include <scai/lama.hpp>

#include <scai/lama/matrix/all.hpp>
#include <scai/lama/matutils/MatrixCreator.hpp>

#include <scai/dmemo/BlockDistribution.hpp>
#include <scai/dmemo/Distribution.hpp>

#include <scai/hmemo/Context.hpp>
#include <scai/hmemo/HArray.hpp>

#include <scai/utilskernel/LArray.hpp>
#include <scai/lama/Vector.hpp>

#include <algorithm>
#include <memory>
#include <cstdlib>
#include <numeric>
#include <chrono>

#include "MeshGenerator.h"
#include "FileIO.h"
#include "ParcoRepart.h"
#include "gtest/gtest.h"

#include "AuxiliaryFunctions.h"

typedef double ValueType;
typedef int IndexType;

using namespace scai;

namespace ITI {

class ParcoRepartTest : public ::testing::Test {

};


TEST_F(ParcoRepartTest, testPartitionBalanceDistributed) {
  IndexType nroot = 49;
  IndexType n = nroot * nroot * nroot;
  IndexType dimensions = 3;
  
  scai::dmemo::CommunicatorPtr comm = scai::dmemo::Communicator::getCommunicatorPtr();

  IndexType k = comm->getSize();

  scai::dmemo::DistributionPtr dist ( scai::dmemo::Distribution::getDistributionPtr( "BLOCK", comm, n) );
  scai::dmemo::DistributionPtr noDistPointer(new scai::dmemo::NoDistribution(n));
  
  scai::lama::CSRSparseMatrix<ValueType>a(dist, noDistPointer);
  std::vector<ValueType> maxCoord(dimensions, nroot);
  std::vector<IndexType> numPoints(dimensions, nroot);

  std::vector<DenseVector<ValueType>> coordinates(dimensions);
  for(IndexType i=0; i<dimensions; i++){ 
	  coordinates[i].allocate(dist);
	  coordinates[i] = static_cast<ValueType>( 0 );
  }
  
  MeshGenerator<IndexType, ValueType>::createStructured3DMesh_dist(a, coordinates, maxCoord, numPoints);

  const ValueType epsilon = 0.05;
  
  struct Settings Settings;
  Settings.numBlocks= k;
  Settings.epsilon = epsilon;
  
  scai::lama::DenseVector<IndexType> partition = ParcoRepart<IndexType, ValueType>::partitionGraph(a, coordinates, Settings);

  EXPECT_GE(k-1, partition.getLocalValues().max() );
  EXPECT_EQ(n, partition.size());
  EXPECT_EQ(0, partition.min().getValue<ValueType>());
  EXPECT_EQ(k-1, partition.max().getValue<ValueType>());
  EXPECT_EQ(a.getRowDistribution(), partition.getDistribution());

  ParcoRepart<IndexType, ValueType> repart;
  EXPECT_LE(repart.computeImbalance(partition, k), epsilon);

  const ValueType cut = ParcoRepart<IndexType, ValueType>::computeCut(a, partition, true);

  if (comm->getRank() == 0) {
	  std::cout << "Commit " << version << ": Partitioned graph with " << n << " nodes into " << k << " blocks with a total cut of " << cut << std::endl;
  }
}
//--------------------------------------------------------------------------------------- 
 
TEST_F(ParcoRepartTest, testImbalance) {
  const IndexType n = 10000;
  const IndexType k = 20;

  scai::dmemo::CommunicatorPtr comm = scai::dmemo::Communicator::getCommunicatorPtr();
  scai::dmemo::DistributionPtr dist ( scai::dmemo::Distribution::getDistributionPtr( "BLOCK", comm, n) );

  //generate random partition
  srand(time(NULL));
  scai::lama::DenseVector<IndexType> part(dist);
  for (IndexType i = 0; i < n; i++) {
    IndexType blockId = rand() % k;
    part.setValue(i, blockId);
  }

  //sanity check for partition generation
  ASSERT_GE(part.min().getValue<ValueType>(), 0);
  ASSERT_LE(part.max().getValue<ValueType>(), k-1);

  ValueType imbalance = ParcoRepart<IndexType, ValueType>::computeImbalance(part, k);
  EXPECT_GE(imbalance, 0);

  // test perfectly balanced partition
  for (IndexType i = 0; i < n; i++) {
    IndexType blockId = i % k;
    part.setValue(i, blockId);
  }
  imbalance = ParcoRepart<IndexType, ValueType>::computeImbalance(part, k);
  EXPECT_EQ(0, imbalance);

  //test maximally imbalanced partition
  for (IndexType i = 0; i < n; i++) {
    IndexType blockId = 0;
    part.setValue(i, blockId);
  }

  imbalance = ParcoRepart<IndexType, ValueType>::computeImbalance(part, k);
  EXPECT_EQ((n/std::ceil(n/k))-1, imbalance);
}
//--------------------------------------------------------------------------------------- 

TEST_F(ParcoRepartTest, testDistancesFromBlockCenter) {
	const IndexType nroot = 16;
	const IndexType n = nroot * nroot * nroot;
	const IndexType dimensions = 3;

	scai::dmemo::CommunicatorPtr comm = scai::dmemo::Communicator::getCommunicatorPtr();

	scai::dmemo::DistributionPtr dist ( scai::dmemo::Distribution::getDistributionPtr( "BLOCK", comm, n) );
	scai::dmemo::DistributionPtr noDistPointer(new scai::dmemo::NoDistribution(n));

	scai::lama::CSRSparseMatrix<ValueType>a(dist, noDistPointer);
	std::vector<ValueType> maxCoord(dimensions, nroot);
	std::vector<IndexType> numPoints(dimensions, nroot);

	scai::dmemo::DistributionPtr coordDist ( scai::dmemo::Distribution::getDistributionPtr( "BLOCK", comm, n) );

	std::vector<DenseVector<ValueType>> coordinates(dimensions);
	for(IndexType i=0; i<dimensions; i++){
	  coordinates[i].allocate(coordDist);
	  coordinates[i] = static_cast<ValueType>( 0 );
	}

	MeshGenerator<IndexType, ValueType>::createStructured3DMesh_dist(a, coordinates, maxCoord, numPoints);

	const IndexType localN = dist->getLocalSize();

	std::vector<ValueType> distances = ParcoRepart<IndexType, ValueType>::distancesFromBlockCenter(coordinates);
	EXPECT_EQ(localN, distances.size());
	const ValueType maxPossibleDistance = pow(dimensions*(nroot*nroot),0.5);

	for (IndexType i = 0; i < distances.size(); i++) {
		EXPECT_LE(distances[i], maxPossibleDistance);
	}
}
//--------------------------------------------------------------------------------------- 

TEST_F(ParcoRepartTest, testCut) {
  const IndexType n = 1000;
  const IndexType k = 10;

  //define distributions
  scai::dmemo::CommunicatorPtr comm = scai::dmemo::Communicator::getCommunicatorPtr();
  scai::dmemo::DistributionPtr dist ( scai::dmemo::Distribution::getDistributionPtr( "BLOCK", comm, n) );
  scai::dmemo::DistributionPtr noDistPointer(new scai::dmemo::NoDistribution(n));

  //generate random complete matrix
  scai::lama::CSRSparseMatrix<ValueType>a(dist, noDistPointer);
  scai::lama::MatrixCreator::fillRandom(a, 1);

  //generate balanced distributed partition
  scai::lama::DenseVector<IndexType> part(dist);
  for (IndexType i = 0; i < n; i++) {
    IndexType blockId = i % k;
    part.setValue(i, blockId);
  }

  //cut should be 10*900 / 2
  const IndexType blockSize = n / k;
  const ValueType cut = ParcoRepart<IndexType, ValueType>::computeCut(a, part, false);
  EXPECT_EQ(k*blockSize*(n-blockSize) / 2, cut);

  //now convert distributed into replicated partition vector and compare again
  part.redistribute(noDistPointer);
  a.redistribute(noDistPointer, noDistPointer);
  const ValueType replicatedCut = ParcoRepart<IndexType, ValueType>::computeCut(a, part, false);
  EXPECT_EQ(k*blockSize*(n-blockSize) / 2, replicatedCut);
}
//--------------------------------------------------------------------------------------- 

TEST_F(ParcoRepartTest, testTwoWayCut) {
	scai::dmemo::CommunicatorPtr comm = scai::dmemo::Communicator::getCommunicatorPtr();

	std::string file = "Grid32x32";
	const IndexType k = comm->getSize();
	const ValueType epsilon = 0.05;
	const IndexType iterations = 1;

	CSRSparseMatrix<ValueType> graph = FileIO<IndexType, ValueType>::readGraph( file );

	scai::dmemo::DistributionPtr inputDist = graph.getRowDistributionPtr();
	const IndexType n = inputDist->getGlobalSize();
	scai::dmemo::DistributionPtr noDistPointer(new scai::dmemo::NoDistribution(n));

	const IndexType localN = inputDist->getLocalSize();

	//generate random partition
	scai::lama::DenseVector<IndexType> part(inputDist);
	for (IndexType i = 0; i < localN; i++) {
		IndexType blockId = rand() % k;
		IndexType globalID = inputDist->local2global(i);
		part.setValue(globalID, blockId);
	}

	//redistribute according to partition
	scai::utilskernel::LArray<IndexType> owners(n);
	for (IndexType i = 0; i < n; i++) {
		Scalar blockID = part.getValue(i);
		owners[i] = blockID.getValue<IndexType>();
	}
	scai::dmemo::DistributionPtr newDistribution(new scai::dmemo::GeneralDistribution(owners, comm));

	graph.redistribute(newDistribution, graph.getColDistributionPtr());
	part.redistribute(newDistribution);

	//get communication scheme
	scai::lama::DenseVector<IndexType> mapping(k, 0);
	for (IndexType i = 0; i < k; i++) {
		mapping.setValue(i, i);
	}

	//std::vector<DenseVector<IndexType>> scheme = ParcoRepart<IndexType, ValueType>::computeCommunicationPairings(graph, part, mapping);
        scai::lama::CSRSparseMatrix<ValueType> blockGraph =  ParcoRepart<IndexType, ValueType>::getBlockGraph( graph, part, k);
        EXPECT_TRUE( blockGraph.isConsistent() );
        EXPECT_TRUE( blockGraph.checkSymmetry() );
	std::vector<DenseVector<IndexType>> scheme = ParcoRepart<IndexType, ValueType>::getCommunicationPairs_local(blockGraph);

	const CSRStorage<ValueType>& localStorage = graph.getLocalStorage();
	const scai::hmemo::ReadAccess<IndexType> ia(localStorage.getIA());
	const scai::hmemo::ReadAccess<IndexType> ja(localStorage.getJA());

	const scai::hmemo::HArray<IndexType>& localData = part.getLocalValues();
	scai::dmemo::Halo partHalo = ParcoRepart<IndexType, ValueType>::buildNeighborHalo(graph);
	scai::utilskernel::LArray<IndexType> haloData;
	comm->updateHalo( haloData, localData, partHalo );

	ValueType localCutSum = 0;
	for (IndexType round = 0; round < scheme.size(); round++) {
		scai::hmemo::ReadAccess<IndexType> commAccess(scheme[round].getLocalValues());
		ASSERT_EQ(k, commAccess.size());
		IndexType partner = commAccess[scheme[round].getDistributionPtr()->global2local(comm->getRank())];

		if (partner != comm->getRank()) {
			for (IndexType j = 0; j < ja.size(); j++) {
				IndexType haloIndex = partHalo.global2halo(ja[j]);
				if (haloIndex != nIndex && haloData[haloIndex] == partner) {
					localCutSum++;
				}
			}
		}
	}
	const ValueType globalCut = ParcoRepart<IndexType, ValueType>::computeCut(graph, part, false);

	EXPECT_EQ(globalCut, comm->sum(localCutSum) / 2);
}
//--------------------------------------------------------------------------------------- 

TEST_F(ParcoRepartTest, testCommunicationScheme_local) {
	/**
	 * Check for:
	 * 1. Basic Sanity: All ids are valid
	 * 2. Completeness: All PEs with a common edge communicate
	 * 3. Symmetry: In each round, partner[partner[i]] == i holds
	 * 4. Efficiency: Pairs don't communicate more than once
	 */

	const IndexType n = 300;
	const IndexType p = 30;//purposefully not a power of two, to check what happens
	const IndexType k = p;

	//fill random matrix
	//scai::lama::CSRSparseMatrix<ValueType>a(n,n);
        scai::lama::CSRSparseMatrix<ValueType> a;
	//scai::lama::MatrixCreator::fillRandom(a, 0.001);  // not symmetric
        
        scai::common::scoped_array<ValueType> adjArray( new ValueType[ n*n ] );
        //initialize matrix with zeros
        for(int i=0; i<n; i++)
            for(int j=0; j<n; j++)
                adjArray[i*n+j]=0;
        
        srand(time(NULL));
        IndexType numEdges = int (1.12*n);
        for(IndexType i=0; i<numEdges; i++){
            // a random position in the matrix
            IndexType x = rand()%n;
            IndexType y = rand()%n;
            adjArray[ x+y*n ]= 1;
            adjArray[ x*n+y ]= 1;
        }
        a.setRawDenseData( n, n, adjArray.get() );
        
        PRINT("num of edges= " <<a.getNumValues()/2 );
        EXPECT_TRUE( a.isConsistent() );
        EXPECT_TRUE( a.checkSymmetry() );
        
	//generate random partition
	scai::lama::DenseVector<IndexType> part(n, 0);
	for (IndexType i = 0; i < n; i++) {
		IndexType blockId = rand() % k;
		part.setValue(i, blockId);
	}

	scai::lama::CSRSparseMatrix<ValueType> blockGraph =  ParcoRepart<IndexType, ValueType>::getBlockGraph( a, part, k);
        EXPECT_TRUE( blockGraph.isConsistent() );
        EXPECT_TRUE( blockGraph.checkSymmetry() );
	std::vector<DenseVector<IndexType>> scheme = ParcoRepart<IndexType, ValueType>::getCommunicationPairs_local(blockGraph);

        IndexType rounds = scheme.size();
        PRINT("num edges of the blockGraph= "<< blockGraph.getNumValues()/2 );
        PRINT("#rounds= "<< rounds );

	std::vector<std::vector<bool> > communicated(p);
	for (IndexType i = 0; i < p; i++) {
		communicated[i].resize(p, false);
	}

	for (IndexType round = 0; round < rounds; round++) {
		EXPECT_EQ(scheme[round].size(), p);
		for (IndexType i = 0; i < p; i++) {
			//Scalar partner = scheme[round].getValue(i);
			const IndexType partner = scheme[round].getValue(i).getValue<IndexType>();
                        
			//sanity
			EXPECT_GE(partner, 0);
			EXPECT_LT(partner, p);

			if (partner != i) {
				//symmetry
				Scalar partnerOfPartner = scheme[round].getValue(partner);
				EXPECT_EQ(i, partnerOfPartner.getValue<IndexType>());

				//efficiency
				EXPECT_FALSE(communicated[i][partner]) << i << " and " << partner << " already communicated.";

				communicated[i][partner] = true;
			}
		}
	}

	//completeness. For now checking all pairs. TODO: update to only check edges
        {
            const CSRStorage<ValueType>& localStorage = blockGraph.getLocalStorage();
            scai::hmemo::ReadAccess<IndexType> ia( localStorage.getIA() );
            scai::hmemo::ReadAccess<IndexType> ja( localStorage.getJA() );
            EXPECT_EQ(ia.size() , k+1);
            
            for(IndexType i=0; i<k; i++){
                const IndexType endCols = ia[i+1];   
                for (IndexType j = ia[i]; j < endCols; j++) {
                    EXPECT_TRUE(communicated[i][ja[j]]) << i << " and " << ja[j] << " did not communicate";
                }
            }
        }
}
//--------------------------------------------------------------------------------------- 

TEST_F (ParcoRepartTest, testBorders_Distributed) {
    std::string file = "Grid32x32";
    std::ifstream f(file);
    IndexType dimensions= 2;
    IndexType N, edges;
    f >> N >> edges; 
    
    scai::dmemo::CommunicatorPtr comm = scai::dmemo::Communicator::getCommunicatorPtr();
    // for now local refinement requires k = P
    IndexType k = comm->getSize();
    //
    scai::dmemo::DistributionPtr dist ( scai::dmemo::Distribution::getDistributionPtr( "BLOCK", comm, N) );  
    scai::dmemo::DistributionPtr noDistPointer(new scai::dmemo::NoDistribution(N));
    CSRSparseMatrix<ValueType> graph = FileIO<IndexType, ValueType>::readGraph(file );
    graph.redistribute(dist, noDistPointer);
    
    std::vector<DenseVector<ValueType>> coords = FileIO<IndexType, ValueType>::readCoords( std::string(file + ".xyz"), N, dimensions);
    EXPECT_TRUE(coords[0].getDistributionPtr()->isEqual(*dist));
    
    EXPECT_EQ( graph.getNumColumns(), graph.getNumRows());
    EXPECT_EQ(edges, (graph.getNumValues())/2 );   
    
    struct Settings settings;
    settings.numBlocks= k;
    settings.epsilon = 0.2;
  
    // get partition
    scai::lama::DenseVector<IndexType> partition = ParcoRepart<IndexType, ValueType>::partitionGraph(graph, coords, settings);
    ASSERT_EQ(N, partition.size());
  
    //get the border nodes
    scai::lama::DenseVector<IndexType> border(dist, 0);
    border = ParcoRepart<IndexType,ValueType>::getBorderNodes( graph , partition);
    
    const scai::hmemo::ReadAccess<IndexType> localBorder(border.getLocalValues());
    for(IndexType i=0; i<dist->getLocalSize(); i++){
        EXPECT_GE(localBorder[i] , 0);
        EXPECT_LE(localBorder[i] , 1);
    }
    
    //partition.redistribute(dist); //not needed now
    
    // print
    int numX= 32, numY= 32;         // 2D grid dimensions
    ASSERT_EQ(N, numX*numY);
    IndexType partViz[numX][numY];   
    IndexType bordViz[numX][numY]; 
    for(int i=0; i<numX; i++)
        for(int j=0; j<numY; j++){
            partViz[i][j]=partition.getValue(i*numX+j).getValue<IndexType>();
            bordViz[i][j]=border.getValue(i*numX+j).getValue<IndexType>();
        }
    
      //test getBlockGraph
    scai::lama::CSRSparseMatrix<ValueType> blockGraph = ParcoRepart<IndexType, ValueType>::getBlockGraph( graph, partition, k);
    EXPECT_TRUE(blockGraph.checkSymmetry() );
    
    comm->synchronize();
if(comm->getRank()==0 ){            
    std::cout<<"----------------------------"<< " Partition  "<< *comm << std::endl;    
    for(int i=0; i<numX; i++){
        for(int j=0; j<numY; j++){
            if(bordViz[i][j]==1) 
                std::cout<< "\033[1;31m"<< partViz[i][j] << "\033[0m" <<"-";
            else
                std::cout<< partViz[i][j]<<"-";
        }
        std::cout<< std::endl;
    }
    
    // print
    //scai::hmemo::ReadAccess<IndexType> blockGraphRead( blockGraph );
    std::cout<< *comm <<" , Block Graph"<< std::endl;
    for(IndexType row=0; row<k; row++){
        std::cout<< row << "|\t";
        for(IndexType col=0; col<k; col++){
            std::cout << col<< ": " << blockGraph( row,col).Scalar::getValue<ValueType>() <<" - ";
        }
        std::cout<< std::endl;
    }
    
}
comm->synchronize();

}
//------------------------------------------------------------------------------

TEST_F (ParcoRepartTest, testPEGraph_Distributed) {
    std::string file = "Grid16x16";
    IndexType dimensions= 2, k=8;
    
    scai::dmemo::CommunicatorPtr comm = scai::dmemo::Communicator::getCommunicatorPtr();
    // for now local refinement requires k = P
    k = comm->getSize();
    //

    CSRSparseMatrix<ValueType> graph = FileIO<IndexType, ValueType>::readGraph( file );

    scai::dmemo::DistributionPtr dist = graph.getRowDistributionPtr();
    IndexType N = dist->getGlobalSize();
    IndexType edges = graph.getNumValues()/2;
    scai::dmemo::DistributionPtr noDistPointer(new scai::dmemo::NoDistribution(N));
    
    EXPECT_EQ( graph.getNumColumns(), graph.getNumRows());
    EXPECT_EQ( edges, (graph.getNumValues())/2 ); 
    
    //distribution should be the same
    std::vector<DenseVector<ValueType>> coords = FileIO<IndexType, ValueType>::readCoords( std::string(file + ".xyz"), N, dimensions);
    EXPECT_TRUE(coords[0].getDistributionPtr()->isEqual(*dist));

    EXPECT_EQ(coords[0].getLocalValues().size() , coords[1].getLocalValues().size() );
    
    struct Settings Settings;
    Settings.numBlocks= k;
    Settings.epsilon = 0.2;
  
    scai::lama::DenseVector<IndexType> partition(dist, -1);
    partition = ParcoRepart<IndexType, ValueType>::partitionGraph(graph, coords, Settings);

    //get the PE graph
    scai::lama::CSRSparseMatrix<ValueType> PEgraph =  ParcoRepart<IndexType, ValueType>::getPEGraph( graph); 
    EXPECT_EQ( PEgraph.getNumColumns(), comm->getSize() );
    EXPECT_EQ( PEgraph.getNumRows(), comm->getSize() );
    
    // in the distributed version each PE has only one row, its own
    // the getPEGraph uses a BLOCK distribution
    scai::dmemo::DistributionPtr distPEs ( scai::dmemo::Distribution::getDistributionPtr( "BLOCK", comm, comm->getSize() ) );
    EXPECT_TRUE( PEgraph.getRowDistribution().isEqual( *distPEs )  );
    EXPECT_EQ( PEgraph.getLocalNumRows() , 1);
    EXPECT_EQ( PEgraph.getLocalNumColumns() , comm->getSize());
    //print
    /*
    std::cout<<"----------------------------"<< " PE graph  "<< *comm << std::endl;    
    for(IndexType i=0; i<PEgraph.getNumRows(); i++){
        std::cout<< *comm<< ":";
        for(IndexType j=0; j<PEgraph.getNumColumns(); j++){
            std::cout<< PEgraph(i,j).Scalar::getValue<ValueType>() << "-";
        }
        std::cout<< std::endl;
    }
    */
}
//------------------------------------------------------------------------------

TEST_F (ParcoRepartTest, testPEGraphBlockGraph_k_equal_p_Distributed) {
    std::string file = "Grid16x16";
    std::ifstream f(file);
    IndexType dimensions= 2, k=8;
    IndexType N, edges;
    f >> N >> edges; 
    
    scai::dmemo::CommunicatorPtr comm = scai::dmemo::Communicator::getCommunicatorPtr();
    // for now local refinement requires k = P
    k = comm->getSize();
    //
    scai::dmemo::DistributionPtr dist ( scai::dmemo::Distribution::getDistributionPtr( "BLOCK", comm, N) );  
    scai::dmemo::DistributionPtr noDistPointer(new scai::dmemo::NoDistribution(N));
    CSRSparseMatrix<ValueType> graph = FileIO<IndexType, ValueType>::readGraph( file );
    //distrubute graph
    graph.redistribute(dist, noDistPointer); // needed because readFromFile2AdjMatrix is not distributed 
    
    EXPECT_EQ( graph.getNumColumns(), graph.getNumRows());
    EXPECT_EQ( edges, (graph.getNumValues())/2 ); 
    std::vector<DenseVector<ValueType>> coords = FileIO<IndexType, ValueType>::readCoords( std::string(file + ".xyz"), N, dimensions);
    EXPECT_TRUE(coords[0].getDistributionPtr()->isEqual(*dist));
    EXPECT_EQ(coords[0].getLocalValues().size() , coords[1].getLocalValues().size() );
    
    struct Settings Settings;
    Settings.numBlocks= k;
    Settings.epsilon = 0.2;
  
    scai::lama::DenseVector<IndexType> partition(dist, -1);
    partition = ParcoRepart<IndexType, ValueType>::partitionGraph(graph, coords, Settings);

    //get the PE graph
    scai::lama::CSRSparseMatrix<ValueType> PEgraph =  ParcoRepart<IndexType, ValueType>::getPEGraph( graph); 
    EXPECT_EQ( PEgraph.getNumColumns(), comm->getSize() );
    EXPECT_EQ( PEgraph.getNumRows(), comm->getSize() );
    
    scai::dmemo::DistributionPtr noPEDistPtr(new scai::dmemo::NoDistribution( comm->getSize() ));
    PEgraph.redistribute(noPEDistPtr , noPEDistPtr);
    
    // if local number of columns and rows equal comm->getSize() must mean that graph is not distributed but replicated
    EXPECT_EQ( PEgraph.getLocalNumColumns() , comm->getSize() );
    EXPECT_EQ( PEgraph.getLocalNumRows() , comm->getSize() );
    EXPECT_EQ( comm->getSize()* PEgraph.getLocalNumValues(),  comm->sum( PEgraph.getLocalNumValues()) );
    EXPECT_TRUE( noPEDistPtr->isReplicated() );
    //test getBlockGraph
    scai::lama::CSRSparseMatrix<ValueType> blockGraph = ParcoRepart<IndexType, ValueType>::getBlockGraph( graph, partition, k);
    
    //when k=p block graph and PEgraph should be equal
    EXPECT_EQ( PEgraph.getNumColumns(), blockGraph.getNumColumns() );
    EXPECT_EQ( PEgraph.getNumRows(), blockGraph.getNumRows() );
    EXPECT_EQ( PEgraph.getNumRows(), k);
    
    // !! this check is extremly costly !!
    for(IndexType i=0; i<PEgraph.getNumRows() ; i++){
        for(IndexType j=0; j<PEgraph.getNumColumns(); j++){
            EXPECT_EQ( PEgraph(i,j), blockGraph(i,j) );
        }
    }

    //print
    /*
    std::cout<<"----------------------------"<< " PE graph  "<< *comm << std::endl;    
    for(IndexType i=0; i<PEgraph.getNumRows(); i++){
        std::cout<< *comm<< ":";
        for(IndexType j=0; j<PEgraph.getNumColumns(); j++){
            std::cout<< PEgraph(i,j).Scalar::getValue<ValueType>() << "-";
        }
        std::cout<< std::endl;
    }
    */
}
//------------------------------------------------------------------------------

TEST_F (ParcoRepartTest, testGetLocalBlockGraphEdges_2D) {
    std::string file = "Grid16x16";
    std::ifstream f(file);
    IndexType dimensions= 2, k=8;
    IndexType N, edges;
    f >> N >> edges; 
    
    scai::dmemo::CommunicatorPtr comm = scai::dmemo::Communicator::getCommunicatorPtr();
    // for now local refinement requires k = P
    k = comm->getSize();
    //
    scai::dmemo::DistributionPtr dist ( scai::dmemo::Distribution::getDistributionPtr( "BLOCK", comm, N) );  
    scai::dmemo::DistributionPtr noDistPointer(new scai::dmemo::NoDistribution(N));
    CSRSparseMatrix<ValueType> graph = FileIO<IndexType, ValueType>::readGraph( file );
    //distrubute graph
    graph.redistribute(dist, noDistPointer); // needed because readFromFile2AdjMatrix is not distributed 
        

    //read the array locally and messed the distribution. Left as a remainder.
    EXPECT_EQ( graph.getNumColumns(), graph.getNumRows());
    EXPECT_EQ( edges, (graph.getNumValues())/2 ); 
    
    //distribution should be the same
    std::vector<DenseVector<ValueType>> coords = FileIO<IndexType, ValueType>::readCoords( std::string(file + ".xyz"), N, dimensions);
    EXPECT_TRUE(coords[0].getDistributionPtr()->isEqual(*dist));
    EXPECT_EQ(coords[0].getLocalValues().size() , coords[1].getLocalValues().size() );
    
    struct Settings Settings;
    Settings.numBlocks= k;
    Settings.epsilon = 0.2;
    
    // get partition
    scai::lama::DenseVector<IndexType> partition = ParcoRepart<IndexType, ValueType>::partitionGraph(graph, coords, Settings );
    
    //check distributions
    assert( partition.getDistribution().isEqual( graph.getRowDistribution()) );    
    // the next assertion fails in "this version" (commit a2fc03ab73f3af420123c491fbf9afb84be4a0c4) because partition 
    // redistributes the graph nodes so every block is in one PE (k=P) but does NOT redistributes the coordinates.
    //assert( partition.getDistribution().isEqual( coords[0].getDistribution()) );
    
    // test getLocalBlockGraphEdges
    IndexType max = partition.max().Scalar::getValue<IndexType>();
    std::vector<std::vector<IndexType> > edgesBlock =  ParcoRepart<IndexType, ValueType>::getLocalBlockGraphEdges( graph, partition);

    for(IndexType i=0; i<edgesBlock[0].size(); i++){
        std::cout<<  __FILE__<< " ,"<<__LINE__ <<" , "<< i <<":  _ PE number: "<< comm->getRank() << " , edge ("<< edgesBlock[0][i]<< ", " << edgesBlock[1][i] << ")" << std::endl;
        EXPECT_LE( edgesBlock[0][i] , max);
        EXPECT_LE( edgesBlock[1][i] , max);
        EXPECT_GE( edgesBlock[0][i] , 0);
        EXPECT_GE( edgesBlock[1][i] , 0);
    }

}
//------------------------------------------------------------------------------

TEST_F (ParcoRepartTest, testGetLocalBlockGraphEdges_3D) {
    IndexType dimensions= 3, k=8;
    std::vector<IndexType> numPoints= {4, 4, 4};
    std::vector<ValueType> maxCoord= {4,4,4};
    IndexType N= numPoints[0]*numPoints[1]*numPoints[2];
    
    scai::dmemo::CommunicatorPtr comm = scai::dmemo::Communicator::getCommunicatorPtr();
    // for now local refinement requires k = P
    k = comm->getSize();
    //
    scai::dmemo::DistributionPtr dist ( scai::dmemo::Distribution::getDistributionPtr( "BLOCK", comm, N) );  
    scai::dmemo::DistributionPtr noDistPointer(new scai::dmemo::NoDistribution(N));
    
    CSRSparseMatrix<ValueType> graph( N , N); 
    std::vector<DenseVector<ValueType>> coords(3, DenseVector<ValueType>(N, 0));
    
    MeshGenerator<IndexType, ValueType>::createStructured3DMesh(graph, coords, maxCoord, numPoints);
    graph.redistribute(dist, noDistPointer); // needed because createStructured3DMesh is not distributed 
    coords[0].redistribute(dist);
    coords[1].redistribute(dist);
    coords[2].redistribute(dist);
    
    struct Settings Settings;
    Settings.numBlocks= k;
    Settings.epsilon = 0.2;
  
    scai::lama::DenseVector<IndexType> partition = ParcoRepart<IndexType, ValueType>::partitionGraph(graph, coords, Settings);
    
    //check distributions
    assert( partition.getDistribution().isEqual( graph.getRowDistribution()) );
    // the next assertion fails in "this version" (commit a2fc03ab73f3af420123c491fbf9afb84be4a0c4) because partition 
    // redistributes the graph nodes so every block is in one PE (k=P) but does NOT redistributes the coordinates.
    //assert( partition.getDistribution().isEqual( coords[0].getDistribution()) );
    
    // test getLocalBlockGraphEdges
    IndexType max = partition.max().Scalar::getValue<IndexType>();
    std::vector<std::vector<IndexType> > edgesBlock =  ParcoRepart<IndexType, ValueType>::getLocalBlockGraphEdges( graph, partition);
    
    for(IndexType i=0; i<edgesBlock[0].size(); i++){
        std::cout<<  __FILE__<< " ,"<<__LINE__ <<" , "<< i <<":  __"<< *comm<< " , >> edge ("<< edgesBlock[0][i]<< ", " << edgesBlock[1][i] << ")" << std::endl;
        EXPECT_LE( edgesBlock[0][i] , max);
        EXPECT_LE( edgesBlock[1][i] , max);
        EXPECT_GE( edgesBlock[0][i] , 0);
        EXPECT_GE( edgesBlock[1][i] , 0);
    }
}
//------------------------------------------------------------------------------

TEST_F (ParcoRepartTest, testGetBlockGraph_2D) {
    std::string file = "Grid16x16";
    std::ifstream f(file);
    IndexType dimensions= 2, k=8;
    IndexType N, edges;
    f >> N >> edges; 
    
    scai::dmemo::CommunicatorPtr comm = scai::dmemo::Communicator::getCommunicatorPtr();
    // for now local refinement requires k = P
    k = comm->getSize();
    //
    scai::dmemo::DistributionPtr dist ( scai::dmemo::Distribution::getDistributionPtr( "BLOCK", comm, N) );  
    scai::dmemo::DistributionPtr noDistPointer(new scai::dmemo::NoDistribution(N));
    CSRSparseMatrix<ValueType> graph = FileIO<IndexType, ValueType>::readGraph( file );
    //distrubute graph
    graph.redistribute(dist, noDistPointer); // needed because readFromFile2AdjMatrix is not distributed 
        

    //read the array locally and messed the distribution. Left as a remainder.
    EXPECT_EQ( graph.getNumColumns(), graph.getNumRows());
    EXPECT_EQ( edges, (graph.getNumValues())/2 ); 
    
    //distribution should be the same
    std::vector<DenseVector<ValueType>> coords = FileIO<IndexType, ValueType>::readCoords( std::string(file + ".xyz"), N, dimensions);
    EXPECT_TRUE(coords[0].getDistributionPtr()->isEqual(*dist));
    EXPECT_EQ(coords[0].getLocalValues().size() , coords[1].getLocalValues().size() );
    
    struct Settings Settings;
    Settings.numBlocks= k;
    Settings.epsilon = 0.2;
  
    scai::lama::DenseVector<IndexType> partition = ParcoRepart<IndexType, ValueType>::partitionGraph(graph, coords, Settings);
    
    //check distributions
    assert( partition.getDistribution().isEqual( graph.getRowDistribution()) );
    // the next assertion fails in "this version" (commit a2fc03ab73f3af420123c491fbf9afb84be4a0c4) because partition 
    // redistributes the graph nodes so every block is in one PE (k=P) but does NOT redistributes the coordinates.
    //assert( partition.getDistribution().isEqual( coords[0].getDistribution()) );
    
    //test getBlockGraph
    scai::lama::CSRSparseMatrix<ValueType> blockGraph = ParcoRepart<IndexType, ValueType>::getBlockGraph( graph, partition, k);
    EXPECT_TRUE( blockGraph.isConsistent() );
    EXPECT_TRUE( blockGraph.checkSymmetry() );
    /*
    { // print
    //scai::hmemo::ReadAccess<IndexType> blockGraphRead( blockGraph );
    std::cout<< *comm <<" , Block Graph"<< std::endl;
    for(IndexType row=0; row<k; row++){
        for(IndexType col=0; col<k; col++){
            std::cout<< comm->getRank()<< ":("<< row<< ","<< col<< "):" << blockGraph( row,col).Scalar::getValue<ValueType>() <<" - ";
        }
        std::cout<< std::endl;
    }
    }
    */
}
//------------------------------------------------------------------------------

TEST_F (ParcoRepartTest, testGetBlockGraph_3D) {
    
    std::vector<IndexType> numPoints= { 4, 4, 4};
    std::vector<ValueType> maxCoord= { 42, 11, 160};
    IndexType N= numPoints[0]*numPoints[1]*numPoints[2];
    std::cout<<"Building mesh of size "<< numPoints[0]<< "x"<< numPoints[1]<< "x"<< numPoints[2] << " , N=" << N <<std::endl;
 
    scai::dmemo::CommunicatorPtr comm = scai::dmemo::Communicator::getCommunicatorPtr();
    scai::dmemo::DistributionPtr dist ( scai::dmemo::Distribution::getDistributionPtr( "BLOCK", comm, N) );
    scai::dmemo::DistributionPtr noDistPointer(new scai::dmemo::NoDistribution( N ));
    //
    IndexType k = comm->getSize();
    //
    std::vector<DenseVector<ValueType>> coords(3);
    for(IndexType i=0; i<3; i++){ 
	  coords[i].allocate(dist);
	  coords[i] = static_cast<ValueType>( 0 );
    }
    
    scai::lama::CSRSparseMatrix<ValueType> adjM( dist, noDistPointer);
    
    // create the adjacency matrix and the coordinates
    MeshGenerator<IndexType, ValueType>::createStructured3DMesh_dist(adjM, coords, maxCoord, numPoints);
    
    struct Settings Settings;
    Settings.numBlocks= k;
    Settings.epsilon = 0.2;
  
    scai::lama::DenseVector<IndexType> partition = ParcoRepart<IndexType, ValueType>::partitionGraph(adjM, coords, Settings);
    
    //check distributions
    assert( partition.getDistribution().isEqual( adjM.getRowDistribution()) );
    // the next assertion fails in "this version" (commit a2fc03ab73f3af420123c491fbf9afb84be4a0c4) because partition 
    // redistributes the graph nodes so every block is in one PE (k=P) but does NOT redistributes the coordinates.
    //assert( partition.getDistribution().isEqual( coords[0].getDistribution()) );
    
    //test getBlockGraph
    scai::lama::CSRSparseMatrix<ValueType> blockGraph = ParcoRepart<IndexType, ValueType>::getBlockGraph( adjM, partition, k);
    EXPECT_TRUE( blockGraph.isConsistent() );
    EXPECT_TRUE( blockGraph.checkSymmetry() );
        
    //get halo (buildPartHalo) and check if block graphs is correct
    scai::dmemo::Halo partHalo = ParcoRepart<IndexType, ValueType>::buildNeighborHalo(adjM);
    scai::hmemo::HArray<IndexType> reqIndices = partHalo.getRequiredIndexes();
    scai::hmemo::HArray<IndexType> provIndices = partHalo.getProvidesIndexes();
    
    const scai::hmemo::ReadAccess<IndexType> reqIndicesRead( reqIndices);
    const scai::hmemo::ReadAccess<IndexType> provIndicesRead( provIndices);
    /*
    for(IndexType i=0; i< reqIndicesRead.size(); i++){
        PRINT(i <<": " << *comm <<" , req= "<<  reqIndicesRead[i] );
    }
    for(IndexType i=0; i< provIndicesRead.size(); i++){
        PRINT(i <<": " << *comm <<" , prov= "<<  provIndicesRead[i] );
    }
   */
}
//------------------------------------------------------------------------------
/* with the 8x8 grid and k=16 the block graph is a 4x4 grid. With the hilbert curve it looks like this:
 * 
 *  5 - 6 - 9 - 10
 *  |   |   |   |
 *  4 - 7 - 8 - 11
 *  |   |   |   |
 *  3 - 2 - 13- 12
 *  |   |   |   |
 *  0 - 1 - 14- 15
*/
TEST_F (ParcoRepartTest, testGetLocalGraphColoring_2D) {
     std::string file = "Grid8x8";
    std::ifstream f(file);
    IndexType dimensions= 2, k=16;
    IndexType N, edges;
    f >> N >> edges; 
    
    scai::dmemo::CommunicatorPtr comm = scai::dmemo::Communicator::getCommunicatorPtr();
    // for now local refinement requires k = P
    k = comm->getSize();
    //
    scai::dmemo::DistributionPtr dist ( scai::dmemo::Distribution::getDistributionPtr( "BLOCK", comm, N) );  
    scai::dmemo::DistributionPtr noDistPointer(new scai::dmemo::NoDistribution(N));
    CSRSparseMatrix<ValueType> graph = FileIO<IndexType, ValueType>::readGraph( file );
    //distrubute graph
    graph.redistribute(dist, noDistPointer); // needed because readFromFile2AdjMatrix is not distributed 
        

    //read the array locally and messed the distribution. Left as a remainder.
    EXPECT_EQ( graph.getNumColumns(), graph.getNumRows());
    EXPECT_EQ( edges, (graph.getNumValues())/2 );
    
    //reading coordinates
    std::vector<DenseVector<ValueType>> coords = FileIO<IndexType, ValueType>::readCoords( std::string(file + ".xyz"), N, dimensions);
    EXPECT_TRUE(coords[0].getDistributionPtr()->isEqual(*dist));
    EXPECT_EQ(coords[0].getLocalValues().size() , coords[1].getLocalValues().size() );
    
    struct Settings Settings;
    Settings.numBlocks= k;
    Settings.epsilon = 0.2;
    
    //get the partition
    scai::lama::DenseVector<IndexType> partition = ParcoRepart<IndexType, ValueType>::partitionGraph(graph, coords, Settings);
    
    //check distributions
    assert( partition.getDistribution().isEqual( graph.getRowDistribution()) );
    // the next assertion fails in "this version" (commit a2fc03ab73f3af420123c491fbf9afb84be4a0c4) because partition 
    // redistributes the graph nodes so every block is in one PE (k=P) but does NOT redistributes the coordinates.
    //assert( partition.getDistribution().isEqual( coords[0].getDistribution()) );
    
    //get getBlockGraph
    scai::lama::CSRSparseMatrix<ValueType> blockGraph = ParcoRepart<IndexType, ValueType>::getBlockGraph( graph, partition, k);
    
    IndexType colors;
    std::vector< std::vector<IndexType>>  coloring = ParcoRepart<IndexType, ValueType>::getGraphEdgeColoring_local(blockGraph, colors);
    
    std::vector<DenseVector<IndexType>> communication = ParcoRepart<IndexType,ValueType>::getCommunicationPairs_local(blockGraph);
    
    // as many rounds as colors
    EXPECT_EQ(colors, communication.size());
    for(IndexType i=0; i<communication.size(); i++){
    	// every round k entries
    	EXPECT_EQ( k, communication[i].size());
        for(IndexType j=0; j<k; j++){
            EXPECT_LE(communication[i](j).getValue<IndexType>() , k);
            EXPECT_GE(communication[i](j).getValue<IndexType>() , 0);
        }
    }
    
}
//-------------------------------------------------------------------------------

TEST_F (ParcoRepartTest, testGetLocalCommunicationWithColoring_2D) {

std::string file = "Grid16x16";
    std::ifstream f(file);
    IndexType dimensions= 2, k=8;
    IndexType N, edges;
    f >> N >> edges; 
    
    scai::dmemo::CommunicatorPtr comm = scai::dmemo::Communicator::getCommunicatorPtr();
    // for now local refinement requires k = P
    k = comm->getSize();
    //
    scai::dmemo::DistributionPtr dist ( scai::dmemo::Distribution::getDistributionPtr( "BLOCK", comm, N) );  
    scai::dmemo::DistributionPtr noDistPointer(new scai::dmemo::NoDistribution(N));
    CSRSparseMatrix<ValueType> graph = FileIO<IndexType, ValueType>::readGraph( file );
    //distrubute graph
    graph.redistribute(dist, noDistPointer); // needed because readFromFile2AdjMatrix is not distributed 
        

    //read the array locally and messed the distribution. Left as a remainder.
    EXPECT_EQ( graph.getNumColumns(), graph.getNumRows());
    EXPECT_EQ( edges, (graph.getNumValues())/2 );

    
    std::vector<DenseVector<ValueType>> coords = FileIO<IndexType, ValueType>::readCoords( std::string(file + ".xyz"), N, dimensions);
    EXPECT_TRUE(coords[0].getDistributionPtr()->isEqual(*dist));
    EXPECT_EQ(coords[0].getLocalValues().size() , coords[1].getLocalValues().size() );
    
    //scai::lama::DenseVector<IndexType> partition = ParcoRepart<IndexType, ValueType>::partitionGraph(graph, coords, k, 0.2);
    
    //check distributions
    //assert( partition.getDistribution().isEqual( graph.getRowDistribution()) );
    // the next assertion fails in "this version" (commit a2fc03ab73f3af420123c491fbf9afb84be4a0c4) because partition 
    // redistributes the graph nodes so every block is in one PE (k=P) but does NOT redistributes the coordinates.
    //assert( partition.getDistribution().isEqual( coords[0].getDistribution()) );
    
    //test getBlockGraph
    //scai::lama::CSRSparseMatrix<ValueType> blockGraph = ParcoRepart<IndexType, ValueType>::getBlockGraph( graph, partition, k);
    
    // build block array by hand
    
    // two cases
    
    { // case 1
        ValueType adjArray[36] = {  0, 1, 0, 1, 0, 1,
                                    1, 0, 1, 0, 1, 0,
                                    0, 1, 0, 1, 1, 0,
                                    1, 0, 1, 0, 0, 1,
                                    0, 1, 1, 0, 0, 1,
                                    1, 0, 0, 1, 1, 0
        };
                
        scai::lama::CSRSparseMatrix<ValueType> blockGraph;
        blockGraph.setRawDenseData( 6, 6, adjArray);
        // get the communication pairs
        std::vector<DenseVector<IndexType>> commScheme = ParcoRepart<IndexType, ValueType>::getCommunicationPairs_local( blockGraph );
        
        // print the pairs
        /*
        for(IndexType i=0; i<commScheme.size(); i++){
            for(IndexType j=0; j<commScheme[i].size(); j++){
                PRINT( "round :"<< i<< " , PEs talking: "<< j << " with "<< commScheme[i].getValue(j).Scalar::getValue<IndexType>());
            }
            std::cout << std::endl;
        }
        */
    }
    
    
    { // case 1
        ValueType adjArray4[16] = { 0, 1, 0, 1,
                                    1, 0, 1, 0,
                                    0, 1, 0, 1,
                                    1, 0, 1, 0
        };
        scai::lama::CSRSparseMatrix<ValueType> blockGraph;
        blockGraph.setRawDenseData( 4, 4, adjArray4);
        // get the communication pairs
        std::vector<DenseVector<IndexType>> commScheme = ParcoRepart<IndexType, ValueType>::getCommunicationPairs_local( blockGraph );
        
        // print the pairs
        /*
        for(IndexType i=0; i<commScheme.size(); i++){
            for(IndexType j=0; j<commScheme[i].size(); j++){
                PRINT( "round :"<< i<< " , PEs talking: "<< j << " with "<< commScheme[i].getValue(j).Scalar::getValue<IndexType>());
            }
            std::cout << std::endl;
        }
        */
    }
    
    {// case 2
        ValueType adjArray2[4] = {  0, 1, 
                                    1, 0 };
        scai::lama::CSRSparseMatrix<ValueType> blockGraph;
        //TODO: aparently CSRSparseMatrix.getNumValues() counts also 0 when setting via a setRawDenseData despite
        // the documentation claiming otherwise. use l1Norm for unweigthed graphs
        blockGraph.setRawDenseData( 2, 2, adjArray2);

        // get the communication pairs
        std::vector<DenseVector<IndexType>> commScheme = ParcoRepart<IndexType, ValueType>::getCommunicationPairs_local( blockGraph );        
    }
}
<<<<<<< HEAD


//------------------------------------------------------------------------------

TEST_F (ParcoRepartTest, testGetMatchingGrid_2D) {
    //std::string file = "Grid8x8";                         // the easy case
    std::string file = "./meshes/rotation/rotation-00000.graph";     // a harder instance
    std::ifstream f(file);
    IndexType dimensions= 2, k=8;
    IndexType N, edges;
    f >> N >> edges; 
    
    scai::dmemo::CommunicatorPtr comm = scai::dmemo::Communicator::getCommunicatorPtr();
    // for now local refinement requires k = P
    k = comm->getSize();
    //
    scai::dmemo::DistributionPtr dist ( scai::dmemo::Distribution::getDistributionPtr( "BLOCK", comm, N) );  
    scai::dmemo::DistributionPtr noDistPointer(new scai::dmemo::NoDistribution(N));
    CSRSparseMatrix<ValueType> graph = FileIO<IndexType, ValueType>::readGraph( file );
    //distrubute graph
    graph.redistribute(dist, noDistPointer); // needed because readFromFile2AdjMatrix is not distributed 
        

    //read the array locally and messed the distribution. Left as a remainder.
    EXPECT_EQ( graph.getNumColumns(), graph.getNumRows());
    EXPECT_EQ( edges, (graph.getNumValues())/2 ); 
    
    //distribution should be the same
    std::vector<DenseVector<ValueType>> coords = FileIO<IndexType, ValueType>::readCoords( std::string(file + ".xyz"), N, dimensions);
    EXPECT_TRUE(coords[0].getDistributionPtr()->isEqual(*dist));
    EXPECT_EQ(coords[0].getLocalValues().size() , coords[1].getLocalValues().size() );
    
    struct Settings Settings;
    Settings.numBlocks= k;
    Settings.epsilon = 0.2;
  
    //scai::lama::DenseVector<IndexType> partition = ParcoRepart<IndexType, ValueType>::partitionGraph(graph, coords, Settings);
    
    //check distributions
    //assert( partition.getDistribution().isEqual( graph.getRowDistribution()) );

    DenseVector<IndexType> uniformWeights = DenseVector<IndexType>(graph.getRowDistributionPtr(), 1);

    std::vector<std::pair<IndexType,IndexType>> matching = ParcoRepart<IndexType, ValueType>::maxLocalMatching( graph, uniformWeights );
    //assert( matching[0].size() == matching[1].size() );
    
    // check matching to see if a node appears twice somewhere
    // for an matching as std::vector<std::vector<IndexType>> (2)
    for(int i=0; i<matching.size(); i++){
        IndexType thisNodeGlob = matching[0].first;
        assert( thisNodeGlob!= matching[0].second );
            for(int j=i+1; j<matching.size(); j++){
                assert( thisNodeGlob != matching[j].first);
                assert( thisNodeGlob != matching[j].second);
            }
    }
    
    /*
    { // print
        std::cout<<"matched edges for "<< *comm << " (local indices) :" << std::endl;
        for(int i=0; i<matching.size(); i++){
            //std::cout<< i<< ":global  ("<< dist->local2global(matching[0][i])<< ":" << dist->local2global(matching[1][i]) << ") # ";
            std::cout<< i<< ": ("<< matching[i].first << ":" << matching[i].second << ") # ";
        }
    }
    */
}


//------------------------------------------------------------------------------

TEST_F (ParcoRepartTest, testCoarseningGrid_2D) {
    //std::string file = "Grid8x8";
    std::string file = "meshes/slowrot/slowrot-00010.graph";
    std::ifstream f(file);
    IndexType dimensions= 2, k=8;
    IndexType N, edges;
    f >> N >> edges; 
    
    scai::dmemo::CommunicatorPtr comm = scai::dmemo::Communicator::getCommunicatorPtr();
    // for now local refinement requires k = P
    k = comm->getSize();
    //
    scai::dmemo::DistributionPtr dist ( scai::dmemo::Distribution::getDistributionPtr( "BLOCK", comm, N) );  
    scai::dmemo::DistributionPtr noDistPointer(new scai::dmemo::NoDistribution(N));
    CSRSparseMatrix<ValueType> graph = FileIO<IndexType, ValueType>::readGraph( file );
    //distrubute graph
    graph.redistribute(dist, noDistPointer); // needed because readFromFile2AdjMatrix is not distributed 
        

    //read the array locally and messed the distribution. Left as a remainder.
    EXPECT_EQ( graph.getNumColumns(), graph.getNumRows());
    EXPECT_EQ( edges, (graph.getNumValues())/2 ); 
    
    //distribution should be the same
    std::vector<DenseVector<ValueType>> coords = FileIO<IndexType, ValueType>::readCoords( std::string(file + ".xyz"), N, dimensions);
    EXPECT_TRUE(coords[0].getDistributionPtr()->isEqual(*dist));
    EXPECT_EQ(coords[0].getLocalValues().size() , coords[1].getLocalValues().size() );
    
    struct Settings Settings;
    Settings.numBlocks= k;
    Settings.epsilon = 0.2;
  
    //scai::lama::DenseVector<IndexType> partition = ParcoRepart<IndexType, ValueType>::partitionGraph(graph, coords, Settings);
    
    //check distributions
    //assert( partition.getDistribution().isEqual( graph.getRowDistribution()) );

    // coarsen the graph
    CSRSparseMatrix<ValueType> coarseGraph;
    DenseVector<IndexType> fineToCoarseMap;
    DenseVector<IndexType> uniformWeights = DenseVector<IndexType>(graph.getRowDistributionPtr(), 1);

    ParcoRepart<IndexType, ValueType>::coarsen(graph, uniformWeights, coarseGraph, fineToCoarseMap);
    EXPECT_TRUE(coarseGraph.isConsistent());
//    EXPECT_TRUE(coarseGraph.checkSymmetry());
    DenseVector<IndexType> sortedMap(fineToCoarseMap);
    sortedMap.sort(true);
    scai::hmemo::ReadAccess<IndexType> localSortedValues(sortedMap.getLocalValues());
    for (IndexType i = 1; i < localSortedValues.size(); i++) {
        EXPECT_LE(localSortedValues[i-1], localSortedValues[i]);
        EXPECT_TRUE(localSortedValues[i-1] == localSortedValues[i] || localSortedValues[i-1] == localSortedValues[i]-1);
        EXPECT_LE(localSortedValues[i], coarseGraph.getNumRows());
    }
}

=======
>>>>>>> 1515de27
//------------------------------------------------------------------------------

TEST_F (ParcoRepartTest, testCommSum) {
    
    IndexType res= 6;
    IndexType dim= 3;
    // in total we have (2^d)^res = side^res
    IndexType side = std::pow(2, dim);
    IndexType numCubes = std::pow( side, res);
    
    scai::dmemo::CommunicatorPtr comm = scai::dmemo::Communicator::getCommunicatorPtr();
    scai::dmemo::DistributionPtr dist ( scai::dmemo::Distribution::getDistributionPtr( "BLOCK", comm, numCubes) );  
    /*
    scai::lama::DenseVector<IndexType> density( dist );    
    scai::hmemo::HArray<IndexType> localDensity = density.getLocalValues();
    scai::hmemo::WriteOnlyAccess<IndexType> wLocal( localDensity );
    IndexType localN = localDensity.size();
    */
    std::vector<IndexType> localDensity(numCubes);
    for(IndexType i=0; i<numCubes; i++){
        localDensity[i] = comm->getRank();
    }
    //wLocal.release();
    
    std::chrono::time_point<std::chrono::steady_clock> start= std::chrono::steady_clock::now();
    
    std::vector<IndexType> sumDensity(numCubes, 0 );
    for(IndexType i=0; i<numCubes; i++){
        sumDensity[i] = comm->sum(localDensity[i]);
    }
    
    IndexType size = comm->getSize();
    IndexType expectedSum = size*(size-1)/2;
        
    std::chrono::duration<double> elapsedSeconds = std::chrono::steady_clock::now()-start;
    
    if(comm->getRank() == 0){
        PRINT("array size= "<< numCubes << " , num of PEs: "<< comm->getSize() << " , time for communication: " << elapsedSeconds.count() );
    }
    
    //check validity
    for(IndexType i=0; i<numCubes; i++){
        EXPECT_EQ( sumDensity[i], expectedSum);
    }
    
    
}
//-------------------------------------------------------------------------

TEST_F(ParcoRepartTest, testMYPartitionBalanceDistributed) {
  IndexType nroot = 49;
  IndexType n = nroot * nroot * nroot;
  IndexType dimensions = 3;
  
  scai::dmemo::CommunicatorPtr comm = scai::dmemo::Communicator::getCommunicatorPtr();

  IndexType k = comm->getSize();

  scai::dmemo::DistributionPtr dist ( scai::dmemo::Distribution::getDistributionPtr( "BLOCK", comm, n) );
  scai::dmemo::DistributionPtr noDistPointer(new scai::dmemo::NoDistribution(n));
  
  scai::lama::CSRSparseMatrix<ValueType>a(dist, noDistPointer);
  std::vector<ValueType> maxCoord(dimensions, nroot);
  std::vector<IndexType> numPoints(dimensions, nroot);

  std::vector<DenseVector<ValueType>> coordinates(dimensions);
  for(IndexType i=0; i<dimensions; i++){ 
	  coordinates[i].allocate(dist);
	  coordinates[i] = static_cast<ValueType>( 0 );
  }
  
  MeshGenerator<IndexType, ValueType>::createStructured3DMesh_dist(a, coordinates, maxCoord, numPoints);

  const ValueType epsilon = 0.05;
  
  struct Settings Settings;
  Settings.numBlocks= k;
  Settings.epsilon = epsilon;
  
  scai::lama::DenseVector<IndexType> partition = aux::MYpartitionGraph(a, coordinates, Settings);

  EXPECT_GE(k-1, partition.getLocalValues().max() );
  EXPECT_EQ(n, partition.size());
  EXPECT_EQ(0, partition.min().getValue<ValueType>());
  EXPECT_EQ(k-1, partition.max().getValue<ValueType>());
  EXPECT_EQ(a.getRowDistribution(), partition.getDistribution());

  ParcoRepart<IndexType, ValueType> repart;
  EXPECT_LE(repart.computeImbalance(partition, k), epsilon);

  const ValueType cut = ParcoRepart<IndexType, ValueType>::computeCut(a, partition, true);

  if (comm->getRank() == 0) {
	  std::cout << "Commit " << version << ": Partitioned graph with " << n << " nodes into " << k << " blocks with a total cut of " << cut << std::endl;
  }
}
//------------------------------------------------------------------------------

/**
* TODO: test for correct error handling in case of inconsistent distributions
*/

} //namespace<|MERGE_RESOLUTION|>--- conflicted
+++ resolved
@@ -16,13 +16,11 @@
 #include <memory>
 #include <cstdlib>
 #include <numeric>
-#include <chrono>
 
 #include "MeshGenerator.h"
 #include "FileIO.h"
 #include "ParcoRepart.h"
 #include "gtest/gtest.h"
-
 #include "AuxiliaryFunctions.h"
 
 typedef double ValueType;
@@ -94,7 +92,6 @@
   scai::dmemo::DistributionPtr dist ( scai::dmemo::Distribution::getDistributionPtr( "BLOCK", comm, n) );
 
   //generate random partition
-  srand(time(NULL));
   scai::lama::DenseVector<IndexType> part(dist);
   for (IndexType i = 0; i < n; i++) {
     IndexType blockId = rand() % k;
@@ -458,6 +455,7 @@
 comm->synchronize();
 
 }
+
 //------------------------------------------------------------------------------
 
 TEST_F (ParcoRepartTest, testPEGraph_Distributed) {
@@ -983,182 +981,6 @@
         std::vector<DenseVector<IndexType>> commScheme = ParcoRepart<IndexType, ValueType>::getCommunicationPairs_local( blockGraph );        
     }
 }
-<<<<<<< HEAD
-
-
-//------------------------------------------------------------------------------
-
-TEST_F (ParcoRepartTest, testGetMatchingGrid_2D) {
-    //std::string file = "Grid8x8";                         // the easy case
-    std::string file = "./meshes/rotation/rotation-00000.graph";     // a harder instance
-    std::ifstream f(file);
-    IndexType dimensions= 2, k=8;
-    IndexType N, edges;
-    f >> N >> edges; 
-    
-    scai::dmemo::CommunicatorPtr comm = scai::dmemo::Communicator::getCommunicatorPtr();
-    // for now local refinement requires k = P
-    k = comm->getSize();
-    //
-    scai::dmemo::DistributionPtr dist ( scai::dmemo::Distribution::getDistributionPtr( "BLOCK", comm, N) );  
-    scai::dmemo::DistributionPtr noDistPointer(new scai::dmemo::NoDistribution(N));
-    CSRSparseMatrix<ValueType> graph = FileIO<IndexType, ValueType>::readGraph( file );
-    //distrubute graph
-    graph.redistribute(dist, noDistPointer); // needed because readFromFile2AdjMatrix is not distributed 
-        
-
-    //read the array locally and messed the distribution. Left as a remainder.
-    EXPECT_EQ( graph.getNumColumns(), graph.getNumRows());
-    EXPECT_EQ( edges, (graph.getNumValues())/2 ); 
-    
-    //distribution should be the same
-    std::vector<DenseVector<ValueType>> coords = FileIO<IndexType, ValueType>::readCoords( std::string(file + ".xyz"), N, dimensions);
-    EXPECT_TRUE(coords[0].getDistributionPtr()->isEqual(*dist));
-    EXPECT_EQ(coords[0].getLocalValues().size() , coords[1].getLocalValues().size() );
-    
-    struct Settings Settings;
-    Settings.numBlocks= k;
-    Settings.epsilon = 0.2;
-  
-    //scai::lama::DenseVector<IndexType> partition = ParcoRepart<IndexType, ValueType>::partitionGraph(graph, coords, Settings);
-    
-    //check distributions
-    //assert( partition.getDistribution().isEqual( graph.getRowDistribution()) );
-
-    DenseVector<IndexType> uniformWeights = DenseVector<IndexType>(graph.getRowDistributionPtr(), 1);
-
-    std::vector<std::pair<IndexType,IndexType>> matching = ParcoRepart<IndexType, ValueType>::maxLocalMatching( graph, uniformWeights );
-    //assert( matching[0].size() == matching[1].size() );
-    
-    // check matching to see if a node appears twice somewhere
-    // for an matching as std::vector<std::vector<IndexType>> (2)
-    for(int i=0; i<matching.size(); i++){
-        IndexType thisNodeGlob = matching[0].first;
-        assert( thisNodeGlob!= matching[0].second );
-            for(int j=i+1; j<matching.size(); j++){
-                assert( thisNodeGlob != matching[j].first);
-                assert( thisNodeGlob != matching[j].second);
-            }
-    }
-    
-    /*
-    { // print
-        std::cout<<"matched edges for "<< *comm << " (local indices) :" << std::endl;
-        for(int i=0; i<matching.size(); i++){
-            //std::cout<< i<< ":global  ("<< dist->local2global(matching[0][i])<< ":" << dist->local2global(matching[1][i]) << ") # ";
-            std::cout<< i<< ": ("<< matching[i].first << ":" << matching[i].second << ") # ";
-        }
-    }
-    */
-}
-
-
-//------------------------------------------------------------------------------
-
-TEST_F (ParcoRepartTest, testCoarseningGrid_2D) {
-    //std::string file = "Grid8x8";
-    std::string file = "meshes/slowrot/slowrot-00010.graph";
-    std::ifstream f(file);
-    IndexType dimensions= 2, k=8;
-    IndexType N, edges;
-    f >> N >> edges; 
-    
-    scai::dmemo::CommunicatorPtr comm = scai::dmemo::Communicator::getCommunicatorPtr();
-    // for now local refinement requires k = P
-    k = comm->getSize();
-    //
-    scai::dmemo::DistributionPtr dist ( scai::dmemo::Distribution::getDistributionPtr( "BLOCK", comm, N) );  
-    scai::dmemo::DistributionPtr noDistPointer(new scai::dmemo::NoDistribution(N));
-    CSRSparseMatrix<ValueType> graph = FileIO<IndexType, ValueType>::readGraph( file );
-    //distrubute graph
-    graph.redistribute(dist, noDistPointer); // needed because readFromFile2AdjMatrix is not distributed 
-        
-
-    //read the array locally and messed the distribution. Left as a remainder.
-    EXPECT_EQ( graph.getNumColumns(), graph.getNumRows());
-    EXPECT_EQ( edges, (graph.getNumValues())/2 ); 
-    
-    //distribution should be the same
-    std::vector<DenseVector<ValueType>> coords = FileIO<IndexType, ValueType>::readCoords( std::string(file + ".xyz"), N, dimensions);
-    EXPECT_TRUE(coords[0].getDistributionPtr()->isEqual(*dist));
-    EXPECT_EQ(coords[0].getLocalValues().size() , coords[1].getLocalValues().size() );
-    
-    struct Settings Settings;
-    Settings.numBlocks= k;
-    Settings.epsilon = 0.2;
-  
-    //scai::lama::DenseVector<IndexType> partition = ParcoRepart<IndexType, ValueType>::partitionGraph(graph, coords, Settings);
-    
-    //check distributions
-    //assert( partition.getDistribution().isEqual( graph.getRowDistribution()) );
-
-    // coarsen the graph
-    CSRSparseMatrix<ValueType> coarseGraph;
-    DenseVector<IndexType> fineToCoarseMap;
-    DenseVector<IndexType> uniformWeights = DenseVector<IndexType>(graph.getRowDistributionPtr(), 1);
-
-    ParcoRepart<IndexType, ValueType>::coarsen(graph, uniformWeights, coarseGraph, fineToCoarseMap);
-    EXPECT_TRUE(coarseGraph.isConsistent());
-//    EXPECT_TRUE(coarseGraph.checkSymmetry());
-    DenseVector<IndexType> sortedMap(fineToCoarseMap);
-    sortedMap.sort(true);
-    scai::hmemo::ReadAccess<IndexType> localSortedValues(sortedMap.getLocalValues());
-    for (IndexType i = 1; i < localSortedValues.size(); i++) {
-        EXPECT_LE(localSortedValues[i-1], localSortedValues[i]);
-        EXPECT_TRUE(localSortedValues[i-1] == localSortedValues[i] || localSortedValues[i-1] == localSortedValues[i]-1);
-        EXPECT_LE(localSortedValues[i], coarseGraph.getNumRows());
-    }
-}
-
-=======
->>>>>>> 1515de27
-//------------------------------------------------------------------------------
-
-TEST_F (ParcoRepartTest, testCommSum) {
-    
-    IndexType res= 6;
-    IndexType dim= 3;
-    // in total we have (2^d)^res = side^res
-    IndexType side = std::pow(2, dim);
-    IndexType numCubes = std::pow( side, res);
-    
-    scai::dmemo::CommunicatorPtr comm = scai::dmemo::Communicator::getCommunicatorPtr();
-    scai::dmemo::DistributionPtr dist ( scai::dmemo::Distribution::getDistributionPtr( "BLOCK", comm, numCubes) );  
-    /*
-    scai::lama::DenseVector<IndexType> density( dist );    
-    scai::hmemo::HArray<IndexType> localDensity = density.getLocalValues();
-    scai::hmemo::WriteOnlyAccess<IndexType> wLocal( localDensity );
-    IndexType localN = localDensity.size();
-    */
-    std::vector<IndexType> localDensity(numCubes);
-    for(IndexType i=0; i<numCubes; i++){
-        localDensity[i] = comm->getRank();
-    }
-    //wLocal.release();
-    
-    std::chrono::time_point<std::chrono::steady_clock> start= std::chrono::steady_clock::now();
-    
-    std::vector<IndexType> sumDensity(numCubes, 0 );
-    for(IndexType i=0; i<numCubes; i++){
-        sumDensity[i] = comm->sum(localDensity[i]);
-    }
-    
-    IndexType size = comm->getSize();
-    IndexType expectedSum = size*(size-1)/2;
-        
-    std::chrono::duration<double> elapsedSeconds = std::chrono::steady_clock::now()-start;
-    
-    if(comm->getRank() == 0){
-        PRINT("array size= "<< numCubes << " , num of PEs: "<< comm->getSize() << " , time for communication: " << elapsedSeconds.count() );
-    }
-    
-    //check validity
-    for(IndexType i=0; i<numCubes; i++){
-        EXPECT_EQ( sumDensity[i], expectedSum);
-    }
-    
-    
-}
 //-------------------------------------------------------------------------
 
 TEST_F(ParcoRepartTest, testMYPartitionBalanceDistributed) {
@@ -1208,6 +1030,7 @@
 	  std::cout << "Commit " << version << ": Partitioned graph with " << n << " nodes into " << k << " blocks with a total cut of " << cut << std::endl;
   }
 }
+
 //------------------------------------------------------------------------------
 
 /**
