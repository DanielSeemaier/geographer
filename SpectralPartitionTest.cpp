#include <scai/lama.hpp>
#include <scai/lama/matrix/all.hpp>
#include <scai/lama/matutils/MatrixCreator.hpp>
#include <scai/lama/Vector.hpp>

#include <scai/dmemo/BlockDistribution.hpp>
#include <scai/dmemo/Distribution.hpp>

#include <scai/hmemo/Context.hpp>
#include <scai/hmemo/HArray.hpp>

#include <scai/utilskernel/LArray.hpp>

#include <scai/solver/GMRES.hpp>
#include <scai/solver/SimpleAMG.hpp>
#include <scai/solver/CG.hpp>
#include <scai/solver/logger/CommonLogger.hpp>
#include <scai/solver/criteria/ResidualThreshold.hpp>
#include <scai/solver/criteria/IterationCount.hpp>

#include <algorithm>
#include <memory>
#include <cstdlib>
#include <numeric>

#include "MeshGenerator.h"
#include "FileIO.h"
#include "gtest/gtest.h"
#include "SpectralPartition.h"
#include "AuxiliaryFunctions.h"


namespace ITI {

class SpectralPartitionTest : public ::testing::Test {
protected:
        // the directory of all the meshes used
        std::string graphPath = "./meshes/";
};

TEST_F(SpectralPartitionTest, testFiedlerVector) {
    scai::dmemo::CommunicatorPtr comm = scai::dmemo::Communicator::getCommunicatorPtr();
    // for now local refinement requires k = P
    //
    IndexType N = 40;
    //CSRSparseMatrix<ValueType> graph(N, N);
    scai::lama::SparseAssemblyStorage<ValueType> graphSt(N, N);

    srand(time(NULL));

    //TODO: this (rarely) can give disconnected graph
    // random graph with weighted edges
    for(IndexType row=0; row<N; row++){
        for( IndexType j=0; j<rand()%5+6; j++){
            IndexType col= rand()%N;
            if( col==row ) continue;
            IndexType w = rand()%10+1;
            //PRINT0(row << ", "<< col << ": "<< w);
            graphSt.setValue(row, col, w);
            graphSt.setValue(col, row, w);
        }

        // connect this row with the next one so graph is connected
        graphSt.setValue(row, (row+1)%N, rand()%10 +1);
        graphSt.setValue((row+1)%N, row, rand()%10 +1 );
    }

    scai::lama::CSRSparseMatrix<ValueType> graph( graphSt);


    ValueType fiedlerEigenvalue = -8;
    scai::lama::DenseVector<ValueType> fiedler;

    {   // get the getFiedlerVector function
        std::chrono::time_point<std::chrono::steady_clock> start = std::chrono::steady_clock::now();
        fiedler = SpectralPartition<IndexType, ValueType>::getFiedlerVector( graph, fiedlerEigenvalue );
        PRINT0("time to get fiedler vector: " << ( std::chrono::duration<double> (std::chrono::steady_clock::now() -start) ).count() );
        SCAI_ASSERT( fiedlerEigenvalue >0, "fiedler eigenvalue negative: "<< fiedlerEigenvalue);
    }

    //TODO: done in a hurry, add prorper tests, assertions
    //prints - assertion

    ValueType fiedlerMax = fiedler.max().Scalar::getValue<ValueType>();
    ValueType fiedlerl1Norm = fiedler.l1Norm().Scalar::getValue<ValueType>();
    ValueType fiedlerl2Norm = fiedler.l2Norm().Scalar::getValue<ValueType>();
    ValueType fiedlerMin = fiedler.min().Scalar::getValue<ValueType>();

    PRINT0(fiedler.size() << " , max= " << fiedlerMax << " , min= " << fiedlerMin << " , l1Norm= " << fiedlerl1Norm << " , l2Norm= " << fiedlerl2Norm << " , fiedlerEigenvalue= " << fiedlerEigenvalue);

    EXPECT_TRUE( graph.getRowDistributionPtr()->isEqual( fiedler.getDistribution() ) );
}
//------------------------------------------------------------------------------

<<<<<<< HEAD
TEST_F(SpectralPartitionTest, benchConstructLaplacian) {
	std::string fileName = "slowrot-00000.graph";
	std::string file = graphPath + fileName;
	const scai::lama::CSRSparseMatrix<ValueType> graph = FileIO<IndexType, ValueType>::readGraph(file );

    scai::lama::CSRSparseMatrix<ValueType> L = SpectralPartition<IndexType, ValueType>::getLaplacian( graph );
}
//------------------------------------------------------------------------------

TEST_F(SpectralPartitionTest, testSpectralPartition){
    //std::string file = "Grid8x8";
    std::string file = graphPath + "rotation-00000.graph";
    std::ifstream f(file);
    IndexType dimensions= 2, k=16;
    IndexType N, edges;
    f >> N >> edges; 
    
    scai::dmemo::CommunicatorPtr comm = scai::dmemo::Communicator::getCommunicatorPtr();
    // for now local refinement requires k = P
    k = comm->getSize();
    //
    scai::dmemo::DistributionPtr dist ( scai::dmemo::Distribution::getDistributionPtr( "BLOCK", comm, N) );  
    scai::dmemo::DistributionPtr noDistPointer(new scai::dmemo::NoDistribution(N));
    CSRSparseMatrix<ValueType> graph = FileIO<IndexType, ValueType>::readGraph( file );
    
    //distrubute graph
    graph.redistribute(dist, noDistPointer); // needed because readFromFile2AdjMatrix is not distributed 
        

    //read the array locally and messed the distribution. Left as a remainder.
    EXPECT_EQ( graph.getNumColumns(), graph.getNumRows());
    EXPECT_EQ( edges, (graph.getNumValues())/2 );
    
    //reading coordinates
    std::vector<DenseVector<ValueType>> coords = FileIO<IndexType, ValueType>::readCoords( std::string(file + ".xyz"), N, dimensions);
    EXPECT_TRUE(coords[0].getDistributionPtr()->isEqual(*dist));
    EXPECT_EQ(coords[0].getLocalValues().size() , coords[1].getLocalValues().size() );
    
    struct Settings Settings;
    Settings.numBlocks= k;
    Settings.epsilon = 0.2;
    
    scai::lama::DenseVector<IndexType> degreeVector = SpectralPartition<IndexType, ValueType>::getDegreeVector( graph);
    SCAI_ASSERT_EQ_ERROR( degreeVector.sum() , 2*edges , "Wrong degree vector sum.");
    
    
    scai::lama::CSRSparseMatrix<ValueType> laplacian = SpectralPartition<IndexType, ValueType>::getLaplacian( graph );
    

    if(laplacian.getNumRows() < 4000 ){
        EXPECT_TRUE( laplacian.checkSymmetry() );
    }
    EXPECT_TRUE( laplacian.isConsistent() );
    
    // check that x = (1, 1, ..., 1 ) is eigenvector with eigenvalue 0
    EXPECT_TRUE( graph.getColDistributionPtr()->isEqual(laplacian.getColDistribution() ) );
    DenseVector<ValueType> x( graph.getColDistributionPtr(), 1 );
    DenseVector<ValueType> y( laplacian * x );
    SCAI_ASSERT_LT_ERROR( y.maxNorm(), Scalar( 1e-8 ), "not a Laplacian matrix" )
    
    ValueType diagonalSum=0;
    for( int r=0; r<laplacian.getNumRows(); r++){
        for( int c=0; c<laplacian.getNumColumns(); c++){
            if( r==c )
                diagonalSum += laplacian.getValue( r, c).Scalar::getValue<ValueType>();
        }
    }
    //PRINT( diagonalSum );
    EXPECT_EQ( diagonalSum , 2*edges);
    
    ValueType sum=0;
    {
        scai::hmemo::ReadAccess<ValueType> readLaplVal(laplacian.getLocalStorage().getValues() );
        for(int i=0; i<laplacian.getLocalStorage().getValues().size(); i++){
            //need read access
            sum += readLaplVal[i];
        }
    }
    // PRINT (sum);
    EXPECT_EQ( sum , 0 );

}
=======
>>>>>>> 3c9164d6
//------------------------------------------------------------------------------

TEST_F(SpectralPartitionTest, testGetPartition){
    //std::string file = "Grid32x32";
    std::string file = graphPath + "trace-00008.graph";
    std::ifstream f(file);
    IndexType dimensions= 2;
    IndexType N, edges;
    f >> N >> edges; 
    
    scai::dmemo::CommunicatorPtr comm = scai::dmemo::Communicator::getCommunicatorPtr();
    // for now local refinement requires k = P
    IndexType k = comm->getSize();
    //
    scai::dmemo::DistributionPtr dist ( scai::dmemo::Distribution::getDistributionPtr( "BLOCK", comm, N) );  
    scai::dmemo::DistributionPtr noDistPointer(new scai::dmemo::NoDistribution(N));
    CSRSparseMatrix<ValueType> graph = FileIO<IndexType, ValueType>::readGraph(file );
    graph.redistribute(dist, noDistPointer);
    
    std::vector<DenseVector<ValueType>> coordinates = FileIO<IndexType, ValueType>::readCoords( std::string(file + ".xyz"), N, dimensions);
    EXPECT_TRUE(coordinates[0].getDistributionPtr()->isEqual(*dist));
    
    EXPECT_EQ( graph.getNumColumns(), graph.getNumRows());
    EXPECT_EQ(edges, (graph.getNumValues())/2 );   
    
    struct Settings settings;
    settings.numBlocks= k;
    settings.epsilon = 0.2;
    settings.dimensions = dimensions;
       
    PRINT0("Get a spectral partition");
    // get spectral partition
    settings.pixeledSideLen = 16;    // for a 16x16 coarsen graph
    scai::lama::DenseVector<IndexType> spectralPartition = SpectralPartition<IndexType, ValueType>::getPartition( graph, coordinates, settings);
    
    if(dimensions==2){
        ITI::FileIO<IndexType, ValueType>::writeCoordsDistributed( coordinates, N, dimensions, "SpectralPartition_+trace01");
    }
    //aux::print2DGrid( graph, spectralPartition );
    
    EXPECT_GE(k-1, spectralPartition.getLocalValues().max() );
    EXPECT_EQ(N, spectralPartition.size());
    EXPECT_EQ(0, spectralPartition.min().getValue<ValueType>());
    EXPECT_EQ(k-1, spectralPartition.max().getValue<ValueType>());
    EXPECT_EQ(graph.getRowDistribution(), spectralPartition.getDistribution());
}
//------------------------------------------------------------------------------

TEST_F(SpectralPartitionTest, testGetPartitionFromPixeledGraph){
    //std::string file = "Grid32x32";
    std::string file = graphPath + "trace-00008.graph";
    std::ifstream f(file);
    IndexType dimensions= 2;
    IndexType N, edges;
    f >> N >> edges; 
    
    scai::dmemo::CommunicatorPtr comm = scai::dmemo::Communicator::getCommunicatorPtr();
    // for now local refinement requires k = P
    IndexType k = comm->getSize();
    //
    scai::dmemo::DistributionPtr dist ( scai::dmemo::Distribution::getDistributionPtr( "BLOCK", comm, N) );  
    scai::dmemo::DistributionPtr noDistPointer(new scai::dmemo::NoDistribution(N));
    CSRSparseMatrix<ValueType> graph = FileIO<IndexType, ValueType>::readGraph(file );
    graph.redistribute(dist, noDistPointer);
    
    std::vector<DenseVector<ValueType>> coordinates = FileIO<IndexType, ValueType>::readCoords( std::string(file + ".xyz"), N, dimensions);
    EXPECT_TRUE(coordinates[0].getDistributionPtr()->isEqual(*dist));
    
    EXPECT_EQ( graph.getNumColumns(), graph.getNumRows());
    EXPECT_EQ(edges, (graph.getNumValues())/2 );   
    
    struct Settings settings;
    settings.numBlocks= k;
    settings.epsilon = 0.2;
    settings.dimensions = dimensions;
    settings.pixeledSideLen = 16;    // for a 16x16 coarsen graph

    // get a pixeled-coarsen graph , this is replicated in every PE
    scai::lama::DenseVector<ValueType> pixelWeights;
    scai::lama::CSRSparseMatrix<ValueType> pixelGraph = MultiLevel<IndexType, ValueType>::pixeledCoarsen(graph, coordinates, pixelWeights, settings);
    SCAI_ASSERT( pixelGraph.getRowDistributionPtr()->isReplicated() == 1, "Pixel graph should (?) be replicated.");
        
    int emptyPixels=0;
    for(int i=0; i<pixelWeights.size(); i++){
        if(pixelWeights[i]==0){
            //PRINT0(i);
            ++emptyPixels;
        }
    }
    PRINT0("emptyPixels= " << emptyPixels);
    IndexType numPixels = pixelGraph.getNumRows();
    SCAI_ASSERT( numPixels == pixelGraph.getNumColumns(), "Wrong pixeled graph.");
    SCAI_ASSERT( pixelGraph.isConsistent() == 1 , "Pixeled graph not consistent.");
    if(settings.pixeledSideLen < 32) SCAI_ASSERT( pixelGraph.checkSymmetry() == 1 , "Pixeled graph not symmetric.");
    
    // get the vector using Eigen
    DenseVector<ValueType> eigenVec (numPixels, -1);
    ValueType eigenEigenValue =0;
    
    // get the laplacian of the pixeled graph , since the pixeled graph is replicated so should be the laplacian
    scai::lama::CSRSparseMatrix<ValueType> pixelLaplacian = GraphUtils::constructLaplacian<IndexType, ValueType>( pixelGraph );
    SCAI_ASSERT( pixelLaplacian.isConsistent() == 1 , "Laplacian graph not consistent.");
    SCAI_ASSERT( pixelLaplacian.getNumRows() == numPixels , "Wrong size of the laplacian.");
    ValueType sum=0;
    {// the sum of all elements of the laplacian should be 0
        scai::hmemo::ReadAccess<ValueType> readLaplVal(pixelLaplacian.getLocalStorage().getValues() );
        for(int i=0; i<readLaplVal.size(); i++){
            sum += readLaplVal[i];
        }
    }
    // this does not work with the version of pixel coarsen where we add edge to isolated vertices
    //EXPECT_EQ( sum , 0 );
    
    // the Eigen approach for the pixeled graph
       
    
    DenseVector<ValueType> prod ( pixelGraph*eigenVec);
    
    // get the fiedler vector for the pixeled graph using LAMA
    ValueType eigenvalue;
    scai::lama::DenseVector<ValueType> fiedler = SpectralPartition<IndexType, ValueType>::getFiedlerVector( pixelGraph, eigenvalue );
    SCAI_ASSERT( fiedler.size() == numPixels, "Sizes do not agree.");
    
    
    SCAI_ASSERT_EQ_ERROR( eigenVec.size() , fiedler.size(), "Wrong vector sizes");
    PRINT0("eigenvalue should be similar: Eigen= "<< eigenEigenValue << " , fiedler= "<< eigenvalue);
    
    ValueType eigenl1Norm = eigenVec.l1Norm().Scalar::getValue<ValueType>();
    ValueType fiedlerl1Norm = fiedler.l1Norm().Scalar::getValue<ValueType>();
    PRINT0("l1 norm should be similar: Eigen= "<< eigenl1Norm << " , fiedler= "<< fiedlerl1Norm );
    
    ValueType eigenl2Norm = eigenVec.l2Norm().Scalar::getValue<ValueType>();
    ValueType fiedlerl2Norm = fiedler.l2Norm().Scalar::getValue<ValueType>();
    PRINT0("l2 norm should be similar: Eigen= "<< eigenl2Norm << " , fiedler= "<< fiedlerl2Norm );
    
    ValueType eigenMax = eigenVec.max().Scalar::getValue<ValueType>();
    ValueType fiedlerMax = fiedler.max().Scalar::getValue<ValueType>();
    PRINT0("max should be similar: Eigen= "<< eigenMax  << " , fiedler= "<< fiedlerMax );
    
    ValueType eigenMin = eigenVec.min().Scalar::getValue<ValueType>();
    ValueType fiedlerMin = fiedler.min().Scalar::getValue<ValueType>();
    PRINT0("min should be similar: Eigen= "<< eigenMin << " , fiedler= "<< fiedlerMin );

    EXPECT_TRUE( eigenVec.getDistributionPtr()->isEqual( fiedler.getDistribution() ) );
    EXPECT_TRUE( pixelGraph.getRowDistributionPtr()->isEqual( fiedler.getDistribution() ) );
    
    
    // check 
    DenseVector<ValueType> prodF (pixelGraph*fiedler);
    DenseVector<ValueType> prodF2 ( eigenvalue*fiedler);   
    
    // sort
    scai::lama::DenseVector<IndexType> permutation, permutationF;
    eigenVec.sort(permutation, true);
    fiedler.sort(permutationF, true);
    
	/*
	//TODO: check this code and convert to checks
    PRINT0("The permutation should be almost the same or the inverse: ");
    for(int i=0; i<fiedler.size(); i++){
        if( i<10 or i>fiedler.size()-10){
            PRINT0(i<<": "<< permutation.getValue(i).Scalar::getValue<ValueType>() << " + " << permutationF.getValue(i).Scalar::getValue<ValueType>() );
        }
    }
    */
    
}

    
}<|MERGE_RESOLUTION|>--- conflicted
+++ resolved
@@ -45,12 +45,12 @@
     IndexType N = 40;
     //CSRSparseMatrix<ValueType> graph(N, N);
     scai::lama::SparseAssemblyStorage<ValueType> graphSt(N, N);
-
+    
     srand(time(NULL));
-
+    
     //TODO: this (rarely) can give disconnected graph
     // random graph with weighted edges
-    for(IndexType row=0; row<N; row++){
+    for(IndexType row=0; row<N; row++){    
         for( IndexType j=0; j<rand()%5+6; j++){
             IndexType col= rand()%N;
             if( col==row ) continue;
@@ -59,124 +59,39 @@
             graphSt.setValue(row, col, w);
             graphSt.setValue(col, row, w);
         }
-
+        
         // connect this row with the next one so graph is connected
         graphSt.setValue(row, (row+1)%N, rand()%10 +1);
         graphSt.setValue((row+1)%N, row, rand()%10 +1 );
     }
-
+    
     scai::lama::CSRSparseMatrix<ValueType> graph( graphSt);
 
 
     ValueType fiedlerEigenvalue = -8;
     scai::lama::DenseVector<ValueType> fiedler;
-
+    
     {   // get the getFiedlerVector function
         std::chrono::time_point<std::chrono::steady_clock> start = std::chrono::steady_clock::now();
         fiedler = SpectralPartition<IndexType, ValueType>::getFiedlerVector( graph, fiedlerEigenvalue );
         PRINT0("time to get fiedler vector: " << ( std::chrono::duration<double> (std::chrono::steady_clock::now() -start) ).count() );
         SCAI_ASSERT( fiedlerEigenvalue >0, "fiedler eigenvalue negative: "<< fiedlerEigenvalue);
     }
-
+    
     //TODO: done in a hurry, add prorper tests, assertions
     //prints - assertion
-
+    
     ValueType fiedlerMax = fiedler.max().Scalar::getValue<ValueType>();
     ValueType fiedlerl1Norm = fiedler.l1Norm().Scalar::getValue<ValueType>();
     ValueType fiedlerl2Norm = fiedler.l2Norm().Scalar::getValue<ValueType>();
     ValueType fiedlerMin = fiedler.min().Scalar::getValue<ValueType>();
-
+    
     PRINT0(fiedler.size() << " , max= " << fiedlerMax << " , min= " << fiedlerMin << " , l1Norm= " << fiedlerl1Norm << " , l2Norm= " << fiedlerl2Norm << " , fiedlerEigenvalue= " << fiedlerEigenvalue);
-
+    
     EXPECT_TRUE( graph.getRowDistributionPtr()->isEqual( fiedler.getDistribution() ) );
+        
 }
-//------------------------------------------------------------------------------
-
-<<<<<<< HEAD
-TEST_F(SpectralPartitionTest, benchConstructLaplacian) {
-	std::string fileName = "slowrot-00000.graph";
-	std::string file = graphPath + fileName;
-	const scai::lama::CSRSparseMatrix<ValueType> graph = FileIO<IndexType, ValueType>::readGraph(file );
-
-    scai::lama::CSRSparseMatrix<ValueType> L = SpectralPartition<IndexType, ValueType>::getLaplacian( graph );
-}
-//------------------------------------------------------------------------------
-
-TEST_F(SpectralPartitionTest, testSpectralPartition){
-    //std::string file = "Grid8x8";
-    std::string file = graphPath + "rotation-00000.graph";
-    std::ifstream f(file);
-    IndexType dimensions= 2, k=16;
-    IndexType N, edges;
-    f >> N >> edges; 
-    
-    scai::dmemo::CommunicatorPtr comm = scai::dmemo::Communicator::getCommunicatorPtr();
-    // for now local refinement requires k = P
-    k = comm->getSize();
-    //
-    scai::dmemo::DistributionPtr dist ( scai::dmemo::Distribution::getDistributionPtr( "BLOCK", comm, N) );  
-    scai::dmemo::DistributionPtr noDistPointer(new scai::dmemo::NoDistribution(N));
-    CSRSparseMatrix<ValueType> graph = FileIO<IndexType, ValueType>::readGraph( file );
-    
-    //distrubute graph
-    graph.redistribute(dist, noDistPointer); // needed because readFromFile2AdjMatrix is not distributed 
-        
-
-    //read the array locally and messed the distribution. Left as a remainder.
-    EXPECT_EQ( graph.getNumColumns(), graph.getNumRows());
-    EXPECT_EQ( edges, (graph.getNumValues())/2 );
-    
-    //reading coordinates
-    std::vector<DenseVector<ValueType>> coords = FileIO<IndexType, ValueType>::readCoords( std::string(file + ".xyz"), N, dimensions);
-    EXPECT_TRUE(coords[0].getDistributionPtr()->isEqual(*dist));
-    EXPECT_EQ(coords[0].getLocalValues().size() , coords[1].getLocalValues().size() );
-    
-    struct Settings Settings;
-    Settings.numBlocks= k;
-    Settings.epsilon = 0.2;
-    
-    scai::lama::DenseVector<IndexType> degreeVector = SpectralPartition<IndexType, ValueType>::getDegreeVector( graph);
-    SCAI_ASSERT_EQ_ERROR( degreeVector.sum() , 2*edges , "Wrong degree vector sum.");
-    
-    
-    scai::lama::CSRSparseMatrix<ValueType> laplacian = SpectralPartition<IndexType, ValueType>::getLaplacian( graph );
-    
-
-    if(laplacian.getNumRows() < 4000 ){
-        EXPECT_TRUE( laplacian.checkSymmetry() );
-    }
-    EXPECT_TRUE( laplacian.isConsistent() );
-    
-    // check that x = (1, 1, ..., 1 ) is eigenvector with eigenvalue 0
-    EXPECT_TRUE( graph.getColDistributionPtr()->isEqual(laplacian.getColDistribution() ) );
-    DenseVector<ValueType> x( graph.getColDistributionPtr(), 1 );
-    DenseVector<ValueType> y( laplacian * x );
-    SCAI_ASSERT_LT_ERROR( y.maxNorm(), Scalar( 1e-8 ), "not a Laplacian matrix" )
-    
-    ValueType diagonalSum=0;
-    for( int r=0; r<laplacian.getNumRows(); r++){
-        for( int c=0; c<laplacian.getNumColumns(); c++){
-            if( r==c )
-                diagonalSum += laplacian.getValue( r, c).Scalar::getValue<ValueType>();
-        }
-    }
-    //PRINT( diagonalSum );
-    EXPECT_EQ( diagonalSum , 2*edges);
-    
-    ValueType sum=0;
-    {
-        scai::hmemo::ReadAccess<ValueType> readLaplVal(laplacian.getLocalStorage().getValues() );
-        for(int i=0; i<laplacian.getLocalStorage().getValues().size(); i++){
-            //need read access
-            sum += readLaplVal[i];
-        }
-    }
-    // PRINT (sum);
-    EXPECT_EQ( sum , 0 );
-
-}
-=======
->>>>>>> 3c9164d6
+
 //------------------------------------------------------------------------------
 
 TEST_F(SpectralPartitionTest, testGetPartition){
@@ -333,15 +248,12 @@
     eigenVec.sort(permutation, true);
     fiedler.sort(permutationF, true);
     
-	/*
-	//TODO: check this code and convert to checks
     PRINT0("The permutation should be almost the same or the inverse: ");
     for(int i=0; i<fiedler.size(); i++){
         if( i<10 or i>fiedler.size()-10){
             PRINT0(i<<": "<< permutation.getValue(i).Scalar::getValue<ValueType>() << " + " << permutationF.getValue(i).Scalar::getValue<ValueType>() );
         }
     }
-    */
     
 }
 
