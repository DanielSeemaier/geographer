/*
 * ComMTree.cpp
 *
 *  Created on: 11.10.2018
 *      Author: tzovas
 */

#include <scai/lama.hpp>
#include <scai/lama/storage/MatrixStorage.hpp>
#include <scai/lama/matrix/CSRSparseMatrix.hpp>

#include "CommTree.h"
#include "GraphUtils.h"

namespace ITI {


//initialize static leaf counter
template <typename IndexType, typename ValueType>
unsigned int ITI::CommTree<IndexType,ValueType>::commNode::leafCount = 0;


//default constructor
template <typename IndexType, typename ValueType>
CommTree<IndexType, ValueType>::CommTree(){
	hierarchyLevels=0;
	numNodes=0;
	numLeaves=0;
	numWeights=0;
}

//constructor to create tree from a vector of leaves
template <typename IndexType, typename ValueType>
CommTree<IndexType, ValueType>::CommTree(std::vector<commNode> leaves){
	
	//for example, if the vector hierarchy of a leaf is [0,3,2]
	//then the size is 3, but with the implied root, there are 4 levels,
	//thus the +1
	hierarchyLevels = leaves.front().hierarchy.size()+1;
	numLeaves = leaves.size();
	numWeights = leaves[0].getNumWeights();

	//sanity check, TODO: remove?
	for( commNode l: leaves){
		SCAI_ASSERT_EQ_ERROR( l.hierarchy.size(), hierarchyLevels-1, "Every leaf must have the same size hierarchy vector");
		SCAI_ASSERT_EQ_ERROR( l.getNumWeights(), numWeights, "Found leaf that does not have the same number of weights as the others before" );
	}
	numNodes = createTreeFromLeaves( leaves );
}
//------------------------------------------------------------------------


template <typename IndexType, typename ValueType>
IndexType CommTree<IndexType, ValueType>::createTreeFromLeaves( const std::vector<commNode> leaves){

	hierarchyLevels = leaves.front().hierarchy.size()+1;
	numLeaves = leaves.size();

	//bottom level are the leaves
	std::vector<commNode> levelBelow = leaves;
	tree.insert( tree.begin(), levelBelow );
	IndexType size = levelBelow.size();

	IndexType hierarchyLevels = leaves.front().hierarchy.size();
	{
		scai::dmemo::CommunicatorPtr comm = scai::dmemo::Communicator::getCommunicatorPtr();
		if( comm->getRank()==0 ){
			PRINT("There are " << hierarchyLevels << " levels of hierarchy and " << leaves.size() << " leaves");
		}
	}

	for(int h = hierarchyLevels-1; h>=0; h--){
		//PRINT("starting level " << h);
		std::vector<commNode> levelAbove = createLevelAbove(levelBelow);
		//add the newly created level to the tree
		tree.insert(tree.begin(), levelAbove );
		size += levelAbove.size();
		levelBelow = levelAbove;
		//PRINT("Size of level above (lvl " << h << ") is " << levelAbove.size() );
	}
	return size;
}//createTreeFromLeaves
//------------------------------------------------------------------------

template <typename IndexType, typename ValueType>
IndexType CommTree<IndexType, ValueType>::createFlatHomogeneous( 
	const IndexType numLeaves ){

	//in the homogeneous case we only have one weight
	std::vector<std::vector<ValueType>> sizes(1); 
	//and all leaves have the same weight
	sizes[1].assign( numLeaves, 1 );

	std::vector<cNode> leaves = createLeaves( sizes );
	SCAI_ASSERT_EQ_ERROR( leaves.size(), numLeaves, "Wrong number of leaves" );
	SCAI_ASSERT_EQ_ERROR( leaves[0].getNumWeights(), 1, "Wrong number of weigths");

	numNodes = createTreeFromLeaves(leaves);

	return leaves.size();
}//createFlatHomogeneous
//------------------------------------------------------------------------

template <typename IndexType, typename ValueType>
IndexType CommTree<IndexType, ValueType>::createFlatHeterogeneous( const std::vector<std::vector<ValueType>> &leafSizes ){
	//leafSizes.size() = number of weights
	std::vector<cNode> leaves = createLeaves( leafSizes );
	SCAI_ASSERT_EQ_ERROR( leaves.size(), leafSizes[0].size(), "Wrong number of leaves" );
	SCAI_ASSERT_EQ_ERROR( leaves[0].getNumWeights(), leafSizes.size(), "Wrong number of weigths");

	numNodes = createTreeFromLeaves(leaves);

	return leaves.size();
}//createFlatHeterogeneous
//------------------------------------------------------------------------

template <typename IndexType, typename ValueType>
std::vector<typename CommTree<IndexType,ValueType>::commNode> CommTree<IndexType,ValueType>::createLeaves( const std::vector<std::vector<ValueType>> &sizes){
	//sizes.size() = number of weights
	const IndexType numWeights = sizes.size();
	SCAI_ASSERT_GT_ERROR( numWeights, 0, "Provided sizes vector is empty, there are no weights" );

	const IndexType numLeaves = sizes[0].size();
	SCAI_ASSERT_GT_ERROR( numLeaves, 0, "Provided sizes vector is empty, there are no block size" );


	std::vector<cNode> leaves( numLeaves );

	for( unsigned int i=0; i<numLeaves; i++ ){
		std::vector<ValueType> leafWeights(numWeights);
		for( unsigned int w=0; w<numWeights; w++){
			leafWeights[w] = sizes[w][i];
		}
		cNode leafNode( std::vector<unsigned int>{i}, leafWeights );
	}

	return leaves;
}
//------------------------------------------------------------------------

template <typename IndexType, typename ValueType>
void CommTree<IndexType, ValueType>::adaptWeights( const std::vector<scai::lama::DenseVector<ValueType>> &nodeWeights ){

	const std::vector<commNode> hierLevel = this->getLeaves();
    const IndexType numBlocks = hierLevel.size();
    const IndexType numWeights = getNumWeights();
    SCAI_ASSERT_EQ_ERROR( numWeights, nodeWeights.size(), "Given weights vector size and tree number of weights do not agree" );

<<<<<<< HEAD
	throw std::logic_error("Not yet implemented.");
=======
	const std::vector<std::vector<ValueType>> hierWeights = getBalanceVectors();
	SCAI_ASSERT_EQ_ERROR( numWeights, hierWeights.size(), "Number of weigths in tree do not agree" );

    for( unsigned int i=0; i<numWeights; i++){

    	const scai::lama::DenseVector<ValueType> &thisNodeWeight = nodeWeights[i];
    	const std::vector<ValueType> &thisHierWeight = hierWeights[i];

	    //the total node weight of the input graph
	    ValueType sumNodeWeights = thisNodeWeight.sum();
	    ValueType sumHierWeights = std::accumulate( thisHierWeight.begin(), thisHierWeight.end(), 0.0 );

	    if( not isProportional[i] ){
	    	SCAI_ASSERT_GE_ERROR( sumHierWeights, sumNodeWeights, "Provided node weights are do not fit in the given tree for weight " << i );
	    }else{
	    	//go over the nodes and adapt the weights
	    	for( commNode cNode : hierLevel ){
	    		cNode.weights[i] *= sumNodeWeights;
	    	}
	    }
	}
>>>>>>> 5aac93e0

	areWeightsAdapted = true;
}//adaptWeights

//------------------------------------------------------------------------

//WARNING: Needed that 'typename' to compile...
template <typename IndexType, typename ValueType>
std::vector<typename CommTree<IndexType,ValueType>::commNode> CommTree<IndexType, ValueType>::createLevelAbove( const std::vector<commNode> &levelBelow ) const{

	//a hierarchy prefix is the hierarchy vector without the last element
	//commNodes that have the same prefix, belong to the same father node
	typedef std::vector<unsigned int> hierPrefix;

	unsigned int levelBelowsize = levelBelow.size();
	std::vector<bool> seen(levelBelowsize, false);
	//PRINT("level below has size " << levelBelowsize );

	//will be used later to normalize the speed
	ValueType maxRelatSpeed = 0;

	std::vector<commNode> aboveLevel;

	//assume nodes with the same parent are not necessarilly adjacent 
	//so we need to for loop
	for( unsigned int i=0; i<levelBelowsize; i++){
		//if this node is already accounted for
		if( seen[i] )
			continue;

		commNode thisNode = levelBelow[i];
		commNode fatherNode = thisNode;
		fatherNode.numChildren = 1;		//direct children are 0

		//get the prefix of this node and store it
		hierPrefix thisPrefix(thisNode.hierarchy.size()-1);
		std::copy(thisNode.hierarchy.begin(), thisNode.hierarchy.end()-1, thisPrefix.begin());

		//update the hierarchy vector of the father
		fatherNode.hierarchy = thisPrefix;

		//for debugging, remove or add macro or ...
		//PRINT(i << ": thisNode.id is " << thisNode.leafID << " prefix size " << thisPrefix.size() );

		IndexType numWeights=thisNode.getNumWeights();
		//father.weights.resize( numWeights, 0.0 );
		SCAI_ASSERT_EQ_ERROR( fatherNode.getNumWeights(), numWeights, "Number if weights mismatch");
//not really needed
SCAI_ASSERT_EQ_ERROR( 
	std::accumulate( fatherNode.weights.begin(), fatherNode.weights.end(), 0.0),
	std::accumulate( thisNode.weights.begin(), thisNode.weights.end(), 0.0), "Weights are not copied?"
	);

		for( unsigned int j=i+1; j<levelBelowsize; j++){
			commNode otherNode = levelBelow[j];
			//hierarchy prefix of the other node
			hierPrefix otherPrefix(otherNode.hierarchy.size()-1);
			std::copy(otherNode.hierarchy.begin(), otherNode.hierarchy.end()-1, otherPrefix.begin());
			//same prefix means that have the same father
			if( thisPrefix==otherPrefix ){
				fatherNode += otherNode;		//operator += overloading
				seen[j] = true;
				//numChildren++;
			}
		}
		//normalize weights. It could be done when in the commNode::operator+=
		//but we have no information there if weights are proportional or not
		for(unsigned int i=0; i<numWeights; i++){
			if( isProportional[i] ){
				fatherNode.weights[i] /= fatherNode.numChildren; 
			}
		}

		aboveLevel.push_back(fatherNode);
	}

	return aboveLevel;
}//createLevelAbove
//------------------------------------------------------------------------

template <typename IndexType, typename ValueType>
std::vector<unsigned int> CommTree<IndexType, ValueType>::getGrouping(const std::vector<commNode> thisLevel){

	std::vector<unsigned int> groupSizes;
	unsigned int numNewTotalNodes;//for debugging, printing

	std::vector<cNode> prevLevel = this->createLevelAbove(thisLevel);

	for( cNode c: prevLevel){
		groupSizes.push_back( c.getNumChildren() );
	}
	//the number of old blocks from the previous, provided partition
	
	numNewTotalNodes = std::accumulate(groupSizes.begin(), groupSizes.end(), 0);
	
	SCAI_ASSERT_EQ_ERROR( numNewTotalNodes, thisLevel.size(), "Vector size mismatch" );
	SCAI_ASSERT_EQ_ERROR( groupSizes.size(), prevLevel.size(), "Vector size mismatch" );
	
	return groupSizes;
}//getGrouping
//------------------------------------------------------------------------

template <typename IndexType, typename ValueType>
std::vector<std::vector<ValueType>> CommTree<IndexType, ValueType>::getBalanceVectors() const{

	const std::vector<cNode> leaves = getLeaves();
	const IndexType numLeaves = leaves.size();
	const IndexType numWeights = getNumWeights();

	std::vector<std::vector<ValueType>> constraints( numWeights, std::vector<ValueType>(numLeaves,0.0) );

	for(IndexType i=0; i<numLeaves; i++){
		cNode c = leaves[i];
		for( unsigned int w=0; w<numWeights; w++){
			constraints[w][i] = c.weights[w];
		}
	}

	return constraints;

}//getBalanceVectors
//------------------------------------------------------------------------

template <typename IndexType, typename ValueType>
ValueType CommTree<IndexType, ValueType>::distance( const commNode node1, const commNode node2 ){

	const std::vector<unsigned int> hier1 = node1.hierarchy;
	const std::vector<unsigned int> hier2 = node2.hierarchy;
	const IndexType labelSize = hier1.size();

	SCAI_ASSERT_EQ_ERROR( labelSize, hier2.size(), "Hierarchy label size mismatch" );
	
	IndexType i=0;
	for( i=0; i<labelSize; i++){
		if( hier1[i]!=hier2[i] ){
			break;
		}
	}
	
	//TODO?: turn that to an error?
	if( i==labelSize and node1.leafID!=node2.leafID ){
		PRINT("WARNING: labels are identical but nodes have different leafIDs: " << node1.leafID <<"!="<<node2.leafID );
	}

	return labelSize-i;
}//distance
//------------------------------------------------------------------------

//TODO: since this a complete matrix, the CSRSparsematrix is not very efficient
template <typename IndexType, typename ValueType>
scai::lama::CSRSparseMatrix<ValueType> CommTree<IndexType, ValueType>::exportAsGraph_local(const std::vector<commNode> leaves) const{

	const IndexType numLeaves = leaves.size();

	//TODO: since this should be a complete graph we already know the size of ja and values
	std::vector<IndexType> ia(numLeaves+1, 0);
    std::vector<IndexType> ja;
    std::vector<ValueType> values;

    for( IndexType i=0; i<numLeaves; i++ ){
    	const commNode thisLeaf = leaves[i];
    	//to keep matrix symmetric
    	for( IndexType j=0; j<numLeaves; j++ ){
    		if( i==j )	//explicitly avoid self loops
    			continue;

    		const commNode otherLeaf = leaves[j];
    		const ValueType dist = distance( thisLeaf, otherLeaf );

    		ja.push_back(j);
    		values.push_back(dist);
		}
		//edges to all other nodes
		ia[i+1] = ia[i]+numLeaves-1;
    }
    assert(ja.size() == ia[numLeaves]);

    SCAI_ASSERT_EQ_ERROR( ia.size(), numLeaves+1, "Wrong ia size" );
    SCAI_ASSERT_EQ_ERROR( ja.size(), values.size(), "ja and values sizes must agree" );
    SCAI_ASSERT_EQ_ERROR( values.size(), numLeaves*(numLeaves-1), "It should be a complete graph" );

    //assign matrix
    scai::lama::CSRStorage<ValueType> myStorage(numLeaves, numLeaves, 
            scai::hmemo::HArray<IndexType>(ia.size(), ia.data()),
    		scai::hmemo::HArray<IndexType>(ja.size(), ja.data()),
    		scai::hmemo::HArray<ValueType>(values.size(), values.data()));

    return scai::lama::CSRSparseMatrix<ValueType>( myStorage );
}//exportAsGraph
//------------------------------------------------------------------------

template <typename IndexType, typename ValueType>
scai::lama::CSRSparseMatrix<ValueType> CommTree<IndexType, ValueType>::exportAsGraph_local() const {
	std::vector<commNode> leaves = this->getLeaves();

	return exportAsGraph_local(leaves);
}
//---------------------------------------------------------------------------------------

template<typename IndexType, typename ValueType>
std::vector<ValueType> CommTree<IndexType,ValueType>::computeImbalance(
    const scai::lama::DenseVector<IndexType> &part,
    IndexType k,
    const std::vector<scai::lama::DenseVector<ValueType>> &nodeWeights){

    //cNode is typedefed in CommTree.h
    const std::vector<cNode> leaves = this->getLeaves();
    const IndexType numLeaves = leaves.size();
    SCAI_ASSERT_EQ_ERROR( numLeaves, k, "Number of blocks of the partition and number of leaves of the tree do not agree" );

    if( not areWeightsAdapted ){
    	std::cout<<"Warning, tree weights are not adapted according to the input graph node weights. Will adapt first and then calculate imbalances." << std::endl;
    	//this line can change the tree. Without it the function can be const
    	this->adaptWeights( nodeWeights );
    }

    const IndexType numWeights = getNumWeights();
    SCAI_ASSERT_EQ_ERROR( numWeights, nodeWeights.size(), "Given weights vector size and tree number of weights do not agree" );

    const std::vector<std::vector<ValueType>> allConstrains = getBalanceVectors();
    std::vector<ValueType> imbalances( numWeights );

    //compute imbalance for all weights
    for( int i=0; i<numWeights; i++){

<<<<<<< HEAD
	    std::vector<ValueType> optBlockWeight = getOptBlockWeights( /*leaves,*/ nodeWeights);
	    SCAI_ASSERT_EQ_ERROR( optBlockWeight.size(), numLeaves, "Size mismatch");

	    ValueType speedImbalance = GraphUtils<IndexType, ValueType>::computeImbalance( part, k, nodeWeights, optBlockWeight );

	    //to measure imbalance according to memory constraints, we assume that
	    // every points has unit weight (this can be changed, for example,
	    //if we measure memory in MB, we can give each point a weight 
	    //of few bytes)
	    scai::lama::DenseVector<ValueType> unitWeights (nodeWeights.getDistributionPtr(), 1);
	    throw std::logic_error("Not yet implemented for multiple weights.");
	    //ValueType imba = GraphUtils<IndexType, ValueType>::computeImbalance( part, k, unitWeights, memory );
=======
	    std::vector<ValueType> optBlockWeight = allConstrains[i];
	    SCAI_ASSERT_EQ_ERROR( optBlockWeight.size(), numLeaves, "Size mismatch");

	    ValueType imba = GraphUtils<IndexType, ValueType>::computeImbalance( part, k, nodeWeights[i], optBlockWeight );
>>>>>>> 5aac93e0

    	imbalances[i] = imba;
	}

    return imbalances;
}
//---------------------------------------------------------------------------------------
/*
template<typename IndexType, typename ValueType>
std::vector<ValueType> CommTree<IndexType,ValueType>::getOptBlockWeights(
	const std::vector<scai::lama::DenseVector<ValueType>> &nodeWeights) const {

	const std::vector<commNode> hierLevel = this->getLeaves();
    const IndexType numBlocks = hierLevel.size();
    const IndexType numWeights = getNumWeights();
    SCAI_ASSERT_EQ_ERROR( numWeights, nodeWeights.size(), "Given weights vector size and tree number of weights do not agree" );

	const std::vector<std::vector<ValueType>> allLeafWeights = getBalanceVectors();
	SCAI_ASSERT_EQ_ERROR( numWeights, allLeafWeights.size, "Number of weigths in tree do not agree" );

    for( unsigned int i=0; i<numWeights; i++){

    	scai::lama::DenseVector<ValueType> &thisNodeWeight = nodeWeights[i];
    	scai::lama::DenseVector<ValueType> &thisLeafWeight = allLeafWeights[i];

	    //the total node weight of the input graph
	    ValueType sumNodeWeights = thisWeight.sum();
	    ValueType sumLeafWeights = std::Accumulate( thisLeafWeight.begin(), thisLeafWeight.end(), 0.0 );

	    if( not isProportional[i] ){
	    	SCAI_ASSERT_GE_ERROR( sumLeafWeights, sumNodeWeights, "Provided node weights are do not fit in the given tree for weight " << i );
	    }else{

	    }
	    
	    {
	        scai::hmemo::ReadAccess<ValueType> rW( nodeWeights.getLocalValues() );
	        ValueType localW = 0;
	        for(int i=0; i<nodeWeights.getLocalValues().size(); i++ ){
	            localW += rW[i];
	        }
	        const scai::dmemo::CommunicatorPtr comm = nodeWeights.getDistributionPtr()->getCommunicatorPtr();
	        totalWeightSum = comm->sum(localW);
	    }
		
	    //the sum of the realtive speeds for all nodes
	    ValueType speedSum = 0;
	    for( cNode c: hierLevel){
	        speedSum += c.relatSpeed;
	    }

	    //the optimum size for every block
	    std::vector<ValueType> optBlockWeight( numBlocks );

	    //for each PE, we are given its relative speed compare to the fastest
	    //PE, a number between 0 and 1. The optimum weight it should have 
	    //is this:
	    // relative speed*( sum of input node weights / sum of all relative speeds)
	    for( int i=0; i<numBlocks; i++){
	        optBlockWeight[i] = totalWeightSum*(hierLevel[i].relatSpeed/speedSum);
	    }
	}

    return optBlockWeight;
}
*/
//------------------------------------------------------------------------

template <typename IndexType, typename ValueType>
void CommTree<IndexType, ValueType>::print(){

	if( checkTree() ){
		std::cout << "tree has " << hierarchyLevels << " hierarchy levels with total " << numNodes << " nodes and " << numLeaves << " number of leaves" <<std::endl;
		for(int i=0; i<tree.size(); i++){
			PRINT("hierarchy "<< i << " with size " << tree[i].size() );
			for(int j=0; j<tree[i].size(); j++){
				tree[i][j].print();
			}
		}
	}else{
		std::cout<<"Something is wrong" << std::endl;
	}

}//print()
//------------------------------------------------------------------------

template <typename IndexType, typename ValueType>
bool CommTree<IndexType, ValueType>::checkTree(){

	SCAI_ASSERT_EQ_ERROR( hierarchyLevels, tree.size(), "Mismatch for hierachy levels and tree size");
	SCAI_ASSERT_EQ_ERROR( numLeaves, tree.back().size(), "Mismatch for number of leaves and the size of the nottom hierechy level");
	//check sum of sizes for every level
	SCAI_ASSERT_EQ_ERROR( tree.front().size(), 1 , "Top level of the tree should have size 1, only the root");
	SCAI_ASSERT_EQ_ERROR( numLeaves, tree.front()[0].children.size(), "The root should contain all leaves as children");

	//TODO: check that all node have the same number of weights

	//TODO: add more "expensive" checks like, all leaf IDs are unique, or all hierarchy labels are unique
	//	or check the size of every subtree according to its label...

	return true;
}

//to force instantiation
template class CommTree<IndexType, ValueType>;
}//ITI<|MERGE_RESOLUTION|>--- conflicted
+++ resolved
@@ -146,9 +146,6 @@
     const IndexType numWeights = getNumWeights();
     SCAI_ASSERT_EQ_ERROR( numWeights, nodeWeights.size(), "Given weights vector size and tree number of weights do not agree" );
 
-<<<<<<< HEAD
-	throw std::logic_error("Not yet implemented.");
-=======
 	const std::vector<std::vector<ValueType>> hierWeights = getBalanceVectors();
 	SCAI_ASSERT_EQ_ERROR( numWeights, hierWeights.size(), "Number of weigths in tree do not agree" );
 
@@ -170,7 +167,6 @@
 	    	}
 	    }
 	}
->>>>>>> 5aac93e0
 
 	areWeightsAdapted = true;
 }//adaptWeights
@@ -179,7 +175,7 @@
 
 //WARNING: Needed that 'typename' to compile...
 template <typename IndexType, typename ValueType>
-std::vector<typename CommTree<IndexType,ValueType>::commNode> CommTree<IndexType, ValueType>::createLevelAbove( const std::vector<commNode> &levelBelow ) const{
+std::vector<typename CommTree<IndexType,ValueType>::commNode> CommTree<IndexType, ValueType>::createLevelAbove( const std::vector<commNode> &levelBelow ) const {
 
 	//a hierarchy prefix is the hierarchy vector without the last element
 	//commNodes that have the same prefix, belong to the same father node
@@ -194,7 +190,7 @@
 
 	std::vector<commNode> aboveLevel;
 
-	//assume nodes with the same parent are not necessarilly adjacent 
+	//assume nodes with the same parent are not necessarily adjacent 
 	//so we need to for loop
 	for( unsigned int i=0; i<levelBelowsize; i++){
 		//if this node is already accounted for
@@ -217,7 +213,7 @@
 
 		IndexType numWeights=thisNode.getNumWeights();
 		//father.weights.resize( numWeights, 0.0 );
-		SCAI_ASSERT_EQ_ERROR( fatherNode.getNumWeights(), numWeights, "Number if weights mismatch");
+		SCAI_ASSERT_EQ_ERROR( fatherNode.getNumWeights(), numWeights, "Number of weights mismatch");
 //not really needed
 SCAI_ASSERT_EQ_ERROR( 
 	std::accumulate( fatherNode.weights.begin(), fatherNode.weights.end(), 0.0),
@@ -252,12 +248,12 @@
 //------------------------------------------------------------------------
 
 template <typename IndexType, typename ValueType>
-std::vector<unsigned int> CommTree<IndexType, ValueType>::getGrouping(const std::vector<commNode> thisLevel){
+std::vector<unsigned int> CommTree<IndexType, ValueType>::getGrouping(const std::vector<commNode> thisLevel) const {
 
 	std::vector<unsigned int> groupSizes;
 	unsigned int numNewTotalNodes;//for debugging, printing
 
-	std::vector<cNode> prevLevel = this->createLevelAbove(thisLevel);
+	std::vector<cNode> prevLevel = createLevelAbove(thisLevel);
 
 	for( cNode c: prevLevel){
 		groupSizes.push_back( c.getNumChildren() );
@@ -396,25 +392,10 @@
     //compute imbalance for all weights
     for( int i=0; i<numWeights; i++){
 
-<<<<<<< HEAD
-	    std::vector<ValueType> optBlockWeight = getOptBlockWeights( /*leaves,*/ nodeWeights);
-	    SCAI_ASSERT_EQ_ERROR( optBlockWeight.size(), numLeaves, "Size mismatch");
-
-	    ValueType speedImbalance = GraphUtils<IndexType, ValueType>::computeImbalance( part, k, nodeWeights, optBlockWeight );
-
-	    //to measure imbalance according to memory constraints, we assume that
-	    // every points has unit weight (this can be changed, for example,
-	    //if we measure memory in MB, we can give each point a weight 
-	    //of few bytes)
-	    scai::lama::DenseVector<ValueType> unitWeights (nodeWeights.getDistributionPtr(), 1);
-	    throw std::logic_error("Not yet implemented for multiple weights.");
-	    //ValueType imba = GraphUtils<IndexType, ValueType>::computeImbalance( part, k, unitWeights, memory );
-=======
 	    std::vector<ValueType> optBlockWeight = allConstrains[i];
 	    SCAI_ASSERT_EQ_ERROR( optBlockWeight.size(), numLeaves, "Size mismatch");
 
 	    ValueType imba = GraphUtils<IndexType, ValueType>::computeImbalance( part, k, nodeWeights[i], optBlockWeight );
->>>>>>> 5aac93e0
 
     	imbalances[i] = imba;
 	}
