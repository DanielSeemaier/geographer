--- conflicted
+++ resolved
@@ -54,11 +54,7 @@
 ### get git commit ###
 execute_process(COMMAND git rev-parse --short HEAD OUTPUT_VARIABLE GIT_COMMIT OUTPUT_STRIP_TRAILING_WHITESPACE)
 
-<<<<<<< HEAD
-set( CMAKE_CXX_FLAGS  "${CMAKE_CXX_FLAGS} --openmp --std=c++11 -fPIC -Wall -Wno-sign-compare -Wno-unused-variable -DBUILD_COMMIT=${GIT_COMMIT}" )
-=======
-set( CMAKE_CXX_FLAGS  "${CMAKE_CXX_FLAGS} --openmp --std=c++11 -O3 -DBUILD_COMMIT=${GIT_COMMIT}" )
->>>>>>> 2c393c71
+set( CMAKE_CXX_FLAGS  "${CMAKE_CXX_FLAGS} --openmp --std=c++11 -O3 -fPIC -Wall -Wno-sign-compare -Wno-unused-variable -DBUILD_COMMIT=${GIT_COMMIT}" )
 
 ### define targets ###
 add_executable(Geographer ${FILES_COMMON} main.cpp)
@@ -109,5 +105,5 @@
 
 	target_link_libraries( allCompetitors ${SCAI_LIBLIST} _rbc ${Boost_LIBRARIES} ${Zoltan2_TPL_LIBRARIES} ${Zoltan2_LIBRARIES} ${METIS_LIB} ${PARMETIS_LIB} ${MPI_CXX_LIBRARIES} )
 else()
-	message( "Package Zoltan2 was not found.\nSet it in the CMakeLists.txt file by edditing the line 'FIND_PACKAGE(Zoltan2 ...)'")
+	message( "Package Zoltan2 was not found.\nSet it in the CMakeLists.txt file by editing the line 'FIND_PACKAGE(Zoltan2 ...)'")
 endif()