--- conflicted
+++ resolved
@@ -94,7 +94,6 @@
 TEST_F (MultiLevelTest, testGetMatchingGrid_2D) {
     //std::string file = graphPath+ "Grid8x8";                         // the easy case
     std::string file = graphPath+ "rotation-00000.graph";     // a harder instance
-    //std::string file = graphPath+ "353off.graph";
     std::ifstream f(file);
     IndexType dimensions= 2, k=8;
     IndexType N, edges;
@@ -269,11 +268,7 @@
     }
 
     settings.epsilon = 0.2;
-<<<<<<< HEAD
-    settings.multiLevelRounds= 5;
-=======
     settings.multiLevelRounds= 4;
->>>>>>> a6ce1286
     settings.coarseningStepsBetweenRefinement = 1;
     settings.useGeometricTieBreaking = false;
     settings.dimensions= 2;
