/*
 * KMeans.cpp
 *
 *  Created on: 19.07.2017
 *      Author: moritz
 */

#include <set>
#include <cmath>
#include <assert.h>
#include <algorithm>

#include <scai/dmemo/NoDistribution.hpp>
#include <scai/dmemo/GenBlockDistribution.hpp>

#include "KMeans.h"
#include "HilbertCurve.h"
#include "MultiLevel.h"
//temporary, for debugging
#include "FileIO.h"

namespace ITI{
namespace KMeans{

//base implementation
template<typename IndexType, typename ValueType>
std::vector<std::vector<point>> findInitialCentersSFC(
		const std::vector<DenseVector<ValueType> >& coordinates, 
		const std::vector<ValueType> &minCoords,
		const std::vector<ValueType> &maxCoords,
		const scai::lama::DenseVector<IndexType> &partition,
		const std::vector<cNode> hierLevel,
		Settings settings) {

	SCAI_REGION( "KMeans.findInitialCentersSFC" );
	const IndexType localN = coordinates[0].getLocalValues().size();
	const IndexType globalN = coordinates[0].size();
	const IndexType dimensions = settings.dimensions;
	const IndexType k = settings.numBlocks;
	//global communicator
	const scai::dmemo::CommunicatorPtr comm = scai::dmemo::Communicator::getCommunicatorPtr();

	//the input is already partitioned into numOldBlocks number of blocks
	//for every old block we must find a number of new centers/blocks

	const std::vector<unsigned int> numNewBlocksPerOldBlock = CommTree<IndexType,ValueType>().getGrouping( hierLevel );
	const unsigned int numOldBlocks = numNewBlocksPerOldBlock.size();

	//convert coordinates, switch inner and outer order
	std::vector<std::vector<ValueType> > convertedCoords( localN, std::vector<ValueType> (dimensions,0.0) );

	for (IndexType d = 0; d < dimensions; d++) {
		scai::hmemo::ReadAccess<ValueType> rAccess(coordinates[d].getLocalValues());
		assert(rAccess.size() == localN);
		for (IndexType i = 0; i < localN; i++) {
			convertedCoords[i][d] = rAccess[i];
		}
	}

	//TODO: In the hierarchical case, we need to compute new centers
	//many times, not just once. Take the hilbert indices once
	//outside the function and not every time that is called

	//the local points but sorted according to the SFC
	//needed to find the correct(based on the sfc ordering) center index
	std::vector<IndexType> sortedLocalIndices(localN);
	{
		//get local hilbert indices
		std::vector<ValueType> sfcIndices = HilbertCurve<IndexType, ValueType>::getHilbertIndexVector( coordinates, settings.sfcResolution, settings.dimensions);
		SCAI_ASSERT_EQ_ERROR( sfcIndices.size(), localN, "wrong local number of indices (?) ");

		//prepare indices for sorting
		std::iota( sortedLocalIndices.begin(), sortedLocalIndices.end(), 0);

		//sort local indices according to SFC
		std::sort( sortedLocalIndices.begin(), sortedLocalIndices.end(), [&sfcIndices](IndexType a, IndexType b){return sfcIndices[a] < sfcIndices[b];});
	}

	//get prefix sum for every known block

	const unsigned int numPEs = comm->getSize();
	const IndexType rootPE = 0; // set PE 0 as root

	//the global number of points of each old block
	std::vector<IndexType> globalBlockSizes( numOldBlocks );
	//global prefix sum vector of size (p+1)*numOldBlocks
	//ATTENTION: this a a concatenation of prefix sum arrays
	//the real prefix sums are [prefixSumArray[0]:prefixSumArray[numPEs]],
	// prefixSumArray[numPEs+1]:prefixSumArray[2*numPEs]], ... ,
	//example: [0,4,10,15, 0,7,15,22, 0,12,20,30, 0, ... ]
	//           block 1    block 2     block 3 ... block numOldBlocks
	//every "subarray" has size numPEs+1 (in this example numPEs=3)
	std::vector<IndexType> concatPrefixSumArray;

	{
		std::vector<IndexType> oldBlockSizes( numOldBlocks, 0);
		scai::hmemo::ReadAccess<IndexType> localPart = partition.getLocalValues();
		SCAI_ASSERT_EQ_ERROR( localPart.size(), localN, "Partition size mismatch");

		//count the size (the number of points) of every block locally
		for( unsigned int i=0; i<localN; i++){
			IndexType thisPointBlock = localPart[i];
			oldBlockSizes[ thisPointBlock ]++;
		}

		//gather all block sizes to root
		IndexType arraySize=1;
		if( comm->getRank()==rootPE ){
			//a possible bottleneck: in the last step arraySize=k*p
			//TODO?: cut to smaller chunks and do it in rounds?
			arraySize = numPEs*numOldBlocks; 
		}
		IndexType allOldBlockSizes[arraySize];
		comm->gather( allOldBlockSizes, numOldBlocks, rootPE, oldBlockSizes.data() );
		std::vector<IndexType> allOldSizesVec( allOldBlockSizes, allOldBlockSizes + arraySize );
		if( comm->getRank()==rootPE ){
			SCAI_ASSERT_EQ_ERROR( globalN, std::accumulate(allOldSizesVec.begin(), allOldSizesVec.end(), 0), "Mismatch in gathered array for sizes of all blocks for PE " << *comm);
		}

		// only root PE calculates the prefixSum
		if( comm->getRank()==rootPE ){
			for( unsigned int blockId=0; blockId<numOldBlocks; blockId++){
				//prefix sum for every block starts with 0
				concatPrefixSumArray.push_back(0);
				for( unsigned int pe=0; pe<numPEs; pe++){
					concatPrefixSumArray.push_back( concatPrefixSumArray.back() + allOldBlockSizes[pe*numOldBlocks+blockId] );
				}
			}
			SCAI_ASSERT_EQ_ERROR( concatPrefixSumArray.size(), (numPEs+1)*numOldBlocks, "Prefix sum array has wrong size" );
		}else{
			concatPrefixSumArray.resize( (numPEs+1)*numOldBlocks, 0 );
		}

		comm->bcast( concatPrefixSumArray.data() ,(numPEs+1)*numOldBlocks, rootPE);		

		for( unsigned int b=0; b<numOldBlocks; b++){
			globalBlockSizes[b] = concatPrefixSumArray[(b+1)*numPEs+b];
			SCAI_ASSERT_EQ_ERROR( concatPrefixSumArray[b*(numPEs+1)] , 0, "Wrong concat prefix sum array, values at indices b*(numPEs+1) must be zero, Failed for b=" << b);
		}
		IndexType prefixSumCheckSum = std::accumulate( globalBlockSizes.begin(), globalBlockSizes.end(), 0 );
		SCAI_ASSERT_EQ_ERROR( prefixSumCheckSum, globalN, "Global sizes mismatch. Wrong calculation of prefix sum?");
	}

	//compute wanted indices for initial centers
	//newCenterIndWithinBLock[i] = a vector with the indices of the 
	//centers for block i
	//newCenterIndWithinBLock[i].size() = numNewBlocksPerOldBlock[b], i.e., the 
	// new number of blocks to partition previous block i
	//ATTENTION: newCenterIndWithinBLock[i][j] = x: is the index of the 
	//center within block i. If x is 30, then we want the 30-th point
	//of block i.

	std::vector<std::vector<IndexType>> newCenterIndWithinBLock(numOldBlocks);

	//for all old blocks
	for( IndexType b=0; b<numOldBlocks; b++){
		//the number of centers for block b
		IndexType k_b = numNewBlocksPerOldBlock[b]; 
		newCenterIndWithinBLock[b].resize( k_b );
		for( IndexType i = 0; i < k_b; i++) {
			//wantedIndices[i] = i * (globalN / k) + (globalN / k)/2;
			newCenterIndWithinBLock[b][i] = i*(globalBlockSizes[b]/k_b) + (globalBlockSizes[b]/k_b)/2;
		}
	}

	const IndexType thisPE = comm->getRank();

	//the centers to be returned, each PE fills only with owned centers
	std::vector<std::vector<point>> centersPerNewBlock( numOldBlocks);
	for( IndexType b=0; b<numOldBlocks; b++){
		centersPerNewBlock[b].resize( numNewBlocksPerOldBlock[b] , point(dimensions, 0.0) );
	}

	//for debugging
	IndexType sumOfRanges = 0;
	IndexType numOwnedCenters = 0;

	for( IndexType b=0; b<numOldBlocks; b++){
		IndexType fromInd = b*(numPEs+1)+thisPE;
		assert( fromInd+1<concatPrefixSumArray.size() );
		
		//the range of the indices for block b for this PE		
		IndexType rangeStart = concatPrefixSumArray[ fromInd ];
		IndexType rangeEnd = concatPrefixSumArray[ fromInd+1];
		sumOfRanges += rangeEnd-rangeStart;
		//keep a counter that indicates the index of a point within
		//a block in this PE.
		IndexType counter = rangeStart;

		//center indices for block b, pass by reference so not to copy
		const std::vector<IndexType>& centersForThisBlock = newCenterIndWithinBLock[b];

		//TODO: optimize? Now, complexity is localN*number of owned centers
		//can we do it with one linear scan? Well, newCenterIndWithinBLock[b] is expected
		//to be kinf of small unless k>>p

		//if some center indexes are local in this PE, store them.
		//Later, we will scan the local points for their coordinates
		for( unsigned int j=0; j<centersForThisBlock.size(); j++ ){
			IndexType centerInd = centersForThisBlock[j];
			counter = rangeStart;//reset counter for next center
			//if center index for block b is owned by thisPE
			if( centerInd>=rangeStart and centerInd<=rangeEnd){
				
				//since we own a center, go over all local points
				//and calculate their within-block index for the block 
				//they belong to
				scai::hmemo::ReadAccess<IndexType> localPart = partition.getLocalValues();
				for(unsigned int i=0; i<localN; i++ ){
					//consider points based on their sorted sfc index
					IndexType sortedIndex = sortedLocalIndices[i];
					IndexType thisPointBlock = localPart[ sortedIndex ];
					//TODO: remove assertion?
					assert( thisPointBlock<numOldBlocks );
					if( thisPointBlock!=b ){
						continue;//not in desired block
					}
					
					IndexType withinBlockIndex = counter;
					//desired center found
					if( withinBlockIndex==centerInd ){
						//store center coords
						centersPerNewBlock[b][j] = convertedCoords[ sortedIndex ];
						numOwnedCenters++;
						//PRINT(*comm <<": adding center "<< centerInd << " with coordinates " << convertedCoords[sortedIndex][0] << ", " << convertedCoords[sortedIndex][1] );			
						break;
					}
					counter++;
				}//for i<localN
				SCAI_ASSERT_LE_ERROR( counter, rangeEnd, "Within-block index out of bounds");
			}//if center is local
		}//for j<centersForThisBlock.size()
	}//for b<numOldBlocks

	SCAI_ASSERT_EQ_ERROR(sumOfRanges, localN, thisPE << ": Sum of owned number of points per block should be equal the total number of local points");

	if( settings.debugMode ){
		PRINT( *comm << ": owns " << numOwnedCenters << " centers");
		unsigned int numNewTotalBlocks = std::accumulate(numNewBlocksPerOldBlock.begin(), numNewBlocksPerOldBlock.end(), 0);
		SCAI_ASSERT_EQ_ERROR( comm->sum(numOwnedCenters), numNewTotalBlocks , "Not all centers were found");
	}

	//
	//global sum operation. Doing it in a separate loop on purpose
	//since different PEs own centers from different blocks and a lot of
	//blocks own no centers at all
	//

	for( IndexType b=0; b<numOldBlocks; b++){

		SCAI_ASSERT_EQ_ERROR( centersPerNewBlock[b][0].size(), dimensions, "Dimension mismatch for center" );
		IndexType numCenters = centersPerNewBlock[b].size();

		//pack in a raw array
		std::vector<ValueType> allCenters( numCenters*dimensions );

		for( unsigned int c=0; c<numCenters; c++ ){
			const point& thisCenter = centersPerNewBlock[b][c];
			//copy this center
			std::copy( thisCenter.begin(), thisCenter.end(), allCenters.begin() +c*dimensions );
		}

		//global sum
		comm->sumImpl( allCenters.data(), allCenters.data(), numCenters*dimensions, scai::common::TypeTraits<ValueType>::stype  );

		//unpack back to vector<point>
		for( unsigned int c=0; c<numCenters; c++ ){
			for (IndexType d=0; d<dimensions; d++) {
				//center c, for block b
				centersPerNewBlock[b][c][d] = allCenters[ c*dimensions+d ];
			}
		}
	}

	return centersPerNewBlock;
}


//overloaded function for non-hierarchical version. 
//Set partition to 0 for all points
//A "flat" communication tree
//and return only the first (there is only one) group of centers
template<typename IndexType, typename ValueType>
std::vector<std::vector<ValueType>>  findInitialCentersSFC(
	const std::vector<DenseVector<ValueType>>& coordinates,
	const std::vector<ValueType> &minCoords,
	const std::vector<ValueType> &maxCoords,
	Settings settings){

	//TODO: probably must also change the settings.numBlocks

	//homogeneous case, all PEs have the same memory and speed
	//there is only hierarchy level
	//TODO: probably this needs some further adaptation for the hierarchical version

	//TODO: use commTree::createFlat?
	std::vector<cNode> leaves( settings.numBlocks );
	for(int i=0; i<settings.numBlocks; i++){ 
		leaves[i] = cNode(std::vector<unsigned int>{0}, {1.0});
	}

	//every point belongs to one block in the beginning
	scai::lama::DenseVector<IndexType> partition( coordinates[0].getDistributionPtr(), 0);

	//return a vector of size 1 with
	std::vector<std::vector<point>> initialCenters = findInitialCentersSFC( coordinates, minCoords, maxCoords, partition, leaves, settings );

	SCAI_ASSERT_EQ_ERROR( initialCenters.size(), 1, "Wrong vector size");
	SCAI_ASSERT_EQ_ERROR( initialCenters[0].size(), settings.numBlocks, "Wrong vector size" );

	//TODO: must change convert centers to a vector of size=dimensions
	//where initialCenters[0][d][i] is the d-th coordinate of the i-th center
	IndexType dimensions = settings.dimensions;

	SCAI_ASSERT_EQ_ERROR( minCoords.size(), settings.dimensions, "Wrong center dimensions");

//TODO: check/verify if we do not need to revert the vector order
	//reverse vector order here
	std::vector<std::vector<ValueType>> reversedCenters( dimensions, std::vector<ValueType>(settings.numBlocks, 0.0) );
	for( unsigned int c=0; c<settings.numBlocks; c++){
		for( unsigned int d=0; d<dimensions; d++){
			reversedCenters[d][c] = initialCenters[0][c][d];
		}
	}
	//return reversedCenters;

	return initialCenters[0];
}


template<typename IndexType, typename ValueType>
std::vector<std::vector<ValueType> > findInitialCentersFromSFCOnly(
	const std::vector<ValueType> &minCoords,
	const std::vector<ValueType> &maxCoords,
	Settings settings){
	//This assumes that minCoords is 0!
    //TODO: change or remove
	const IndexType dimensions = settings.dimensions;
	const IndexType k = settings.numBlocks;
		
	//set local values in vector, leave non-local values with zero
	std::vector<std::vector<ValueType> > result(dimensions);
	for (IndexType d = 0; d < dimensions; d++) {
		result[d].resize(k);
	}
	
	ValueType offset = 1.0/(ValueType(k)*2.0);
	std::vector<ValueType> centerCoords(dimensions,0);
	for (IndexType i = 0; i < k; i++) {
		ValueType centerHilbInd = i/ValueType(k) + offset;
		centerCoords = HilbertCurve<IndexType,ValueType>::HilbertIndex2Point( centerHilbInd, settings.sfcResolution, settings.dimensions);
		SCAI_ASSERT_EQ_ERROR( centerCoords.size(), dimensions, "Wrong dimensions for center.");
		
		//centerCoords are points in the unit square; project back to input space
		for (IndexType d = 0; d < dimensions; d++) {
			result[d][i] = (centerCoords[d]*(maxCoords[d]-minCoords[d]))+minCoords[d];
		}
	}
	return result;
}


template<typename IndexType, typename ValueType>
std::vector<std::vector<ValueType> > findLocalCenters(	const std::vector<DenseVector<ValueType> >& coordinates, const DenseVector<ValueType> &nodeWeights) {
	
	const IndexType dim = coordinates.size();
	const IndexType localN = coordinates[0].getLocalValues().size();
	
	// get sum of local weights 
		
	scai::hmemo::ReadAccess<ValueType> rWeights(nodeWeights.getLocalValues());
	SCAI_ASSERT_EQ_ERROR( rWeights.size(), localN, "Mismatch of nodeWeights and coordinates size. Check distributions.");
	
	ValueType localWeightSum = 0;
	for (IndexType i=0; i<localN; i++) {
		localWeightSum += rWeights[i];
	}
		
	std::vector<ValueType> localCenter( dim , 0 );
	
	for (IndexType d = 0; d < dim; d++) {
		scai::hmemo::ReadAccess<ValueType> rCoords( coordinates[d].getLocalValues() );
		for (IndexType i=0; i<localN; i++) {
			//this is more expensive than summing first and dividing later, but avoids overflows
			localCenter[d] += rWeights[i]*rCoords[i]/localWeightSum;
		}
	}
	
	// vector of size k for every center. Each PE only stores its local center and sum center
	// so all centers are replicated in all PEs
	
	const scai::dmemo::CommunicatorPtr comm = coordinates[0].getDistribution().getCommunicatorPtr();
	const IndexType numPEs = comm->getSize();
	const IndexType thisPE = comm->getRank();
	std::vector<std::vector<ValueType> > result( dim, std::vector<ValueType>(numPEs,0) );
	for (IndexType d=0; d<dim; d++){
		result[d][thisPE] = localCenter[d];
	}
	
	for (IndexType d=0; d<dim; d++){
		comm->sumImpl(result[d].data(), result[d].data(), numPEs, scai::common::TypeTraits<ValueType>::stype);
	}
	return result;
}


template<typename IndexType, typename ValueType, typename Iterator>
std::vector<point> findCenters(
		const std::vector<DenseVector<ValueType> >& coordinates,
		const DenseVector<IndexType>& partition,
		const IndexType k,
		const Iterator firstIndex,
		const Iterator lastIndex,
		const DenseVector<ValueType>& nodeWeights) {
	SCAI_REGION( "KMeans.findCenters" );

	const IndexType dim = coordinates.size();
	const scai::dmemo::DistributionPtr resultDist(new scai::dmemo::NoDistribution(k));
	const scai::dmemo::CommunicatorPtr comm = partition.getDistribution().getCommunicatorPtr();

	//TODO: check that distributions align

	std::vector<std::vector<ValueType> > result(dim);
	std::vector<ValueType> weightSum(k, 0.0);

	scai::hmemo::ReadAccess<ValueType> rWeights(nodeWeights.getLocalValues());
	scai::hmemo::ReadAccess<IndexType> rPartition(partition.getLocalValues());

	//compute weight sums
	for (Iterator it = firstIndex; it != lastIndex; it++) {
		const IndexType i = *it;
		const IndexType part = rPartition[i];
		const ValueType weight = rWeights[i];
		weightSum[part] += weight;
		//the lines above are equivalent to: weightSum[rPartition[*it]] += rWeights[*it];
	}

	//find local centers
	for (IndexType d = 0; d < dim; d++) {
		result[d].resize(k,0);
		scai::hmemo::ReadAccess<ValueType> rCoords(coordinates[d].getLocalValues());

		for (Iterator it = firstIndex; it != lastIndex; it++) {			
			const IndexType i = *it;
			const IndexType part = rPartition[i];
			result[d][part] += rCoords[i]*rWeights[i] / weightSum[part];//this is more expensive than summing first and dividing later, but avoids overflows
		}
	}

	//communicate local centers and weight sums
	std::vector<ValueType> totalWeight(k, 0);
	comm->sumImpl(totalWeight.data(), weightSum.data(), k, scai::common::TypeTraits<ValueType>::stype);

	//compute updated centers as weighted average
	for (IndexType d = 0; d < dim; d++) {
		for (IndexType j = 0; j < k; j++) {
			ValueType weightRatio = (ValueType(weightSum[j]) / totalWeight[j]);

			ValueType weightedCoord = weightSum[j] == 0 ? 0 : result[d][j] * weightRatio;
			result[d][j] = weightedCoord;
			assert(std::isfinite(result[d][j]));

			// make empty clusters explicit
			if (totalWeight[j] == 0) {
			    result[d][j] = NAN;
			}
		}

		comm->sumImpl(result[d].data(), result[d].data(), k, scai::common::TypeTraits<ValueType>::stype);
	}

	return result;
}


template<typename IndexType, typename ValueType>
std::vector<point> vectorTranspose( const std::vector<std::vector<ValueType>>& points){
	const IndexType dim = points.size();
	SCAI_ASSERT_GT_ERROR( dim, 0, "Dimension of points cannot be 0" );

	const IndexType numPoints = points[0].size();
	SCAI_ASSERT_GT_ERROR( numPoints, 0, "Empty vector of points" );

	std::vector<point> retPoints( numPoints, point(dim) );
	
	for( unsigned int d=0; d<dim; d++ ){
		for( unsigned int i=0; i<numPoints; i++ ){
			retPoints[i][d] = points[d][i];
		}
	}

	return retPoints;
}

template<typename IndexType, typename ValueType, typename Iterator>
DenseVector<IndexType> assignBlocks(
		const std::vector<std::vector<ValueType>>& coordinates,
		const std::vector<point>& centers,
		const std::vector<IndexType>& blockSizesPrefixSum,
		const Iterator firstIndex,
		const Iterator lastIndex,
		const std::vector<std::vector<ValueType>> &nodeWeights,
		const std::vector<std::vector<ValueType>> &normalizedNodeWeights,
		const DenseVector<IndexType> &previousAssignment, 
		const DenseVector<IndexType> &oldBlock, //if repartition, this is the prtition to be rebalanced
		const std::vector<std::vector<ValueType>> &targetBlockWeights,
		const SpatialCell &boundingBox,
		std::vector<ValueType> &upperBoundOwnCenter,
		std::vector<ValueType> &lowerBoundNextCenter,
		std::vector<std::vector<ValueType>> &influence,
		std::vector<ValueType> &imbalance,
		Settings settings,
		Metrics &metrics) {
	SCAI_REGION( "KMeans.assignBlocks" );

	const IndexType dim = coordinates.size();
	const scai::dmemo::DistributionPtr dist = previousAssignment.getDistributionPtr();
	const scai::dmemo::CommunicatorPtr comm = dist->getCommunicatorPtr();
	const IndexType localN = dist->getLocalSize();
	const IndexType currentLocalN = std::distance(firstIndex, lastIndex);
	
	if (currentLocalN < 0) {
		throw std::runtime_error("currentLocalN: " + std::to_string(currentLocalN));
	}

	if (currentLocalN == 0) {
		PRINT("Process " + std::to_string(comm->getRank()) + " has no local points!");
		return previousAssignment;
	}

	//if repartition, numOldBlocks=1
	//number of blocks from the previous hierarchy
	const IndexType numOldBlocks= blockSizesPrefixSum.size()-1;

	if( settings.repartition )	{
		assert( numOldBlocks==1 );
		assert( blockSizesPrefixSum.size()==2 );
	}
	const IndexType numNodeWeights = nodeWeights.size();

	if( settings.debugMode and not settings.repartition){
		const IndexType maxPart = oldBlock.max(); //global operation
		SCAI_ASSERT_EQ_ERROR( numOldBlocks-1, maxPart, "The provided old assignment must have equal number of blocks as the length of the vector with the new number of blocks per part");
	}

	// numNewBlocks is equivalent to 'k' in the classic version
	IndexType numNewBlocks = centers.size(); 

	SCAI_ASSERT_EQ_ERROR( blockSizesPrefixSum.back(), numNewBlocks, "Total number of new blocks mismatch" );

	//centers are given as a 1D vector alongside with a prefix sum vector
	const std::vector<point>& centers1DVector = centers;

	SCAI_ASSERT_EQ_ERROR( centers1DVector.size(), numNewBlocks, "Vector size mismatch" );
	SCAI_ASSERT_EQ_ERROR( centers1DVector[0].size(), dim, "Center dimensions mismatch" );
	SCAI_ASSERT_EQ_ERROR( influence.size(), numNodeWeights, "Vector size mismatch" );
	for (IndexType i = 0; i < numNodeWeights; i++) {
		SCAI_ASSERT_EQ_ERROR( influence[i].size(), numNewBlocks, "Vector size mismatch" );
	}

	//pre-filter possible closest blocks
	std::vector<ValueType> minDistanceAllBlocks( numNewBlocks );
	std::vector<ValueType> effectMinDistAllBlocks( numNewBlocks );

	//for all new blocks
	for( IndexType newB=0; newB<numNewBlocks; newB++ ){
		SCAI_REGION( "KMeans.assignBlocks.filterCenters" );

		point center = centers1DVector[newB];
		ValueType influenceMin = std::numeric_limits<ValueType>::max();
		for (IndexType i = 0; i < numNodeWeights; i++) {
			influenceMin = std::min(influenceMin, influence[i][newB]);
		}

		minDistanceAllBlocks[newB] = boundingBox.distances(center).first;
		assert( std::isfinite(minDistanceAllBlocks[newB]) );
		effectMinDistAllBlocks[newB] = minDistanceAllBlocks[newB]\
			*minDistanceAllBlocks[newB]\
			*influenceMin;
		assert( std::isfinite(effectMinDistAllBlocks[newB]) );	
	}

	//sort centers according to their distance from the bounding box of this PE

	std::vector<IndexType> clusterIndicesAllBlocks( numNewBlocks );
	//cluster indices are "global": from 0 to numNewBlocks
	std::iota( clusterIndicesAllBlocks.begin(), clusterIndicesAllBlocks.end(), 0);

	//remember, if repartition, numOldBlocks=1 and blockSizesPrefixSum.size()=2

	for( IndexType oldB=0; oldB<numOldBlocks; oldB++ ){
		const unsigned int rangeStart = blockSizesPrefixSum[oldB];
		const unsigned int rangeEnd = blockSizesPrefixSum[oldB+1];
		typename std::vector<IndexType>::iterator startIt = clusterIndicesAllBlocks.begin()+rangeStart;
		typename std::vector<IndexType>::iterator endIt = clusterIndicesAllBlocks.begin()+rangeEnd;
		//TODO: remove not needed assertions
		SCAI_ASSERT_LT_ERROR( rangeStart, rangeEnd, "Prefix sum vectors is wrong");
		SCAI_ASSERT_LE_ERROR( rangeEnd, numNewBlocks, "Range out of bounds" );

		//sort the part of the indices that belong to this old block
		std::sort( startIt, endIt, 
			[&](IndexType a, IndexType b){
				return effectMinDistAllBlocks[a] < effectMinDistAllBlocks[b] \
				|| (effectMinDistAllBlocks[a] == effectMinDistAllBlocks[b] && a < b);
			}
		);

		std::sort( effectMinDistAllBlocks.begin()+rangeStart, effectMinDistAllBlocks.begin()+rangeEnd);
	}

	IndexType iter = 0;
	IndexType skippedLoops = 0;
	ValueType totalBalanceTime = 0;	// for timing/profiling
	std::vector<std::vector<bool>> influenceGrew( numNodeWeights, std::vector<bool>(numNewBlocks ));
	std::vector<ValueType> influenceChangeUpperBound(numNewBlocks, 1+settings.influenceChangeCap);
	std::vector<ValueType> influenceChangeLowerBound(numNewBlocks, 1-settings.influenceChangeCap);

	//compute assignment and balance
	DenseVector<IndexType> assignment = previousAssignment;
	bool allWeightsBalanced = false; //balance over all weights and all blocks


	//iterate if necessary to achieve balance
	do
	{
		std::chrono::time_point<std::chrono::high_resolution_clock> balanceStart = std::chrono::high_resolution_clock::now();
		SCAI_REGION( "KMeans.assignBlocks.balanceLoop" );

		//the block weight for all new blocks
		std::vector<std::vector<ValueType>> blockWeights( numNodeWeights, std::vector<ValueType>( numNewBlocks, 0.0 ));

		std::vector<ValueType> influenceEffectOfOwn( currentLocalN, 0); //TODO: also potentially move to outer function

		IndexType totalComps = 0;		
		skippedLoops = 0;
		IndexType balancedBlocks = 0;

		scai::hmemo::ReadAccess<IndexType> rOldBlock( oldBlock.getLocalValues());
		scai::hmemo::WriteAccess<IndexType> wAssignment(assignment.getLocalValues());
		{
			SCAI_REGION( "KMeans.assignBlocks.balanceLoop.assign" );
			//for the sampled range
			for (Iterator it = firstIndex; it != lastIndex; it++) {
				const IndexType i = *it;
				const IndexType oldCluster = wAssignment[i];
				const IndexType fatherBlock = rOldBlock[i];
				const IndexType veryLocalI = std::distance(firstIndex, it);

				if( not settings.repartition){
					SCAI_ASSERT_LT_ERROR( fatherBlock, numOldBlocks, "Wrong father block index");
				}else{
					//numOldBlocks=1 but father block<numNewBlocks
					SCAI_ASSERT_LT_ERROR( fatherBlock, numNewBlocks, "Wrong father block index");
				}

				assert(influenceEffectOfOwn[veryLocalI] == 0);
				for (IndexType j = 0; j < numNodeWeights; j++) {
					influenceEffectOfOwn[veryLocalI] += influence[j][oldCluster]*normalizedNodeWeights[j][i];
				}

				if (lowerBoundNextCenter[i] > upperBoundOwnCenter[i]) {
					//cluster assignment cannot have changed.
					//wAssignment[i] = wAssignment[i];
					skippedLoops++;
				} else {
					ValueType sqDistToOwn = 0;
					const point& myCenter = centers1DVector[oldCluster];
					for (IndexType d = 0; d < dim; d++) {		
						sqDistToOwn += std::pow(myCenter[d]-coordinates[d][i], 2);
					}
					
					ValueType newEffectiveDistance = sqDistToOwn*influenceEffectOfOwn[veryLocalI];
					SCAI_ASSERT_LE_ERROR( newEffectiveDistance, upperBoundOwnCenter[i], "Distance upper bound was wrong");
					upperBoundOwnCenter[i] = newEffectiveDistance;
					if (lowerBoundNextCenter[i] > upperBoundOwnCenter[i]) {
						//cluster assignment cannot have changed.
						//wAssignment[i] = wAssignment[i];
						skippedLoops++;
					} else {
						//check the centers of this old block to find the closest one
						IndexType bestBlock = 0;
						ValueType bestValue = std::numeric_limits<ValueType>::max();
						ValueType influenceEffectOfBestBlock = -1;
						IndexType secondBest = 0;
						ValueType secondBestValue = std::numeric_limits<ValueType>::max();

						//if repartition, blockSizesPrefixSum only has two elements and the fatherBlock index is wrong		
						//where the range of indices starts for the father block
						const IndexType rangeStart = settings.repartition ? 0 : blockSizesPrefixSum[fatherBlock];
						const IndexType rangeEnd =  settings.repartition ? blockSizesPrefixSum.back() : blockSizesPrefixSum[fatherBlock+1];
						SCAI_ASSERT_LE_ERROR( rangeEnd, clusterIndicesAllBlocks.size(), "Range out of bounds");

						//start with the first center index
						IndexType c = rangeStart;

						//check all centers belonging to the father block to find the closest
						while(c < rangeEnd && secondBestValue > effectMinDistAllBlocks[c]) {
							totalComps++;
							//remember: cluster centers are sorted according to their distance from the bounding box of this PE	
							//also, the cluster indices go from 0 till numNewBlocks
							IndexType j = clusterIndicesAllBlocks[c];//maybe it would be useful to sort the whole centers array, aligning memory accesses.

							//squared distance from previous assigned center
							ValueType sqDist = 0;
							const point& myCenter = centers1DVector[j];
							//TODO: restructure arrays to align memory accesses better in inner loop
							for (IndexType d = 0; d < dim; d++) {
								sqDist += std::pow(myCenter[d]-coordinates[d][i], 2);
							}

							ValueType influenceEffect = 0;
							for (IndexType w = 0; w < numNodeWeights; w++) {
								influenceEffect += influence[w][j]*normalizedNodeWeights[w][i];
							}
							const ValueType effectiveDistance = sqDist*influenceEffect;

							//update best and second-best centers
							if (effectiveDistance < bestValue) {
								secondBest = bestBlock;
								secondBestValue = bestValue;
								bestBlock = j;
								bestValue = effectiveDistance;
								influenceEffectOfBestBlock = influenceEffect;
							} else if (effectiveDistance < secondBestValue) {
								secondBest = j;
								secondBestValue = effectiveDistance;
							}
							c++;
						} //while

						if (rangeEnd - rangeStart > 1) {
							SCAI_ASSERT_NE_ERROR( bestBlock, secondBest, "Best and second best should be different" );
						}
							
						assert(secondBestValue >= bestValue);

						//this point has a new center
						if (bestBlock != oldCluster) {
							//assert(bestValue >= lowerBoundNextCenter[i]);
							SCAI_ASSERT_GE_ERROR( bestValue , lowerBoundNextCenter[i], \
								"PE " << comm->getRank() << ": difference " << std::abs(bestValue - lowerBoundNextCenter[i]) << \
								" for i= " << i << ", oldCluster: " << oldCluster << ", newCluster: " << bestBlock << \
								", influenceEffect: " << influenceEffectOfBestBlock);
						}

						upperBoundOwnCenter[i] = bestValue;
						lowerBoundNextCenter[i] = secondBestValue;
						influenceEffectOfOwn[veryLocalI] = influenceEffectOfBestBlock;
						wAssignment[i] = bestBlock;	
					}
				}
				//we found the best block for this point; increase the weight of this block
				for (IndexType j = 0; j <numNodeWeights; j++) {
					blockWeights[j][wAssignment[i]] += nodeWeights[j][i];
				}
				
			}//for sampled indices
			
			std::chrono::duration<ValueType,std::ratio<1>> balanceTime = std::chrono::high_resolution_clock::now() - balanceStart;			
			//timePerPE[comm->getRank()] += balanceTime.count();

			comm->synchronize();
		}// assignment block

		for (IndexType j = 0; j < numNodeWeights; j++)
		{
			SCAI_REGION( "KMeans.assignBlocks.balanceLoop.blockWeightSum" );
			comm->sumImpl( blockWeights[j].data(), blockWeights[j].data(), numNewBlocks, scai::common::TypeTraits<ValueType>::stype);
		}

		//calculate imbalance for every new block and every weight
		allWeightsBalanced = true;
		std::vector<std::vector<ValueType>> imbalancesPerBlock( numNodeWeights, std::vector<ValueType>( numNewBlocks ));
		for ( IndexType i = 0; i < numNodeWeights; i++) {
			for( IndexType newB=0; newB<numNewBlocks; newB++ ){
				ValueType optWeight = targetBlockWeights[i][newB];
				imbalancesPerBlock[i][newB] = (ValueType(blockWeights[i][newB] - optWeight)/optWeight);
			}
			//imbalance for each weight is the maximum imbalance of all new blocks
			imbalance[i] = *std::max_element(imbalancesPerBlock[i].begin(), imbalancesPerBlock[i].end() );

			if( settings.verbose and imbalance[i]<0 ){
				PRINT0("Warning, imbalance in weight " + std::to_string(i) + " is " + std::to_string(imbalance[i]) + ". Probably the given target block sizes are all too large.");
			}

			if (imbalance[i] > settings.epsilon) {//TODO: generalize with multiple epsilons
				allWeightsBalanced = false;
			}
		}

		// adapt influence values
		ValueType minRatio = std::numeric_limits<ValueType>::max();
		ValueType maxRatio = -std::numeric_limits<ValueType>::min();
		std::vector<std::vector<ValueType>> oldInfluence = influence;//size=numNewBlocks
		for (IndexType i = 0; i < numNodeWeights; i++) {
			assert( oldInfluence[i].size()== numNewBlocks );
	
			for (IndexType j=0; j<numNewBlocks; j++) {
				SCAI_REGION( "KMeans.assignBlocks.balanceLoop.influence" );

				ValueType ratio = ValueType(blockWeights[i][j])/targetBlockWeights[i][j];
				if (std::abs(ratio - 1) < settings.epsilon) {
					balancedBlocks++; //TODO: update for multiple weights
					if (settings.freezeBalancedInfluence) {
						if (1 < minRatio) minRatio = 1;
						if (1 > maxRatio) maxRatio = 1;
						continue;
					}
				}
				const ValueType thisInfluence = influence[i][j];
				influence[i][j] = 	std::max( thisInfluence*influenceChangeLowerBound[j],
									std::min( thisInfluence * std::pow(ratio, settings.influenceExponent),
										thisInfluence*influenceChangeUpperBound[j]	
									) 
					);
				assert(influence[i][j] > 0);

				ValueType influenceRatio = influence[i][j] / oldInfluence[i][j];

				assert(influenceRatio <= influenceChangeUpperBound[j] + 1e-6);
				assert(influenceRatio >= influenceChangeLowerBound[j] - 1e-6);
				if (influenceRatio < minRatio) minRatio = influenceRatio;
				if (influenceRatio > maxRatio) maxRatio = influenceRatio;

				if (settings.tightenBounds && iter > 0 && (bool(ratio > 1) != influenceGrew[i][j])) {
					//influence change switched direction
					influenceChangeUpperBound[j] = 0.1 + 0.9*influenceChangeUpperBound[j];
					influenceChangeLowerBound[j] = 0.1 + 0.9*influenceChangeLowerBound[j];
					assert(influenceChangeUpperBound[j] > 1);
					assert(influenceChangeLowerBound[j] < 1);
				}
				influenceGrew[i][j] = bool(ratio > 1);
			}//for numNewBlocks
		}//for numNodeWeights

		//update bounds
		{
			SCAI_REGION( "KMeans.assignBlocks.balanceLoop.updateBounds" );
			for (Iterator it = firstIndex; it != lastIndex; it++) {
				const IndexType i = *it;
				const IndexType cluster = wAssignment[i];
				const IndexType veryLocalI = std::distance(firstIndex, it);//maybe optimize?
				ValueType newInfluenceEffect = 0;
				for (IndexType j = 0; j < numNodeWeights; j++) {
					newInfluenceEffect += influence[j][cluster]*normalizedNodeWeights[j][i];
				}

				SCAI_ASSERT_LE_ERROR( (newInfluenceEffect / influenceEffectOfOwn[veryLocalI]) , maxRatio + 1e6, "Error in calculation of influence effect");
				SCAI_ASSERT_GE_ERROR( (newInfluenceEffect / influenceEffectOfOwn[veryLocalI]) , minRatio - 1e6, "Error in calculation of influence effect");

				upperBoundOwnCenter[i] *= (newInfluenceEffect / influenceEffectOfOwn[veryLocalI]) + 1e-6;
				lowerBoundNextCenter[i] *= minRatio - 1e-6;
			}
		}

		//update possible closest centers
		{
			//TODO: repair once I have the equations figured out for the new boundaries
			SCAI_REGION( "KMeans.assignBlocks.balanceLoop.filterCenters" );
			for (IndexType newB=0; newB<numNewBlocks; newB++) {
				ValueType influenceMin = std::numeric_limits<ValueType>::max();
				for (IndexType i = 0; i < numNodeWeights; i++) {
					influenceMin = std::min(influenceMin, influence[i][newB]);
				}

				effectMinDistAllBlocks[newB] = minDistanceAllBlocks[newB]*minDistanceAllBlocks[newB]*influenceMin;
			}

			//TODO: duplicated code as in the beginning of the assignBlocks, maybe move into lambda?
			for( IndexType oldB=0; oldB<numOldBlocks; oldB++ ){
				const unsigned int rangeStart = blockSizesPrefixSum[oldB];
				const unsigned int rangeEnd = blockSizesPrefixSum[oldB+1];
				typename std::vector<IndexType>::iterator startIt = clusterIndicesAllBlocks.begin()+rangeStart;
				typename std::vector<IndexType>::iterator endIt = clusterIndicesAllBlocks.begin()+rangeEnd;
				//TODO: remove not needed assertions
				SCAI_ASSERT_LT_ERROR( rangeStart, rangeEnd, "Prefix sum vectos is wrong");
				SCAI_ASSERT_LE_ERROR( rangeEnd, numNewBlocks, "Range out of bounds" );
				//SCAI_ASSERT_ERROR( endIt!=clusterIndicesAllBlocks.end(), "Iterator out of bounds");

				//sort the part of the indices that belong to this old block
				std::sort( startIt, endIt, 
					[&](IndexType a, IndexType b){
						return effectMinDistAllBlocks[a] < effectMinDistAllBlocks[b] \
						|| (effectMinDistAllBlocks[a] == effectMinDistAllBlocks[b] && a < b);
					}
				);
				//sort also this part of the distances
				std::sort( effectMinDistAllBlocks.begin()+rangeStart, effectMinDistAllBlocks.begin()+rangeEnd);
			}
		}

		iter++;

		if ( settings.verbose ) {
			const IndexType takenLoops = currentLocalN - skippedLoops;
			const ValueType averageComps = ValueType(totalComps) / currentLocalN;
			std::vector<ValueType> influenceSpread(numNodeWeights);
			for (IndexType i = 0; i < numNodeWeights; i++) {
				const auto pair = std::minmax_element(influence[i].begin(), influence[i].end());
				influenceSpread[i] = *pair.second / *pair.first;
			}

			std::vector<ValueType> weightSpread(numNodeWeights);
			for (IndexType i = 0; i < numNodeWeights; i++) {
				const auto pair = std::minmax_element(blockWeights[i].begin(), blockWeights[i].end());
				weightSpread[i] = *pair.second / *pair.first;
			}
			
			std::chrono::duration<ValueType,std::ratio<1>> balanceTime = std::chrono::high_resolution_clock::now() - balanceStart;			
			totalBalanceTime += balanceTime.count() ;

			auto oldprecision = std::cout.precision(3);
			if (comm->getRank() == 0) {
				std::cout << "Iter " << iter << ", loop: " << 100*ValueType(takenLoops) / currentLocalN << "%, average comparisons: "
					<< averageComps << ", balanced blocks: " << 100*ValueType(balancedBlocks) / numNewBlocks << "%, influence spread: ";
				for (IndexType i = 0; i < numNodeWeights; i++) {
					 std::cout << influenceSpread[i] << " ";
				}
				std::cout << ", weight spread : ";
				for (IndexType i = 0; i < numNodeWeights; i++) {
					 std::cout << weightSpread[i] << " ";
				}
				std::cout << ", imbalance : ";
				for (IndexType i = 0; i < numNodeWeights; i++) {
					std::cout << imbalance[i] << " ";
				}
				std::cout << ", time elapsed: " << totalBalanceTime << std::endl;
			}
			std::cout.precision(oldprecision);
		}

	} while ((!allWeightsBalanced) && iter < settings.balanceIterations);
	
	if( settings.verbose ) {
		ValueType percentageSkipped = ValueType(skippedLoops*100) / (iter*localN);
		ValueType maxSkipped = comm->max(percentageSkipped);
		ValueType minSkipped = comm->min(percentageSkipped);
		ValueType avgSkipped = comm->sum(percentageSkipped) / comm->getSize();
		if (comm->getRank() == 0) {
			std::cout << "Skipped inner loops in %: " << "min: " << minSkipped << ", avg: " << avgSkipped << " " << ", max: " << maxSkipped << std::endl;
		}
	}

	//for kmeans profiling
	metrics.numBalanceIter.push_back(iter);

	return assignment;
}//assignBlocks

/**
 */
//WARNING: we do not use k as repartition assumes k=comm->getSize() and neither blockSizes and we assume
// 			that every block has the same size

template<typename IndexType, typename ValueType>
DenseVector<IndexType> computeRepartition(
	const std::vector<DenseVector<ValueType>>& coordinates,
	const std::vector<DenseVector<ValueType>>& nodeWeights,
	const Settings settings,
	struct Metrics& metrics) {
	
	const IndexType localN = nodeWeights.getLocalValues().size();
	const scai::dmemo::CommunicatorPtr comm = scai::dmemo::Communicator::getCommunicatorPtr();
	const IndexType p = comm->getSize();
	SCAI_ASSERT_EQ_ERROR(p, settings.numBlocks, "Deriving the previous partition from the distribution cannot work for p != k");
	const IndexType numNodeWeights = nodeWeights.size();
	
	// calculate the global weight sum to set the block sizes
	//TODO: the local weight sums are already calculated in findLocalCenters, maybe extract info from there
	std::vector<std::vector<ValueType>> blockSizes(numNodeWeights);
	
	for (IndexType i = 0; i < numNodeWeights; i++)
	{
		scai::hmemo::ReadAccess<ValueType> rWeights(nodeWeights[i].getLocalValues());
		SCAI_ASSERT_EQ_ERROR( rWeights.size(), localN, "Mismatch of nodeWeights and coordinates size. Check distributions.");
		const ValueType localWeightSum = std::accumulate(rWeights.begin(), rWeights.end(), 0.0);
		const ValueType globalWeightSum = comm->sum(localWeightSum);
		blockSizes[i] = std::vector<ValueType>(settings.numBlocks, globalWeightSum/settings.numBlocks);
	}
	
	std::chrono::time_point<std::chrono::high_resolution_clock> startCents = std::chrono::high_resolution_clock::now();
	//
	//TODO: change to findCenters
	//
	std::vector<std::vector<ValueType> > initialCenters = findLocalCenters<IndexType,ValueType>(coordinates, nodeWeights);
	std::chrono::duration<ValueType,std::ratio<1>> centTime = std::chrono::high_resolution_clock::now() - startCents;	
	ValueType time = centTime.count();
	std::cout<< comm->getRank()<< ": time " << time << std::endl;

	return computePartition(coordinates, nodeWeights, blockSizes, initialCenters, settings, metrics);
}



template<typename IndexType, typename ValueType>
DenseVector<IndexType> computeRepartition(
	const std::vector<DenseVector<ValueType>>& coordinates,
	const std::vector<DenseVector<ValueType>>& nodeWeights,
	const std::vector<std::vector<ValueType>>& blockSizes,
	const DenseVector<IndexType>& previous,
	const Settings settings) {

	const IndexType localN = previous.getLocalValues().size();
	scai::dmemo::CommunicatorPtr comm = scai::dmemo::Communicator::getCommunicatorPtr();
	std::vector<std::vector<ValueType> > initialCenters;

	if (settings.numBlocks == comm->getSize()
	        && comm->all(scai::utilskernel::HArrayUtils::max(previous.getLocalValues()) == comm->getRank())
	        && comm->all(scai::utilskernel::HArrayUtils::min(previous.getLocalValues()) == comm->getRank())) {
	    //partition is equal to distribution
	    //TODO:: change with findCenters
	    initialCenters = findLocalCenters<IndexType,ValueType>(coordinates, nodeWeights[0]);
	} else {
	    std::vector<IndexType> indices(localN);
	    std::iota(indices.begin(), indices.end(), 0);
	    initialCenters = findCenters(coordinates, previous, settings.numBlocks, indices.begin(), indices.end(), nodeWeights[0]);
	}

	std::vector<point> transpCenters = vectorTranspose<IndexType>(initialCenters);
	SCAI_ASSERT_EQ_ERROR( transpCenters[0].size(), settings.dimensions, "Wrong centers dimension?" );

	//just one group with all the centers; needed in the hierarchical version
	std::vector<std::vector<point>> groupOfCenters = { transpCenters };

	SCAI_ASSERT_EQ_ERROR( groupOfCenters[0][0].size(), settings.dimensions, "Wrong centers dimension?" );

	Settings tmpSettings = settings;
	tmpSettings.repartition = true;

	Metrics metrics(settings);

	return computePartition(coordinates, nodeWeights, blockSizes, previous , groupOfCenters, tmpSettings, metrics);
}

//usual call that does not take the graph as input
template<typename IndexType, typename ValueType>
DenseVector<IndexType> computePartition( \
	const std::vector<DenseVector<ValueType>> &coordinates, \
	const std::vector<DenseVector<ValueType>> &nodeWeights, \
	const std::vector<std::vector<ValueType>> &blockSizes, \
	const DenseVector<IndexType> &partition,  //if repartition, this is the partition to be rebalanced
	std::vector<std::vector<point>> centers, \
	const Settings settings, \
	struct Metrics &metrics ) {

	scai::dmemo::DistributionPtr dist = coordinates[0].getDistributionPtr();
	scai::dmemo::DistributionPtr noDistPtr(new scai::dmemo::NoDistribution(dist->getGlobalSize()));
	auto graph = scai::lama::zero<scai::lama::CSRSparseMatrix<ValueType>>(dist, noDistPtr);

	return computePartition( graph, coordinates, nodeWeights, blockSizes,
		partition, centers, settings, metrics );
}


//TODO: graph is not needed, this is only for debugging
//WARNING: if settings.repartition=true then partition has a different meaning: is the partition to be rebalanced,
// not the partition from the previous hierarchy level.
//TODO?: add another DenseVector in order not to confuse the two?

//core implementation 
template<typename IndexType, typename ValueType>
DenseVector<IndexType> computePartition( \
	const CSRSparseMatrix<ValueType> &graph, \
	const std::vector<DenseVector<ValueType>> &coordinates, \
	const std::vector<DenseVector<ValueType>> &nodeWeights, \
	const std::vector<std::vector<ValueType>> &targetBlockWeights, \
	const DenseVector<IndexType> &partition, //if repartition, this is the partition to be rebalanced
	std::vector<std::vector<point>> centers, \
	const Settings settings, \
	struct Metrics &metrics ) {

	SCAI_REGION( "KMeans.computePartition" );
	std::chrono::time_point<std::chrono::high_resolution_clock> KMeansStart = std::chrono::high_resolution_clock::now();

	//if repartition, by convention, numOldBlocks=1=center.size()
	//the number of blocks from the previous hierarchy level
	const IndexType numOldBlocks = centers.size();
	if( settings.debugMode and not settings.repartition ){
		const IndexType maxPart = partition.max(); //global operation
		SCAI_ASSERT_EQ_ERROR( numOldBlocks-1, maxPart, "The provided partition must have equal number of blocks as the length of the vector with the new number of blocks per part");
	}

	const IndexType numNodeWeights = nodeWeights.size();
	assert(targetBlockWeights.size() == numNodeWeights);

	std::vector<bool> heterogeneousBlockSizes(numNodeWeights, false);
	for (IndexType i = 0; i < targetBlockWeights.size(); i++) {
		auto minMax = std::minmax_element(targetBlockWeights[i].begin(), targetBlockWeights[i].end());
		if (*minMax.first != *minMax.second) {
			heterogeneousBlockSizes[i] = true;
			if (settings.erodeInfluence) {
				throw std::logic_error("ErodeInfluence setting is not supported for heterogeneous blocks");
			}
		}
	}
	
	//the number of new blocks per old block and the total number of new blocks
	std::vector<IndexType> blockSizesPrefixSum( numOldBlocks+1, 0 );
	//in a sense, this is the new k = settings.numBlocks
	IndexType totalNumNewBlocks = 0;

	//if repartition, blockSizesPrefixSum=[ 0, totalNumNewBlocks ]
	for( int b=0; b<numOldBlocks; b++ ){
		blockSizesPrefixSum[b+1] += blockSizesPrefixSum[b]+centers[b].size();
		totalNumNewBlocks += centers[b].size();
	}

	//if repartition, centers1DVector=centers[0] (remember, centers.size()=1)
	//Basically, one vector with all the centers and the blockSizesPrefixSum is "useless"

	//convert to a 1D vector
	std::vector<point> centers1DVector;
	for(int b=0; b<numOldBlocks; b++){
		const unsigned int k = blockSizesPrefixSum[b+1]-blockSizesPrefixSum[b];
		assert( k==centers[b].size() ); //not really needed, TODO: remove?
		for (IndexType i=0; i<k; i++) {
			centers1DVector.push_back( centers[b][i] );
		}
	}
	SCAI_ASSERT_EQ_ERROR( centers1DVector.size(), totalNumNewBlocks, "Vector size mismatch" );
	
	const IndexType dim = coordinates.size();
	assert(dim > 0);
	const IndexType localN = coordinates[0].getLocalValues().size();
	const IndexType globalN = coordinates[0].size();
	for (IndexType i = 0; i < numNodeWeights; i++) {
		SCAI_ASSERT_EQ_ERROR(nodeWeights[i].getLocalValues().size(), localN, "Mismatch between node weights and coordinate size.");
	}
	SCAI_ASSERT_EQ_ERROR( centers[0][0].size(), dim, "Center dimensions mismatch" );
	SCAI_ASSERT_EQ_ERROR( centers1DVector[0].size(), dim, "Center dimensions mismatch" );

	scai::dmemo::CommunicatorPtr comm = scai::dmemo::Communicator::getCommunicatorPtr();

	const IndexType p = comm->getSize();
	
	//
	//copy/convert node weights
	//

	std::vector<ValueType> nodeWeightSum(nodeWeights.size());
	std::vector<std::vector<ValueType>> convertedNodeWeights(nodeWeights.size());

	for (IndexType i = 0; i < numNodeWeights; i++) {
		nodeWeightSum[i] = nodeWeights[i].sum();

		scai::hmemo::ReadAccess<ValueType> rWeights(nodeWeights[i].getLocalValues());
		convertedNodeWeights[i] = std::vector<ValueType>(rWeights.get(), rWeights.get()+localN);

		const ValueType blockWeightSum = std::accumulate(targetBlockWeights[i].begin(), targetBlockWeights[i].end(), 0.0);
		if (nodeWeightSum[i] > blockWeightSum*(1+settings.epsilon)) {
			for (ValueType blockSize : targetBlockWeights[i]) {
				PRINT0(std::to_string(blockSize) + " ");
			}
			throw std::invalid_argument("Block weight sum " + std::to_string(blockWeightSum) + " too small for node weight sum " + std::to_string(nodeWeightSum[i]) + ". Myabe you should try calling CommTree::adaptWeights().");
		}
	}

	//normalize node weights for adaptive influence calculation
	std::vector<std::vector<ValueType>> normalizedNodeWeights(numNodeWeights, std::vector<ValueType>(localN, 1));

	if (numNodeWeights > 1) {
		for (IndexType i = 0; i < localN; i++) {
			ValueType weightSum = 0;
			for (IndexType j = 0; j < numNodeWeights; j++) {
				weightSum += convertedNodeWeights[j][i];
			}
			for (IndexType j = 0; j < numNodeWeights; j++) {
				normalizedNodeWeights[j][i] = convertedNodeWeights[j][i] / weightSum;
			}
		}
	}

	//
	// copy coordinates
	//

	//min and max for local part of the coordinates
	std::vector<ValueType> minCoords(dim);
	std::vector<ValueType> maxCoords(dim);

	std::vector<std::vector<ValueType> > convertedCoords(dim);
	{
		for (IndexType d = 0; d < dim; d++) {
			scai::hmemo::ReadAccess<ValueType> rAccess(coordinates[d].getLocalValues());
			convertedCoords[d] = std::vector<ValueType>(rAccess.get(), rAccess.get()+localN);
			
			minCoords[d] = *std::min_element(convertedCoords[d].begin(), convertedCoords[d].end());
			maxCoords[d] = *std::max_element(convertedCoords[d].begin(), convertedCoords[d].end());

			assert(convertedCoords[d].size() == localN);
		}
	}

	//TODO: we can use aux::getGlobalMinMax
	std::vector<ValueType> globalMinCoords(dim);
	std::vector<ValueType> globalMaxCoords(dim);
	comm->minImpl(globalMinCoords.data(), minCoords.data(), dim, scai::common::TypeTraits<ValueType>::stype);
	comm->maxImpl(globalMaxCoords.data(), maxCoords.data(), dim, scai::common::TypeTraits<ValueType>::stype);

	ValueType diagonalLength = 0;
	ValueType volume = 1;
	ValueType localVolume = 1;
	for (IndexType d = 0; d < dim; d++) {
		const ValueType diff = globalMaxCoords[d] - globalMinCoords[d];
		const ValueType localDiff = maxCoords[d] - minCoords[d];
		diagonalLength += diff*diff;
		volume *= diff;
		localVolume *= localDiff;
	}

	//the bounding box is per PE. no need to change for the hierarchical version
	QuadNodeCartesianEuclid boundingBox(minCoords, maxCoords);
    if (settings.verbose) {
		std::cout << "(PE id, localN) = (" << comm->getRank() << ", "<< localN << ")" << std::endl;
		comm->synchronize();
		std::cout << "(PE id, localVolume/(volume/p) = (" << comm->getRank() << ", "<< localVolume / (volume / p) << ")" << std::endl;
    }

	diagonalLength = std::sqrt(diagonalLength);
	const ValueType expectedBlockDiameter = pow(volume /totalNumNewBlocks, 1.0/dim);

	std::vector<ValueType> upperBoundOwnCenter(localN, std::numeric_limits<ValueType>::max());
	std::vector<ValueType> lowerBoundNextCenter(localN, 0);

	//
	//prepare sampling
	//

	std::vector<IndexType> localIndices(localN);
	std::iota(localIndices.begin(), localIndices.end(), 0);

	//hierar: in the heterogenous and hierarchical case, minSamplingNodes
	//makes more sense to be a percentage of the nodes, not a number. Or not?
	//hierar: number of sampling nodes is calculated per PE, right? not per block.

	const ValueType avgBlocksPerPE = ValueType(totalNumNewBlocks)/p;
	//We can calculate precisely the number of local old blocks using "partition"
	//but we will have to go over all local points
	IndexType minNodes = settings.minSamplingNodes*avgBlocksPerPE;
	if( settings.minSamplingNodes==-1 ){
		minNodes = localN;
	}

	assert(minNodes > 0);
	IndexType samplingRounds = 0;	//number of rounds needed to see all points
	std::vector<IndexType> samples;

	const bool randomInitialization = comm->all(localN > minNodes);

	//perform sampling
	{
		if (randomInitialization) {
			ITI::GraphUtils<IndexType, ValueType>::FisherYatesShuffle(localIndices.begin(), localIndices.end(), localN);
			//TODO: the cantor shuffle is more stable; random suffling can yield better
			// results occasionally but has higher fluctuation/variance
			//localIndices = GraphUtils<IndexType,ValueType>::indexReorderCantor( localN );

			SCAI_ASSERT_EQ_ERROR(*std::max_element(localIndices.begin(), localIndices.end()), localN -1, "Error in index reordering");
			SCAI_ASSERT_EQ_ERROR(*std::min_element(localIndices.begin(), localIndices.end()), 0, "Error in index reordering");

			samplingRounds = std::ceil(std::log2( globalN / ValueType(settings.minSamplingNodes*totalNumNewBlocks)))+1;

			samples.resize(samplingRounds);
			samples[0] = std::min(minNodes, localN);
		}

		if(settings.verbose){
			PRINT0(*comm << ": localN= "<< localN << ", minNodes= " << minNodes << ", samplingRounds= " << samplingRounds << ", lastIndex: " << *localIndices.end() );
		}
		if (samplingRounds > 0 && settings.verbose) {
			if (comm->getRank() == 0) std::cout << "Starting with " << samplingRounds << " sampling rounds." << std::endl;
		}
		//double the number of samples per round
		for (IndexType i = 1; i < samplingRounds; i++) {
			samples[i] = std::min(IndexType(samples[i-1]*2), localN);
		}
		if (samplingRounds > 0) {
		    samples[samplingRounds-1] = localN;
		}
	}

	IndexType iter = 0;
	ValueType delta = 0;
	bool balanced = false;
	const ValueType threshold = 0.002*diagonalLength;//TODO: take global point density into account
	const IndexType maxIterations = settings.maxKMeansIterations;
	const typename std::vector<IndexType>::iterator firstIndex = localIndices.begin();
	typename std::vector<IndexType>::iterator lastIndex = localIndices.end();
	std::vector<ValueType> imbalances(numNodeWeights, 1);

	std::vector<std::vector<ValueType>> influence(numNodeWeights, std::vector<ValueType>(totalNumNewBlocks, 1));

	// result[i]=b, means that point i belongs to cluster/block b
	DenseVector<IndexType> result(coordinates[0].getDistributionPtr(), 0);

	//TODO, recheck:
	//if repartition, should it be result = previous???	
	if( settings.repartition ){
		assert( partition.getDistributionPtr()->isEqual(*coordinates[0].getDistributionPtr()) );
		result = partition;
	}

	do {
		std::chrono::time_point<std::chrono::high_resolution_clock> iterStart = std::chrono::high_resolution_clock::now();
		if (iter < samplingRounds) {
		    SCAI_ASSERT_LE_ERROR(samples[iter], localN, "invalid number of samples");
			lastIndex = localIndices.begin() + samples[iter];
			std::sort(localIndices.begin(), lastIndex);//sorting not really necessary, but increases locality
			ValueType ratio = ValueType(comm->sum(samples[iter])) / globalN;
			assert(ratio <= 1);

		} else {
		    SCAI_ASSERT_EQ_ERROR(lastIndex - firstIndex, localN, "invalid iterators");
			assert(lastIndex == localIndices.end());
		}

		std::vector<std::vector<ValueType>> adjustedBlockSizes(numNodeWeights);

		for (IndexType i = 0; i < numNodeWeights; i++) {

			ValueType localSampleWeightSum = 0;
			{
				scai::hmemo::ReadAccess<ValueType> rWeights(nodeWeights[i].getLocalValues());
				for (auto it = firstIndex; it != lastIndex; it++) {
					localSampleWeightSum += rWeights[*it];
				}
			}

			const ValueType totalSampledWeightSum = comm->sum(localSampleWeightSum);
			const ValueType ratio = totalSampledWeightSum / nodeWeightSum[i];
			adjustedBlockSizes[i].resize(targetBlockWeights[i].size());

			SCAI_ASSERT_LE_ERROR( totalSampledWeightSum, nodeWeightSum[i]+ 1e-8, "Error in sampled weight sum." );
			
			for (IndexType j = 0; j < targetBlockWeights[i].size(); j++) {
				adjustedBlockSizes[i][j] = ValueType(targetBlockWeights[i][j]) * ratio;
				if (settings.verbose && iter < samplingRounds) {
					if (j == 0 || heterogeneousBlockSizes[i]) {
						PRINT0("Adjusted " + std::to_string(targetBlockWeights[i][j]) + " down to " + std::to_string(adjustedBlockSizes[i][j]) );
					}
				}
			}
		}

		std::vector<ValueType> timePerPE( comm->getSize(), 0.0);

		result = assignBlocks(convertedCoords, centers1DVector, blockSizesPrefixSum, firstIndex, lastIndex, convertedNodeWeights, normalizedNodeWeights, result, partition, adjustedBlockSizes, boundingBox, upperBoundOwnCenter, lowerBoundNextCenter, influence, imbalances, settings, metrics);

		scai::hmemo::ReadAccess<IndexType> rResult(result.getLocalValues());

		//TODO: too much info? remove?
		if(settings.verbose and settings.debugMode){
			comm->sumImpl( timePerPE.data(), timePerPE.data(), comm->getSize(), scai::common::TypeTraits<ValueType>::stype);
			if(comm->getRank()==0 ){
				vector<IndexType> indices( timePerPE.size() );
				std::iota(indices.begin(), indices.end(), 0);
				std::sort( indices.begin(), indices.end(), 
					[&timePerPE](int i, int j){ return timePerPE[i]<timePerPE[j]; } );

				for(int i=0; i<comm->getSize(); i++){
					std::cout << indices[i]<< ": time for PE: " << timePerPE[indices[i]] << std::endl;
					std::cout << "(" << indices[i] << "," << timePerPE[indices[i]] << ")" << std::endl;
				}
			}
		}

		//TODO: adapt for multiple weights
		std::vector<std::vector<ValueType>> newCenters = findCenters(coordinates, result, totalNumNewBlocks, firstIndex, lastIndex, nodeWeights[0]);

		//newCenters have reversed order of the vectors
		//maybe turn centers to a 1D vector already in computePartition?

		std::vector<point> transCenters = vectorTranspose<IndexType>( newCenters );
		assert( transCenters.size()==totalNumNewBlocks );
		assert( transCenters[0].size()==dim );

		//keep centroids of empty blocks at their last known position
		for (IndexType j = 0; j <totalNumNewBlocks; j++) {
			//center for block j is empty
			if (std::isnan(transCenters[j][0])) {				
				transCenters[j] = centers1DVector[j];
			}
		}
		std::vector<ValueType> squaredDeltas(totalNumNewBlocks,0);
		std::vector<ValueType> deltas(totalNumNewBlocks,0);
		std::vector<std::vector<ValueType>> oldInfluence = influence; 
		ValueType minRatio = std::numeric_limits<ValueType>::max();

		for (IndexType j = 0; j < totalNumNewBlocks; j++) {
			for (int d = 0; d < dim; d++) {
				//TODO: copied from the Dev branch, commit 94e40203248c9e981af98c80fb47ba60e4c77ec2
				// the same code does not exist in this version so I added the assertion here
				SCAI_ASSERT_LE_ERROR( transCenters[j][d], globalMaxCoords[d]+ 1e-12, "New center coordinate out of bounds" );
		    	SCAI_ASSERT_GE_ERROR( transCenters[j][d], globalMinCoords[d]- 1e-12, "New center coordinate out of bounds" );
				ValueType diff = (centers1DVector[j][d] - transCenters[j][d]);
				squaredDeltas[j] += diff*diff;
			}
			deltas[j] = std::sqrt(squaredDeltas[j]);
			if (settings.erodeInfluence) {
				const ValueType erosionFactor = 2/(1+exp(-std::max(deltas[j]/expectedBlockDiameter-0.1, ValueType(0.0)))) - 1;
				for (IndexType i = 0; i < numNodeWeights; i++) {
					influence[i][j] = exp((1-erosionFactor)*log(influence[i][j]));
					if (oldInfluence[i][j] / influence[i][j] < minRatio) minRatio = oldInfluence[i][j] / influence[i][j];
				}
			}
		}

		centers1DVector = transCenters;

		delta = *std::max_element(deltas.begin(), deltas.end());
		assert(delta >= 0);
		const ValueType deltaSq = delta*delta;
		ValueType maxInfluence = 0;
		for (IndexType w = 0; w < numNodeWeights; w++) {
			maxInfluence = std::max(maxInfluence, *std::max_element(influence[w].begin(), influence[w].end()));
		}
		
		{
			SCAI_REGION( "KMeans.computePartition.updateBounds" );
			for (auto it = firstIndex; it != lastIndex; it++) {
				const IndexType i = *it;
				IndexType cluster = rResult[i];
				assert( cluster<totalNumNewBlocks );

				ValueType influenceEffect = 0;
				for (IndexType w = 0; w < numNodeWeights; w++) {
					influenceEffect += influence[w][cluster]*normalizedNodeWeights[w][i];
				}

				if (settings.erodeInfluence) {
					//WARNING: erodeInfluence not supported for hierarchical version
					//TODO: or it is?? or should it be??

					if (numNodeWeights > 0) throw std::logic_error("Influence erosion not yet implemented for multiple weights.");

					//update due to erosion
					upperBoundOwnCenter[i] *= (influence[0][cluster] / oldInfluence[0][cluster]) + 1e-12;
					lowerBoundNextCenter[i] *= minRatio - 1e-12;
				}

				//update due to delta
				upperBoundOwnCenter[i] += (2*deltas[cluster]*std::sqrt(upperBoundOwnCenter[i]/influenceEffect) + squaredDeltas[cluster])*(influenceEffect + 1e-10);
				
				ValueType pureSqrt(std::sqrt(lowerBoundNextCenter[i]/maxInfluence));
				if (pureSqrt < delta) {
					lowerBoundNextCenter[i] = 0;
				} else {
					ValueType diff = (-2*delta*pureSqrt + deltaSq)*(maxInfluence + 1e-10);
					assert(diff <= 0);
					lowerBoundNextCenter[i] += diff;
					if (!(lowerBoundNextCenter[i] > 0)) lowerBoundNextCenter[i] = 0;
				}
				
				assert(std::isfinite(lowerBoundNextCenter[i]));
			}
		}
		
		//find local weight of each block
		std::vector<std::vector<ValueType>> currentBlockWeights(numNodeWeights, std::vector<ValueType>(totalNumNewBlocks,0.0));
		for (IndexType j = 0; j < numNodeWeights; j++) {
			scai::hmemo::ReadAccess<ValueType> rWeights(nodeWeights[j].getLocalValues());
			for (auto it = firstIndex; it != lastIndex; it++) {
				const IndexType i = *it;
				IndexType cluster = rResult[i];
				currentBlockWeights[j][cluster] += rWeights[i];
			}
		}

		// print times before global reduce step
		//aux<IndexType,ValueType>::timeMeasurement(iterStart);
		std::chrono::duration<ValueType,std::ratio<1>> balanceTime = std::chrono::high_resolution_clock::now() - iterStart;			
		ValueType time = balanceTime.count() ;

		if(settings.verbose){
			PRINT0(*comm <<": in computePartition, iteration time: " << time );
		}

		{
			SCAI_REGION( "KMeans.computePartition.currentBlockWeightSum" );
			for (IndexType i = 0; i < numNodeWeights; i++) {
				comm->sumImpl(currentBlockWeights[i].data(), currentBlockWeights[i].data(), totalNumNewBlocks, scai::common::TypeTraits<ValueType>::stype);
			}
		}

		//check if all blocks are balanced
		balanced = true;
		for (IndexType i = 0; i < numNodeWeights; i++) {
			for (IndexType j=0; j<totalNumNewBlocks; j++) {
				if (currentBlockWeights[i][j] > adjustedBlockSizes[i][j]*(1+settings.epsilon)) {
					balanced = false;
				}
			}
		}

		ValueType maxTime=0;
		if(settings.verbose){
			balanceTime = std::chrono::high_resolution_clock::now() - iterStart;
			maxTime = comm->max( balanceTime.count() );
		}

		ValueType cut=-1;
		if( settings.debugMode && iter >= samplingRounds){
			cut = ITI::GraphUtils<IndexType, ValueType>::computeCut( graph, result, false );			
		}

		if (comm->getRank() == 0) {
			std::cout << "i: " << iter<< ", delta: " << delta << ", imbalance=";
			for (IndexType i = 0; i < numNodeWeights; i++) {
				std::cout << " " << imbalances[i];
			}
			if (settings.verbose) {
				std::cout << ", time : "<< maxTime;
			}
			if (settings.debugMode  && iter >= samplingRounds) {
				std::cout << ", cut= " << cut;
			}
			std::cout << std::endl;
		}

		metrics.kmeansProfiling.push_back( std::make_tuple(delta, maxTime, imbalances[0]) );

		iter++;

	} while (iter < samplingRounds or (iter < maxIterations && (delta > threshold || !balanced)) );


	std::chrono::duration<ValueType,std::ratio<1>> KMeansTime = std::chrono::high_resolution_clock::now() - KMeansStart;
	ValueType time = comm->max( KMeansTime.count() );
	
	PRINT0("total KMeans time: " << time << " , number of iterations: " << iter );

	return result;
}//computePartition


template<typename IndexType, typename ValueType>
DenseVector<IndexType> computePartition(
	const std::vector<DenseVector<ValueType>> &coordinates,
	const Settings settings) {

	const scai::dmemo::DistributionPtr dist = coordinates[0].getDistributionPtr();
	const IndexType globalN = dist->getGlobalSize();
	const scai::lama::DenseVector<ValueType> unitNodeWeights = scai::lama::DenseVector<ValueType>( dist, 1);
	const std::vector<scai::lama::DenseVector<ValueType>> nodeWeights = {unitNodeWeights};
	std::vector<std::vector<ValueType>> blockSizes(1, std::vector<ValueType>(settings.numBlocks, std::ceil(globalN/settings.numBlocks)));
	Metrics metrics(settings);

	return computePartition(coordinates, nodeWeights, blockSizes, settings, metrics);
}


//wrapper 1 - called initially with no centers parameter
template<typename IndexType, typename ValueType>
DenseVector<IndexType> computePartition(
	const std::vector<DenseVector<ValueType>> &coordinates,
	const std::vector<DenseVector<ValueType>> &nodeWeights,
	const std::vector<std::vector<ValueType>> &blockSizes,
	const Settings settings,
	struct Metrics &metrics) {

    std::vector<ValueType> minCoords(settings.dimensions);
    std::vector<ValueType> maxCoords(settings.dimensions);
    std::tie(minCoords, maxCoords) = aux<IndexType,ValueType>::getGlobalMinMaxCoords( coordinates );

	std::vector<point> centers = findInitialCentersSFC<IndexType,ValueType>(coordinates, minCoords, maxCoords, settings);
	SCAI_ASSERT_EQ_ERROR( centers.size(), settings.numBlocks, "Number of centers is not correct" );
	SCAI_ASSERT_EQ_ERROR( centers[0].size(), settings.dimensions, "Dimension of centers is not correct" );

	//just one group with all the centers; needed in the hierarchical version
	std::vector<std::vector<point>> groupOfCenters = { centers };
	
	//every point belongs to one block in the beginning
	scai::lama::DenseVector<IndexType> partition( coordinates[0].getDistributionPtr(), 0);

	return computePartition(coordinates, nodeWeights, blockSizes, partition, groupOfCenters, settings, metrics);
}


//---------------------------------------
template<typename IndexType, typename ValueType>
DenseVector<IndexType> computeHierarchicalPartition(
	CSRSparseMatrix<ValueType> &graph,	//TODO: graph is not needed
	std::vector<DenseVector<ValueType>> &coordinates,
	std::vector<DenseVector<ValueType>> &nodeWeights,
	const CommTree<IndexType,ValueType> &commTree,
	Settings settings,
	struct Metrics& metrics){

	//check although numBlocks is not needed or used
	SCAI_ASSERT_EQ_ERROR(settings.numBlocks, commTree.getNumLeaves(), "The number of leaves and number of blocks must agree");

	//get global communicator
	scai::dmemo::CommunicatorPtr comm = scai::dmemo::Communicator::getCommunicatorPtr();

	if(settings.erodeInfluence){
		if(comm->getRank()==0){
			std::cout << "WARNING: erode influence is not supported for the hierarchical version. Will set it to false and continue." << std::endl;
		}
		settings.erodeInfluence = false;
	}

	const IndexType numNodeWeights = nodeWeights.size();
	const scai::dmemo::DistributionPtr dist = coordinates[0].getDistributionPtr();
	const scai::dmemo::DistributionPtr rowDist = graph.getRowDistributionPtr();
	const IndexType localN = dist->getLocalSize();

	//redistribute points based on their hilbert curve index
	//warning: this functions redistributes the coordinates and the node weights. 
	//TODO: is this supposed to be here? it is also in ParcoRepart::partitionGraph

	HilbertCurve<IndexType,ValueType>::hilbertRedistribution( coordinates, nodeWeights, settings, metrics );

	if (settings.debugMode) {
		//added check to verify that the points are indeed distributed 
		//based on the hilbert curve. Otherwise, the prefix sum needed to 
		//calculate the centers, does not have the desired meaning.
		for( IndexType i=0; i<numNodeWeights; i++){
			bool hasHilbertDist = HilbertCurve<IndexType, ValueType>::confirmHilbertDistribution( coordinates, nodeWeights[i], settings);
			SCAI_ASSERT_EQ_ERROR( hasHilbertDist, true, "Input must be distributed according to a hilbert curve distribution");
		}
	}

	//WARNING: this graph redistribution messes up the distributions later... not sure why and where exactly	
	//update 26/04/19: when using hierarchical kmeans, the graph is redistributed (for debugging reasons since actually the graph is not used)
	//redistribute again to original distribution before exiting the function
	graph.redistribute( coordinates[0].getDistributionPtr(), graph.getColDistributionPtr() );

	std::vector<ValueType> minCoords(settings.dimensions);
    std::vector<ValueType> maxCoords(settings.dimensions);
    std::tie(minCoords, maxCoords) = aux<IndexType,ValueType>::getGlobalMinMaxCoords( coordinates );

    //used later for debugging and calculating imbalance
    std::vector<ValueType> totalWeightSum(numNodeWeights);
    for (IndexType i = 0; i < numNodeWeights; i++)
    {
    	scai::hmemo::ReadAccess<ValueType> rW( nodeWeights[i].getLocalValues() );
    	ValueType localW = 0;
    	for(IndexType j=0; j<rW.size(); j++ ){
    		localW += rW[j];
    	}
    	totalWeightSum[i] = comm->sum(localW);
    }

    //typedef of commNode from CommTree.h, see also KMeans.h
	cNode root = commTree.getRoot();
	if( settings.debugMode ){
		PRINT("Starting hierarchical KMeans.\nRoot node: ");
		root.print();
	}

	//every point belongs to one block in the beginning
	scai::lama::DenseVector<IndexType> partition( coordinates[0].getDistributionPtr(), 0);

	//skip root. If we start from the root, we will know the number
	//of blocks but not the memory and speed per block
	for(unsigned int h=1; h<commTree.getNumHierLevels(); h++ ){

		/*
		There are already as many blocks as the number of leaves
		of the previous hierarchy level. The new number of blocks per
		old block is prevLeaf.numChildren. Example, if previous level
		had 3 leaves with 4, 6 and 10 children respectively, then
		the number of new blocks that we will partition in this step is 
		4 for block 0, 6 for block 1 and 10 for block 2, in total 20.
		*/
	
		//in how many blocks each known block (from the previous hier level) will be partitioned
		//numNewBlocksPerOldBlock[i]=k means that, current/old block i should be 
		//partitioned into k new blocks

		std::vector<cNode> thisLevel = commTree.getHierLevel(h);

		PRINT0("-- Hierarchy level " << h << " with " << thisLevel.size() << " nodes");
		//TODO: probably too verbosy, remove
		if( settings.debugMode ){
			PRINT0("******* in debug mode");
			for( cNode c: thisLevel){ //print all nodes of this level
				c.print();
			}
		}
		
		//
		//1- find initial centers for this hierarchy level
		//
		//Only the new level is passed and the previous level is 
		//reconstructed internally
		
		std::vector<std::vector<point>> groupOfCenters = findInitialCentersSFC( coordinates, minCoords, maxCoords, partition, thisLevel, settings );

		SCAI_ASSERT_EQ_ERROR( groupOfCenters.size(), commTree.getHierLevel(h-1).size(), "Wrong number of blocks calculated" );
		if( settings.debugMode ){
			PRINT0("******* in debug mode");
			IndexType sumNumCenters = 0;
			for(int g=0; g<groupOfCenters.size(); g++){
				sumNumCenters += groupOfCenters[g].size();
			}
			SCAI_ASSERT_EQ_ERROR( sumNumCenters, thisLevel.size(), "Mismatch in number of new centers and hierarchy nodes")
		}

		//number of old, known blocks == previous level size
		IndexType numOldBlocks = groupOfCenters.size();

		//number of new blocks each old blocks must be partitioned to
		std::vector<unsigned int> numNewBlocks = commTree.getGrouping( thisLevel );
		SCAI_ASSERT_EQ_ERROR( numOldBlocks, numNewBlocks.size(), "Hierarchy level size mismatch" );
		const IndexType totalNumNewBlocks = std::accumulate( numNewBlocks.begin(), numNewBlocks.end(), 0 );

		if( settings.debugMode ){
			const IndexType maxPart = partition.max(); //global operation
			SCAI_ASSERT_EQ_ERROR( numOldBlocks-1, maxPart, "The provided partition must have equal number of blocks as the length of the vector with the new number of blocks per part");
		}

		//
		//2- main k-means loop
		//

		//get the wanted block sizes for this level of the tree
		std::vector<std::vector<ValueType>> targetBlockWeights = commTree.getBalanceVectors(h);
		SCAI_ASSERT_EQ_ERROR( targetBlockWeights.size(), numNodeWeights, "Wrong number of weights" );
		SCAI_ASSERT_EQ_ERROR( targetBlockWeights[0].size(), totalNumNewBlocks, "Wrong size of weights" );
		//PRINT0( h << ": " << std::accumulate( targetBlockWeights[0].begin(), targetBlockWeights[0].end(), 0.0) );
		//TODO: inside computePartition, settings.numBlocks is not
		//used. We infer the number of new blocks from the groupOfCenters
		//maybe, set also numBlocks for clarity??
		
		partition = computePartition( graph, coordinates, nodeWeights, targetBlockWeights, partition, groupOfCenters, settings, metrics );
		//partition = computePartition( coordinates, nodeWeights, targetBlockWeights, partition, groupOfCenters, settings, metrics );

		//TODO: not really needed assertions
		SCAI_ASSERT_EQ_ERROR( graph.getRowDistributionPtr()->getLocalSize(),partition.getDistributionPtr()->getLocalSize(), "Partition distribution mismatch(?)");
		SCAI_ASSERT_EQ_ERROR( coordinates[0].getDistributionPtr()->getLocalSize(),\
								partition.getDistributionPtr()->getLocalSize(), "Partition distribution mismatch(?)");
		SCAI_ASSERT_EQ_ERROR( nodeWeights[0].getDistributionPtr()->getLocalSize(),\
								partition.getDistributionPtr()->getLocalSize(), "Partition distribution mismatch(?)");

		if (settings.debugMode) {
			//this check is done before. TODO: remove?
			const IndexType maxPart = partition.max(); //global operation
			SCAI_ASSERT_EQ_ERROR( totalNumNewBlocks-1, maxPart, "The provided old assignment must have equal number of blocks as the length of the vector with the new number of blocks per part");
			if( settings.storeInfo ){
				//FileIO<IndexType,ValueType>::writePartitionParallel( partition, "./partResults/partHKM"+std::to_string(settings.numBlocks)+"_h"+std::to_string(h)+".out");
				FileIO<IndexType,ValueType>::writeDenseVectorCentral( partition, "./partResults/partHKM"+std::to_string(settings.numBlocks)+"_h"+std::to_string(h)+".out");
			}
			//aux<IndexType,ValueType>::print2DGrid( graph, partition );
		}

		//TODO?: remove?
		std::vector<ValueType> imbalances(numNodeWeights);
		for (IndexType i = 0; i < numNodeWeights; i++) {
			imbalances[i] = ITI::GraphUtils<IndexType, ValueType>::computeImbalance( partition, totalNumNewBlocks, nodeWeights[i], targetBlockWeights[i] );
		}
		//IndexType cut = ITI::GraphUtils<IndexType, ValueType>::computeCut(graph, partition, true);

		PRINT0("\nFinished hierarchy level " << h <<", partitioned into " << totalNumNewBlocks << " blocks and imbalance is:" );
		if( comm->getRank()==0 ){
			for (IndexType i = 0; i < imbalances.size(); i++) {
				std::cout<< " " << imbalances[i] <<std::endl ;
			}
		}
		
	} //for( h=1; h<commTree.hierarchyLevels; h++ ){

	//redistribute graph back to original distribution
	graph.redistribute( rowDist, graph.getColDistributionPtr() );

	return partition;
}//computeHierarchicalPartition

//--------------------------------------------------------------------------
template<typename IndexType, typename ValueType>
DenseVector<IndexType> computeHierPlusRepart(
	CSRSparseMatrix<ValueType> &graph, //TODO: only for debugging
	std::vector<DenseVector<ValueType>> &coordinates,
	std::vector<DenseVector<ValueType>> &nodeWeights,
	const CommTree<IndexType,ValueType> &commTree,
	Settings settings,
	struct Metrics& metrics){

	//get a hierarchical partition
	DenseVector<IndexType> result = ITI::KMeans::computeHierarchicalPartition<IndexType, ValueType>( graph, coordinates, nodeWeights, commTree, settings, metrics);

	std::vector<std::vector<ValueType>> blockSizes = commTree.getBalanceVectors(-1);

	const scai::dmemo::CommunicatorPtr comm = scai::dmemo::Communicator::getCommunicatorPtr();
	PRINT0("Finished hierarchical partition");


	if(settings.verbose){
		//this redistribution is needed to calculate the metrics
		const scai::dmemo::DistributionPtr rowDist = graph.getRowDistributionPtr();
		graph.redistribute( result.getDistributionPtr(), graph.getColDistributionPtr() );

		metrics.getEasyMetrics( graph, result, nodeWeights, settings );
		if(comm->getRank()==0){
			metrics.print( std::cout );
		}
		//redistribute back to original distribution
		graph.redistribute( rowDist, graph.getColDistributionPtr() );
	}

	//refine using a repartition step
	return  ITI::KMeans::computeRepartition<IndexType, ValueType>(coordinates, nodeWeights, blockSizes, result, settings);
}//computeHierPlusRepart

<<<<<<< HEAD
=======
/* Get local minimum and maximum coordinates
 * TODO: This isn't used any more! Remove?
 */
template<typename ValueType>
std::pair<std::vector<ValueType>, std::vector<ValueType> > getLocalMinMaxCoords(const std::vector<DenseVector<ValueType>> &coordinates) {
	const int dim = coordinates.size();
	std::vector<ValueType> minCoords(dim);
	std::vector<ValueType> maxCoords(dim);
	for (int d = 0; d < dim; d++) {
		minCoords[d] = coordinates[d].min();
        maxCoords[d] = coordinates[d].max();
		SCAI_ASSERT_NE_ERROR( minCoords[d], maxCoords[d], "min=max for dimension "<< d << ", this will cause problems to the hilbert index. local= " << coordinates[0].getLocalValues().size() );
	}
	return {minCoords, maxCoords};
}
>>>>>>> 4ecf3397

}; // namespace KMeans

template std::vector<std::vector<ValueType> > KMeans::findInitialCentersFromSFCOnly<IndexType,ValueType>(
	const std::vector<ValueType> &minCoords,
	const std::vector<ValueType> &maxCoords,
	Settings settings);

//instantiations needed otherwise there is a undefined reference 
template DenseVector<IndexType> KMeans::computePartition(
	const std::vector<DenseVector<ValueType>> &coordinates,
	const std::vector<scai::lama::DenseVector<ValueType>> &nodeWeights,
	const std::vector<std::vector<ValueType>> &blockSizes,
	const Settings settings,
	struct Metrics& metrics);

/*
using point = std::vector<ValueType>;
//TODO: graph is not needed, this is only for debugging
 template DenseVector<IndexType> KMeans::computePartition(
 	const CSRSparseMatrix<ValueType> &graph, \
 	const std::vector<DenseVector<ValueType>> &coordinates, \
 	const DenseVector<ValueType> &nodeWeights, \
 	const std::vector<ValueType> &blockSizes, \
 	const DenseVector<IndexType>& prevPartition,\
 	std::vector<std::vector<point>> centers, \
 	const Settings settings, \
 	struct Metrics &metrics);
*/

/*
//instantiations needed or there is a undefined reference otherwise
template DenseVector<IndexType> KMeans::computePartition(
	const CSRSparseMatrix<ValueType> &graph,
	const std::vector<DenseVector<ValueType>> &coordinates,
	const scai::lama::DenseVector<ValueType> &nodeWeights,
	const std::vector<IndexType> &blockSizes,
	const Settings settings,
	struct Metrics& metrics);
*/
template DenseVector<IndexType> KMeans::computeRepartition(
	const std::vector<DenseVector<ValueType>>& coordinates,
	const std::vector<DenseVector<ValueType>>& nodeWeights,
	const std::vector<std::vector<ValueType>>& blockSizes,
	const DenseVector<IndexType>& previous,
	const Settings settings);


template DenseVector<IndexType> KMeans::computeHierarchicalPartition(
	CSRSparseMatrix<ValueType> &graph,
	std::vector<DenseVector<ValueType>> &coordinates,
	std::vector<DenseVector<ValueType>> &nodeWeights,
	const CommTree<IndexType,ValueType> &commTree,
	const Settings settings,
	struct Metrics& metrics);

template DenseVector<IndexType> KMeans::computeHierPlusRepart(
	CSRSparseMatrix<ValueType> &graph, //TODO: only for debugging
	std::vector<DenseVector<ValueType>> &coordinates,
	std::vector<DenseVector<ValueType>> &nodeWeights,
	const CommTree<IndexType,ValueType> &commTree,
	Settings settings,
	struct Metrics& metrics);


} /* namespace ITI */<|MERGE_RESOLUTION|>--- conflicted
+++ resolved
@@ -465,7 +465,6 @@
 			    result[d][j] = NAN;
 			}
 		}
-
 		comm->sumImpl(result[d].data(), result[d].data(), k, scai::common::TypeTraits<ValueType>::stype);
 	}
 
@@ -1191,7 +1190,6 @@
 		}
 	}
 
-	//TODO: we can use aux::getGlobalMinMax
 	std::vector<ValueType> globalMinCoords(dim);
 	std::vector<ValueType> globalMaxCoords(dim);
 	comm->minImpl(globalMinCoords.data(), minCoords.data(), dim, scai::common::TypeTraits<ValueType>::stype);
@@ -1560,7 +1558,7 @@
 
     std::vector<ValueType> minCoords(settings.dimensions);
     std::vector<ValueType> maxCoords(settings.dimensions);
-    std::tie(minCoords, maxCoords) = aux<IndexType,ValueType>::getGlobalMinMaxCoords( coordinates );
+    std::tie(minCoords, maxCoords) = getLocalMinMaxCoords( coordinates );
 
 	std::vector<point> centers = findInitialCentersSFC<IndexType,ValueType>(coordinates, minCoords, maxCoords, settings);
 	SCAI_ASSERT_EQ_ERROR( centers.size(), settings.numBlocks, "Number of centers is not correct" );
@@ -1627,7 +1625,7 @@
 
 	std::vector<ValueType> minCoords(settings.dimensions);
     std::vector<ValueType> maxCoords(settings.dimensions);
-    std::tie(minCoords, maxCoords) = aux<IndexType,ValueType>::getGlobalMinMaxCoords( coordinates );
+    std::tie(minCoords, maxCoords) = getLocalMinMaxCoords( coordinates );
 
     //used later for debugging and calculating imbalance
     std::vector<ValueType> totalWeightSum(numNodeWeights);
@@ -1802,9 +1800,7 @@
 	return  ITI::KMeans::computeRepartition<IndexType, ValueType>(coordinates, nodeWeights, blockSizes, result, settings);
 }//computeHierPlusRepart
 
-<<<<<<< HEAD
-=======
-/* Get local minimum and maximum coordinates
+/** Get local minimum and maximum coordinates
  * TODO: This isn't used any more! Remove?
  */
 template<typename ValueType>
@@ -1819,7 +1815,6 @@
 	}
 	return {minCoords, maxCoords};
 }
->>>>>>> 4ecf3397
 
 }; // namespace KMeans
 
