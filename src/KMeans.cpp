/*
 * KMeans.cpp
 *
 *  Created on: 19.07.2017
 *      Author: moritz
 */

#include <set>
#include <cmath>
#include <assert.h>
#include <algorithm>

#include <scai/dmemo/NoDistribution.hpp>
#include <scai/dmemo/GenBlockDistribution.hpp>

#include "KMeans.h"
#include "HilbertCurve.h"
#include "MultiLevel.h"
//temporary, for debugging
#include "FileIO.h"

namespace ITI{
namespace KMeans{

//base implementation
template<typename IndexType, typename ValueType>
std::vector<std::vector<point>> findInitialCentersSFC(
		const std::vector<DenseVector<ValueType> >& coordinates, 
		const std::vector<ValueType> &minCoords,
		const std::vector<ValueType> &maxCoords,
		const scai::lama::DenseVector<IndexType> &partition,
		const std::vector<cNode> hierLevel,
		Settings settings) {

	SCAI_REGION( "KMeans.findInitialCentersSFC" );
	const IndexType localN = coordinates[0].getLocalValues().size();
	const IndexType globalN = coordinates[0].size();
	const IndexType dimensions = settings.dimensions;
	const IndexType k = settings.numBlocks;
	//global communicator
	const scai::dmemo::CommunicatorPtr comm = scai::dmemo::Communicator::getCommunicatorPtr();

	//the input is already partitioned into numOldBlocks number of blocks
	//for every old block we must find a number of new centers/blocks

	const std::vector<unsigned int> numNewBlocksPerOldBlock = CommTree<IndexType,ValueType>().getGrouping( hierLevel );
	const unsigned int numOldBlocks = numNewBlocksPerOldBlock.size();

	//convert coordinates, switch inner and outer order
	std::vector<std::vector<ValueType> > convertedCoords( localN, std::vector<ValueType> (dimensions,0.0) );

	for (IndexType d = 0; d < dimensions; d++) {
		scai::hmemo::ReadAccess<ValueType> rAccess(coordinates[d].getLocalValues());
		assert(rAccess.size() == localN);
		for (IndexType i = 0; i < localN; i++) {
			convertedCoords[i][d] = rAccess[i];
		}
	}

	//TODO: In the hierarchical case, we need to compute new centers
	//many times, not just once. Take the hilbert indices once
	//outside the function and not every time that is called

	//the local points but sorted according to the SFC
	//needed to find the correct(based on the sfc ordering) center index
	std::vector<IndexType> sortedLocalIndices(localN);
	{
		//get local hilbert indices
		std::vector<ValueType> sfcIndices = HilbertCurve<IndexType, ValueType>::getHilbertIndexVector( coordinates, settings.sfcResolution, settings.dimensions);
		SCAI_ASSERT_EQ_ERROR( sfcIndices.size(), localN, "wrong local number of indices (?) ");

		//prepare indices for sorting
		std::iota( sortedLocalIndices.begin(), sortedLocalIndices.end(), 0);

		//sort local indices according to SFC
		std::sort( sortedLocalIndices.begin(), sortedLocalIndices.end(), [&sfcIndices](IndexType a, IndexType b){return sfcIndices[a] < sfcIndices[b];});
	}

	//get prefix sum for every known block

	const unsigned int numPEs = comm->getSize();
	const IndexType rootPE = 0; // set PE 0 as root

	//the global number of points of each old block
	std::vector<IndexType> globalBlockSizes( numOldBlocks );
	//global prefix sum vector of size (p+1)*numOldBlocks
	//ATTENTION: this a a concatenation of prefix sum arrays
	//the real prefix sums are [prefixSumArray[0]:prefixSumArray[numPEs]],
	// prefixSumArray[numPEs+1]:prefixSumArray[2*numPEs]], ... ,
	//example: [0,4,10,15, 0,7,15,22, 0,12,20,30, 0, ... ]
	//           block 1    block 2     block 3 ... block numOldBlocks
	//every "subarray" has size numPEs+1 (in this example numPEs=3)
	std::vector<IndexType> concatPrefixSumArray;

	{
		std::vector<IndexType> oldBlockSizes( numOldBlocks, 0);
		scai::hmemo::ReadAccess<IndexType> localPart = partition.getLocalValues();
		SCAI_ASSERT_EQ_ERROR( localPart.size(), localN, "Partition size mismatch");

		//count the size (the number of points) of every block locally
		for( unsigned int i=0; i<localN; i++){
			IndexType thisPointBlock = localPart[i];
			oldBlockSizes[ thisPointBlock ]++;
		}

		//gather all block sizes to root
		IndexType arraySize=1;
		if( comm->getRank()==rootPE ){
			//a possible bottleneck: in the last stepm arraySize=k*p
			//TODO?: cut to smaller chunks and do it in rounds?
			arraySize = numPEs*numOldBlocks; 
		}
		IndexType allOldBlockSizes[arraySize];
		comm->gather( allOldBlockSizes, numOldBlocks, rootPE, oldBlockSizes.data() );
		std::vector<IndexType> allOldSizesVec( allOldBlockSizes, allOldBlockSizes + arraySize );
		if( comm->getRank()==rootPE ){
			SCAI_ASSERT_EQ_ERROR( globalN, std::accumulate(allOldSizesVec.begin(), allOldSizesVec.end(), 0), "Mismatch in gathered array for sizes of all blocks for PE " << *comm);
		}

		// only root PE calculates the prefixSum
		if( comm->getRank()==rootPE ){
			for( unsigned int blockId=0; blockId<numOldBlocks; blockId++){
				//prefix sum for every block starts with 0
				concatPrefixSumArray.push_back(0);
				for( unsigned int pe=0; pe<numPEs; pe++){
					concatPrefixSumArray.push_back( concatPrefixSumArray.back() + allOldBlockSizes[pe*numOldBlocks+blockId] );
				}
			}
			SCAI_ASSERT_EQ_ERROR( concatPrefixSumArray.size(), (numPEs+1)*numOldBlocks, "Prefix sum array has wrong size" );
		}else{
			concatPrefixSumArray.resize( (numPEs+1)*numOldBlocks, 0 );
		}

		comm->bcast( concatPrefixSumArray.data() ,(numPEs+1)*numOldBlocks, rootPE);		

		for( unsigned int b=0; b<numOldBlocks; b++){
			globalBlockSizes[b] = concatPrefixSumArray[(b+1)*numPEs+b];
			SCAI_ASSERT_EQ_ERROR( concatPrefixSumArray[b*(numPEs+1)] , 0, "Wrong concat prefix sum array, values at indices b*(numPEs+1) must be zero, Failed for b=" << b);
		}
		IndexType prefixSumCheckSum = std::accumulate( globalBlockSizes.begin(), globalBlockSizes.end(), 0 );
		SCAI_ASSERT_EQ_ERROR( prefixSumCheckSum, globalN, "Global sizes mismatch. Wrong calculation of prefix sum?");
	}

	//compute wanted indices for initial centers
	//newCenterIndWithinBLock[i] = a vector with the indices of the 
	//centers for block i
	//newCenterIndWithinBLock[i].size() = numNewBlocksPerOldBlock[b], i.e., the 
	// new number of blocks to partition previous block i
	//ATTENTION: newCenterIndWithinBLock[i][j] = x: is the index of the 
	//center within block i. If x is 30, then we want the 30-th point
	//of block i.

	std::vector<std::vector<IndexType>> newCenterIndWithinBLock(numOldBlocks);

	//for all old blocks
	for( IndexType b=0; b<numOldBlocks; b++){
		//the number of centers for block b
		IndexType k_b = numNewBlocksPerOldBlock[b]; 
		newCenterIndWithinBLock[b].resize( k_b );
		for( IndexType i = 0; i < k_b; i++) {
			//wantedIndices[i] = i * (globalN / k) + (globalN / k)/2;
			newCenterIndWithinBLock[b][i] = i*(globalBlockSizes[b]/k_b) + (globalBlockSizes[b]/k_b)/2;
		}
	}

	const IndexType thisPE = comm->getRank();

	//the centers to be returned, each PE fills only with owned centers
	std::vector<std::vector<point>> centersPerNewBlock( numOldBlocks);
	for( IndexType b=0; b<numOldBlocks; b++){
		centersPerNewBlock[b].resize( numNewBlocksPerOldBlock[b] , point(dimensions, 0.0) );
	}

	//for debugging
	IndexType sumOfRanges = 0;
	IndexType numOwnedCenters = 0;

	for( IndexType b=0; b<numOldBlocks; b++){
		IndexType fromInd = b*(numPEs+1)+thisPE;
		assert( fromInd+1<concatPrefixSumArray.size() );
		
		//the range of the indices for block b for this PE		
		IndexType rangeStart = concatPrefixSumArray[ fromInd ];
		IndexType rangeEnd = concatPrefixSumArray[ fromInd+1];
		sumOfRanges += rangeEnd-rangeStart;
		//keep a counter that indicates the index of a point within
		//a block in this PE.
		IndexType counter = rangeStart;

		//center indices for block b, pass by reference so not to copy
		const std::vector<IndexType>& centersForThisBlock = newCenterIndWithinBLock[b];

		//TODO: optimize? Now, complexity is localN*number of owned centers
		//can we do it with one linear scan? Well, newCenterIndWithinBLock[b] is expected
		//to be kinf of small unless k>>p

		//if some center indexes are local in this PE, store them.
		//Later, we will scan the local points for their coordinates
		for( unsigned int j=0; j<centersForThisBlock.size(); j++ ){
			IndexType centerInd = centersForThisBlock[j];
			counter = rangeStart;//reset counter for next center
			//if center index for block b is owned by thisPE
			if( centerInd>=rangeStart and centerInd<=rangeEnd){
				
				//since we own a center, go over all local points
				//and calculate their within-block index for the block 
				//they belong to
				scai::hmemo::ReadAccess<IndexType> localPart = partition.getLocalValues();
				for(unsigned int i=0; i<localN; i++ ){
					//consider points based on their sorted sfc index
					IndexType sortedIndex = sortedLocalIndices[i];
					IndexType thisPointBlock = localPart[ sortedIndex ];
					//TODO: remove assertion?
					assert( thisPointBlock<numOldBlocks );
					if( thisPointBlock!=b ){
						continue;//not in desired block
					}
					
					IndexType withinBlockIndex = counter;
					//desired center found
					if( withinBlockIndex==centerInd ){
						//store center coords
						centersPerNewBlock[b][j] = convertedCoords[ sortedIndex ];
						numOwnedCenters++;
						//PRINT(*comm <<": adding center "<< centerInd << " with coordinates " << convertedCoords[sortedIndex][0] << ", " << convertedCoords[sortedIndex][1] );			
						break;
					}
					counter++;
				}//for i<localN
				SCAI_ASSERT_LE_ERROR( counter, rangeEnd, "Within-block index out of bounds");
			}//if center is local
		}//for j<centersForThisBlock.size()
	}//for b<numOldBlocks

	SCAI_ASSERT_EQ_ERROR(sumOfRanges, localN, thisPE << ": Sum of owned number of points per block should be equal the total number of local points");

	if( settings.debugMode ){
		PRINT( *comm << ": owns " << numOwnedCenters << " centers");
		unsigned int numNewTotalBlocks = std::accumulate(numNewBlocksPerOldBlock.begin(), numNewBlocksPerOldBlock.end(), 0);
		SCAI_ASSERT_EQ_ERROR( comm->sum(numOwnedCenters), numNewTotalBlocks , "Not all centers were found");
	}

	//
	//global sum operation. Doing it in a separate loop on purpose
	//since different PEs own centers from different blocks and a lot of
	//blocks own no centers at all
	//

	for( IndexType b=0; b<numOldBlocks; b++){

		SCAI_ASSERT_EQ_ERROR( centersPerNewBlock[b][0].size(), dimensions, "Dimension mismatch for center" );
		IndexType numCenters = centersPerNewBlock[b].size();

		//pack in a raw array
		std::vector<ValueType> allCenters( numCenters*dimensions );

		for( unsigned int c=0; c<numCenters; c++ ){
			const point& thisCenter = centersPerNewBlock[b][c];
			//copy this center
			std::copy( thisCenter.begin(), thisCenter.end(), allCenters.begin() +c*dimensions );
		}

		//global sum
		comm->sumImpl( allCenters.data(), allCenters.data(), numCenters*dimensions, scai::common::TypeTraits<ValueType>::stype  );

		//unpack back to vector<point>
		for( unsigned int c=0; c<numCenters; c++ ){
			for (IndexType d=0; d<dimensions; d++) {
				//center c, for block b
				centersPerNewBlock[b][c][d] = allCenters[ c*dimensions+d ];
			}
		}
	}

	return centersPerNewBlock;
}


//overloaded function for non-hierarchical version. 
//Set partition to 0 for all points
//A "flat" communication tree
//and return only the first (there is only one) group of centers
template<typename IndexType, typename ValueType>
std::vector<std::vector<ValueType>>  findInitialCentersSFC(
	const std::vector<DenseVector<ValueType>>& coordinates,
	const std::vector<ValueType> &minCoords,
	const std::vector<ValueType> &maxCoords,
	Settings settings){

	//TODO: probably must also change the settings.numBlocks

	//homogeneous case, all PEs have the same memory and speed
	//there is only hierarchy level
	//TODO: probably this needs some further adaptation for the hierarchical version

	//TODO: use commTree::createFlat?
	std::vector<cNode> leaves( settings.numBlocks );
	for(int i=0; i<settings.numBlocks; i++){ 
		leaves[i] = cNode(std::vector<unsigned int>{0}, {1.0});
	}

	//every point belongs to one block in the beginning
	scai::lama::DenseVector<IndexType> partition( coordinates[0].getDistributionPtr(), 0);

	//return a vector of size 1 with
	std::vector<std::vector<point>> initialCenters = findInitialCentersSFC( coordinates, minCoords, maxCoords, partition, leaves, settings );

	SCAI_ASSERT_EQ_ERROR( initialCenters.size(), 1, "Wrong vector size");
	SCAI_ASSERT_EQ_ERROR( initialCenters[0].size(), settings.numBlocks, "Wrong vector size" );

	//TODO: must change convert centers to a vector of size=dimensions
	//where initialCenters[0][d][i] is the d-th coordinate of the i-th center
	IndexType dimensions = settings.dimensions;

	SCAI_ASSERT_EQ_ERROR( minCoords.size(), settings.dimensions, "Wrong center dimensions");

//TODO: check/verify if we do not need to revert the vector order
	//reverse vector order here
	std::vector<std::vector<ValueType>> reversedCenters( dimensions, std::vector<ValueType>(settings.numBlocks, 0.0) );
	for( unsigned int c=0; c<settings.numBlocks; c++){
		for( unsigned int d=0; d<dimensions; d++){
			reversedCenters[d][c] = initialCenters[0][c][d];
		}
	}
	//return reversedCenters;

	return initialCenters[0];
}


template<typename IndexType, typename ValueType>
std::vector<std::vector<ValueType> > findInitialCentersFromSFCOnly(const std::vector<ValueType> &maxCoords, Settings settings){
	//This assumes that minCoords is 0!
    //TODO: change or remove
	const IndexType dimensions = settings.dimensions;
	const IndexType k = settings.numBlocks;
		
	//set local values in vector, leave non-local values with zero
	std::vector<std::vector<ValueType> > result(dimensions);
	for (IndexType d = 0; d < dimensions; d++) {
		result[d].resize(k);
	}
	
	ValueType offset = 1.0/(ValueType(k)*2.0);
	std::vector<ValueType> centerCoords(dimensions,0);
	for (IndexType i = 0; i < k; i++) {
		ValueType centerHilbInd = i/ValueType(k) + offset;
		centerCoords = HilbertCurve<IndexType,ValueType>::HilbertIndex2Point( centerHilbInd, settings.sfcResolution, settings.dimensions);
		SCAI_ASSERT_EQ_ERROR( centerCoords.size(), dimensions, "Wrong dimensions for center.");
		
		for (IndexType d = 0; d < dimensions; d++) {
			result[d][i] = centerCoords[d]*maxCoords[d];
		}
	}
	return result;
}


template<typename IndexType, typename ValueType>
std::vector<std::vector<ValueType> > findLocalCenters(	const std::vector<DenseVector<ValueType> >& coordinates, const DenseVector<ValueType> &nodeWeights) {
	
	const IndexType dim = coordinates.size();
	const IndexType localN = coordinates[0].getLocalValues().size();
	
	// get sum of local weights 
		
	scai::hmemo::ReadAccess<ValueType> rWeights(nodeWeights.getLocalValues());
	SCAI_ASSERT_EQ_ERROR( rWeights.size(), localN, "Mismatch of nodeWeights and coordinates size. Check distributions.");
	
	ValueType localWeightSum = 0;
	for (IndexType i=0; i<localN; i++) {
		localWeightSum += rWeights[i];
	}
		
	std::vector<ValueType> localCenter( dim , 0 );
	
	for (IndexType d = 0; d < dim; d++) {
		scai::hmemo::ReadAccess<ValueType> rCoords( coordinates[d].getLocalValues() );
		for (IndexType i=0; i<localN; i++) {
			//this is more expensive than summing first and dividing later, but avoids overflows
			localCenter[d] += rWeights[i]*rCoords[i]/localWeightSum;
		}
	}
	
	// vector of size k for every center. Each PE only stores its local center and sum center
	// so all centers are replicated in all PEs
	
	const scai::dmemo::CommunicatorPtr comm = coordinates[0].getDistribution().getCommunicatorPtr();
	const IndexType numPEs = comm->getSize();
	const IndexType thisPE = comm->getRank();
	std::vector<std::vector<ValueType> > result( dim, std::vector<ValueType>(numPEs,0) );
	for (IndexType d=0; d<dim; d++){
		result[d][thisPE] = localCenter[d];
	}
	
	for (IndexType d=0; d<dim; d++){
		comm->sumImpl(result[d].data(), result[d].data(), numPEs, scai::common::TypeTraits<ValueType>::stype);
	}
	return result;
}


template<typename IndexType, typename ValueType, typename Iterator>
std::vector<point> findCenters(
		const std::vector<DenseVector<ValueType> >& coordinates,
		const DenseVector<IndexType>& partition,
		const IndexType k,
		const Iterator firstIndex,
		const Iterator lastIndex,
		const DenseVector<ValueType>& nodeWeights) {
	SCAI_REGION( "KMeans.findCenters" );

	const IndexType dim = coordinates.size();
	const scai::dmemo::DistributionPtr resultDist(new scai::dmemo::NoDistribution(k));
	const scai::dmemo::CommunicatorPtr comm = partition.getDistribution().getCommunicatorPtr();

	//TODO: check that distributions align

	std::vector<std::vector<ValueType> > result(dim);
	std::vector<ValueType> weightSum(k, 0.0);

	scai::hmemo::ReadAccess<ValueType> rWeights(nodeWeights.getLocalValues());
	scai::hmemo::ReadAccess<IndexType> rPartition(partition.getLocalValues());

	//compute weight sums
	for (Iterator it = firstIndex; it != lastIndex; it++) {
		const IndexType i = *it;
		const IndexType part = rPartition[i];
		const ValueType weight = rWeights[i];
		weightSum[part] += weight;
		//the lines above are equivalent to: weightSum[rPartition[*it]] += rWeights[*it];
	}

	//find local centers
	for (IndexType d = 0; d < dim; d++) {
		result[d].resize(k,0);
		scai::hmemo::ReadAccess<ValueType> rCoords(coordinates[d].getLocalValues());

		for (Iterator it = firstIndex; it != lastIndex; it++) {			
			const IndexType i = *it;
			const IndexType part = rPartition[i];
			result[d][part] += rCoords[i]*rWeights[i] / weightSum[part];//this is more expensive than summing first and dividing later, but avoids overflows
		}
	}

	//communicate local centers and weight sums
	std::vector<ValueType> totalWeight(k, 0);
	comm->sumImpl(totalWeight.data(), weightSum.data(), k, scai::common::TypeTraits<ValueType>::stype);

	//compute updated centers as weighted average
	for (IndexType d = 0; d < dim; d++) {
		for (IndexType j = 0; j < k; j++) {
			ValueType weightRatio = (ValueType(weightSum[j]) / totalWeight[j]);

			ValueType weightedCoord = weightSum[j] == 0 ? 0 : result[d][j] * weightRatio;
			result[d][j] = weightedCoord;
			assert(std::isfinite(result[d][j]));

			// make empty clusters explicit
			if (totalWeight[j] == 0) {
			    result[d][j] = NAN;
			}
		}
		comm->sumImpl(result[d].data(), result[d].data(), k, scai::common::TypeTraits<ValueType>::stype);
	}

	return result;
}


template<typename IndexType, typename ValueType>
std::vector<point> vectorTranspose( const std::vector<std::vector<ValueType>>& points){
	const IndexType dim = points.size();
	SCAI_ASSERT_GT_ERROR( dim, 0, "Dimension of points cannot be 0" );

	const IndexType numPoints = points[0].size();
	SCAI_ASSERT_GT_ERROR( numPoints, 0, "Empty vector of points" );

	std::vector<point> retPoints( numPoints, point(dim) );
	
	for( unsigned int d=0; d<dim; d++ ){
		for( unsigned int i=0; i<numPoints; i++ ){
			retPoints[i][d] = points[d][i];
		}
	}

	return retPoints;
}

template<typename IndexType, typename ValueType, typename Iterator>
DenseVector<IndexType> assignBlocks(
		const std::vector<std::vector<ValueType>>& coordinates,
		const std::vector<point>& centers,
		const std::vector<IndexType>& blockSizesPrefixSum,
		const Iterator firstIndex,
		const Iterator lastIndex,
		const std::vector<std::vector<ValueType>> &nodeWeights,
		const std::vector<std::vector<ValueType>> &normalizedNodeWeights,
		const DenseVector<IndexType> &previousAssignment, 
		const DenseVector<IndexType> &oldBlock, //if repartition, this is the prtition to be rebalanced
		const std::vector<std::vector<ValueType>> &targetBlockWeights,
		const SpatialCell &boundingBox,
		std::vector<ValueType> &upperBoundOwnCenter,
		std::vector<ValueType> &lowerBoundNextCenter,
		std::vector<std::vector<ValueType>> &influence,
		std::vector<ValueType> &imbalance,
		Settings settings,
		Metrics &metrics) {
	SCAI_REGION( "KMeans.assignBlocks" );

	const IndexType dim = coordinates.size();
	const scai::dmemo::DistributionPtr dist = previousAssignment.getDistributionPtr();
	const scai::dmemo::CommunicatorPtr comm = dist->getCommunicatorPtr();
	const IndexType localN = dist->getLocalSize();
	const IndexType currentLocalN = std::distance(firstIndex, lastIndex);
	
	if (currentLocalN < 0) {
		throw std::runtime_error("currentLocalN: " + std::to_string(currentLocalN));
	}

	if (currentLocalN == 0) {
		PRINT("Process " + std::to_string(comm->getRank()) + " has no local points!");
		return previousAssignment;
	}

	//if repartition, numOldBlocks=1
	//number of blocks from the previous hierarchy
	const IndexType numOldBlocks= blockSizesPrefixSum.size()-1;

	if( settings.repartition )	{
		assert( numOldBlocks==1 );
		assert( blockSizesPrefixSum.size()==2 );
	}
	const IndexType numNodeWeights = nodeWeights.size();

	if( settings.debugMode and not settings.repartition){
		const IndexType maxPart = oldBlock.max(); //global operation
		SCAI_ASSERT_EQ_ERROR( numOldBlocks-1, maxPart, "The provided old assignment must have equal number of blocks as the length of the vector with the new number of blocks per part");
	}

	// numNewBlocks is equivalent to 'k' in the classic version
	IndexType numNewBlocks = centers.size(); 

	SCAI_ASSERT_EQ_ERROR( blockSizesPrefixSum.back(), numNewBlocks, "Total number of new blocks mismatch" );

	//centers are given as a 1D vector alongside with a prefix sum vector
	const std::vector<point>& centers1DVector = centers;

	SCAI_ASSERT_EQ_ERROR( centers1DVector.size(), numNewBlocks, "Vector size mismatch" );
	SCAI_ASSERT_EQ_ERROR( centers1DVector[0].size(), dim, "Center dimensions mismatch" );
	SCAI_ASSERT_EQ_ERROR( influence.size(), numNodeWeights, "Vector size mismatch" );
	for (IndexType i = 0; i < numNodeWeights; i++) {
		SCAI_ASSERT_EQ_ERROR( influence[i].size(), numNewBlocks, "Vector size mismatch" );
	}

	//pre-filter possible closest blocks
	std::vector<ValueType> minDistanceAllBlocks( numNewBlocks );
	std::vector<ValueType> effectMinDistAllBlocks( numNewBlocks );

	//for all new blocks
	for( IndexType newB=0; newB<numNewBlocks; newB++ ){
		SCAI_REGION( "KMeans.assignBlocks.filterCenters" );

		point center = centers1DVector[newB];
		ValueType influenceMin = std::numeric_limits<ValueType>::max();
		for (IndexType i = 0; i < numNodeWeights; i++) {
			influenceMin = std::min(influenceMin, influence[i][newB]);
		}

		minDistanceAllBlocks[newB] = boundingBox.distances(center).first;
		assert( std::isfinite(minDistanceAllBlocks[newB]) );
		effectMinDistAllBlocks[newB] = minDistanceAllBlocks[newB]\
			*minDistanceAllBlocks[newB]\
			*influenceMin;
		assert( std::isfinite(effectMinDistAllBlocks[newB]) );	
	}

	//sort centers according to their distance from the bounding box of this PE

	std::vector<IndexType> clusterIndicesAllBlocks( numNewBlocks );
	//cluster indices are "global": from 0 to numNewBlocks
	std::iota( clusterIndicesAllBlocks.begin(), clusterIndicesAllBlocks.end(), 0);

	//remember, if repartition, numOldBlocks=1 and blockSizesPrefixSum.size()=2

	for( IndexType oldB=0; oldB<numOldBlocks; oldB++ ){
		const unsigned int rangeStart = blockSizesPrefixSum[oldB];
		const unsigned int rangeEnd = blockSizesPrefixSum[oldB+1];
		typename std::vector<IndexType>::iterator startIt = clusterIndicesAllBlocks.begin()+rangeStart;
		typename std::vector<IndexType>::iterator endIt = clusterIndicesAllBlocks.begin()+rangeEnd;
		//TODO: remove not needed assertions
		SCAI_ASSERT_LT_ERROR( rangeStart, rangeEnd, "Prefix sum vectors is wrong");
		SCAI_ASSERT_LE_ERROR( rangeEnd, numNewBlocks, "Range out of bounds" );

		//sort the part of the indices that belong to this old block
		std::sort( startIt, endIt, 
			[&](IndexType a, IndexType b){
				return effectMinDistAllBlocks[a] < effectMinDistAllBlocks[b] \
				|| (effectMinDistAllBlocks[a] == effectMinDistAllBlocks[b] && a < b);
			}
		);

		std::sort( effectMinDistAllBlocks.begin()+rangeStart, effectMinDistAllBlocks.begin()+rangeEnd);
	}

	IndexType iter = 0;
	IndexType skippedLoops = 0;
	ValueType totalBalanceTime = 0;	// for timing/profiling
	std::vector<std::vector<bool>> influenceGrew( numNodeWeights, std::vector<bool>(numNewBlocks ));
	std::vector<ValueType> influenceChangeUpperBound(numNewBlocks, 1+settings.influenceChangeCap);
	std::vector<ValueType> influenceChangeLowerBound(numNewBlocks, 1-settings.influenceChangeCap);

	//compute assignment and balance
	DenseVector<IndexType> assignment = previousAssignment;
	bool allWeightsBalanced = false; //balance over all weights and all blocks


	//iterate if necessary to achieve balance
	do
	{
		std::chrono::time_point<std::chrono::high_resolution_clock> balanceStart = std::chrono::high_resolution_clock::now();
		SCAI_REGION( "KMeans.assignBlocks.balanceLoop" );

		//the block weight for all new blocks
		std::vector<std::vector<ValueType>> blockWeights( numNodeWeights, std::vector<ValueType>( numNewBlocks, 0.0 ));

		std::vector<ValueType> influenceEffectOfOwn( currentLocalN, 0); //TODO: also potentially move to outer function

		IndexType totalComps = 0;		
		skippedLoops = 0;
		IndexType balancedBlocks = 0;

		scai::hmemo::ReadAccess<IndexType> rOldBlock( oldBlock.getLocalValues());
		scai::hmemo::WriteAccess<IndexType> wAssignment(assignment.getLocalValues());
		{
			SCAI_REGION( "KMeans.assignBlocks.balanceLoop.assign" );
			//for the sampled range
			for (Iterator it = firstIndex; it != lastIndex; it++) {
				const IndexType i = *it;
				const IndexType oldCluster = wAssignment[i];
				const IndexType fatherBlock = rOldBlock[i];
				const IndexType veryLocalI = std::distance(firstIndex, it);

				if( not settings.repartition){
					SCAI_ASSERT_LT_ERROR( fatherBlock, numOldBlocks, "Wrong father block index");
				}else{
					//numOldBlocks=1 but father block<numNewBlocks
					SCAI_ASSERT_LT_ERROR( fatherBlock, numNewBlocks, "Wrong father block index");
				}

				assert(influenceEffectOfOwn[veryLocalI] == 0);
				for (IndexType j = 0; j < numNodeWeights; j++) {
					influenceEffectOfOwn[veryLocalI] += influence[j][oldCluster]*normalizedNodeWeights[j][i];
				}

				if (lowerBoundNextCenter[i] > upperBoundOwnCenter[i]) {
					//cluster assignment cannot have changed.
					//wAssignment[i] = wAssignment[i];
					skippedLoops++;
				} else {
					ValueType sqDistToOwn = 0;
					const point& myCenter = centers1DVector[oldCluster];
					for (IndexType d = 0; d < dim; d++) {		
						sqDistToOwn += std::pow(myCenter[d]-coordinates[d][i], 2);
					}
					
					ValueType newEffectiveDistance = sqDistToOwn*influenceEffectOfOwn[veryLocalI];
					SCAI_ASSERT_LE_ERROR( newEffectiveDistance, upperBoundOwnCenter[i], "Distance upper bound was wrong");
					upperBoundOwnCenter[i] = newEffectiveDistance;
					if (lowerBoundNextCenter[i] > upperBoundOwnCenter[i]) {
						//cluster assignment cannot have changed.
						//wAssignment[i] = wAssignment[i];
						skippedLoops++;
					} else {
						//check the centers of this old block to find the closest one
						IndexType bestBlock = 0;
						ValueType bestValue = std::numeric_limits<ValueType>::max();
						ValueType influenceEffectOfBestBlock = -1;
						IndexType secondBest = 0;
						ValueType secondBestValue = std::numeric_limits<ValueType>::max();

						//if repartition, blockSizesPrefixSum only has two elements and the fatherBlock index is wrong		
						//where the range of indices starts for the father block
						const IndexType rangeStart = settings.repartition ? 0 : blockSizesPrefixSum[fatherBlock];
						const IndexType rangeEnd =  settings.repartition ? blockSizesPrefixSum.back() : blockSizesPrefixSum[fatherBlock+1];
						SCAI_ASSERT_LE_ERROR( rangeEnd, clusterIndicesAllBlocks.size(), "Range out of bounds");

						//start with the first center index
						IndexType c = rangeStart;

						//check all centers belonging to the father block to find the closest
						while(c < rangeEnd && secondBestValue > effectMinDistAllBlocks[c]) {
							totalComps++;
							//remember: cluster centers are sorted according to their distance from the bounding box of this PE	
							//also, the cluster indices go from 0 till numNewBlocks
							IndexType j = clusterIndicesAllBlocks[c];//maybe it would be useful to sort the whole centers array, aligning memory accesses.

							//squared distance from previous assigned center
							ValueType sqDist = 0;
							const point& myCenter = centers1DVector[j];
							//TODO: restructure arrays to align memory accesses better in inner loop
							for (IndexType d = 0; d < dim; d++) {
								sqDist += std::pow(myCenter[d]-coordinates[d][i], 2);
							}

							ValueType influenceEffect = 0;
							for (IndexType w = 0; w < numNodeWeights; w++) {
								influenceEffect += influence[w][j]*normalizedNodeWeights[w][i];
							}
							const ValueType effectiveDistance = sqDist*influenceEffect;

							//update best and second-best centers
							if (effectiveDistance < bestValue) {
								secondBest = bestBlock;
								secondBestValue = bestValue;
								bestBlock = j;
								bestValue = effectiveDistance;
								influenceEffectOfBestBlock = influenceEffect;
							} else if (effectiveDistance < secondBestValue) {
								secondBest = j;
								secondBestValue = effectiveDistance;
							}
							c++;
						} //while

						if (rangeEnd - rangeStart > 1) {
							SCAI_ASSERT_NE_ERROR( bestBlock, secondBest, "Best and second best should be different" );
						}
							
						assert(secondBestValue >= bestValue);

						//this point has a new center
						if (bestBlock != oldCluster) {
							//assert(bestValue >= lowerBoundNextCenter[i]);
							SCAI_ASSERT_GE_ERROR( bestValue , lowerBoundNextCenter[i], \
								"PE " << comm->getRank() << ": difference " << std::abs(bestValue - lowerBoundNextCenter[i]) << \
								" for i= " << i << ", oldCluster: " << oldCluster << ", newCluster: " << bestBlock << \
								", influenceEffect: " << influenceEffectOfBestBlock);
						}

						upperBoundOwnCenter[i] = bestValue;
						lowerBoundNextCenter[i] = secondBestValue;
						influenceEffectOfOwn[veryLocalI] = influenceEffectOfBestBlock;
						wAssignment[i] = bestBlock;	
					}
				}
				//we found the best block for this point; increase the weight of this block
				for (IndexType j = 0; j <numNodeWeights; j++) {
					blockWeights[j][wAssignment[i]] += nodeWeights[j][i];
				}
				
			}//for sampled indices
			
			std::chrono::duration<ValueType,std::ratio<1>> balanceTime = std::chrono::high_resolution_clock::now() - balanceStart;			
			//timePerPE[comm->getRank()] += balanceTime.count();

			comm->synchronize();
		}// assignment block

		for (IndexType j = 0; j < numNodeWeights; j++)
		{
			SCAI_REGION( "KMeans.assignBlocks.balanceLoop.blockWeightSum" );
			comm->sumImpl( blockWeights[j].data(), blockWeights[j].data(), numNewBlocks, scai::common::TypeTraits<ValueType>::stype);
		}

		//calculate imbalance for every new block and every weight
		allWeightsBalanced = true;
		std::vector<std::vector<ValueType>> imbalancesPerBlock( numNodeWeights, std::vector<ValueType>( numNewBlocks ));
		for ( IndexType i = 0; i < numNodeWeights; i++) {
			for( IndexType newB=0; newB<numNewBlocks; newB++ ){
				ValueType optWeight = targetBlockWeights[i][newB];
				imbalancesPerBlock[i][newB] = (ValueType(blockWeights[i][newB] - optWeight)/optWeight);
			}
			//imbalance for each weight is the maximum imbalance of all new blocks
			imbalance[i] = *std::max_element(imbalancesPerBlock[i].begin(), imbalancesPerBlock[i].end() );

			if( settings.verbose and imbalance[i]<0 ){
				PRINT0("Warning, imbalance in weight " + std::to_string(i) + " is " + std::to_string(imbalance[i]) + ". Probably the given target block sizes are all too large.");
			}

			if (imbalance[i] > settings.epsilon) {//TODO: generalize with multiple epsilons
				allWeightsBalanced = false;
			}
		}

		// adapt influence values
		ValueType minRatio = std::numeric_limits<ValueType>::max();
		ValueType maxRatio = -std::numeric_limits<ValueType>::min();
		std::vector<std::vector<ValueType>> oldInfluence = influence;//size=numNewBlocks
		for (IndexType i = 0; i < numNodeWeights; i++) {
			assert( oldInfluence[i].size()== numNewBlocks );
	
			for (IndexType j=0; j<numNewBlocks; j++) {
				SCAI_REGION( "KMeans.assignBlocks.balanceLoop.influence" );

				ValueType ratio = ValueType(blockWeights[i][j])/targetBlockWeights[i][j];
				if (std::abs(ratio - 1) < settings.epsilon) {
					balancedBlocks++; //TODO: update for multiple weights
					if (settings.freezeBalancedInfluence) {
						if (1 < minRatio) minRatio = 1;
						if (1 > maxRatio) maxRatio = 1;
						continue;
					}
				}
				const ValueType thisInfluence = influence[i][j];
				influence[i][j] = 	std::max( thisInfluence*influenceChangeLowerBound[j],
									std::min( thisInfluence * std::pow(ratio, settings.influenceExponent),
										thisInfluence*influenceChangeUpperBound[j]	
									) 
					);
				assert(influence[i][j] > 0);

				ValueType influenceRatio = influence[i][j] / oldInfluence[i][j];

				assert(influenceRatio <= influenceChangeUpperBound[j] + 1e-6);
				assert(influenceRatio >= influenceChangeLowerBound[j] - 1e-6);
				if (influenceRatio < minRatio) minRatio = influenceRatio;
				if (influenceRatio > maxRatio) maxRatio = influenceRatio;

				if (settings.tightenBounds && iter > 0 && (bool(ratio > 1) != influenceGrew[i][j])) {
					//influence change switched direction
					influenceChangeUpperBound[j] = 0.1 + 0.9*influenceChangeUpperBound[j];
					influenceChangeLowerBound[j] = 0.1 + 0.9*influenceChangeLowerBound[j];
					assert(influenceChangeUpperBound[j] > 1);
					assert(influenceChangeLowerBound[j] < 1);
				}
				influenceGrew[i][j] = bool(ratio > 1);
			}//for numNewBlocks
		}//for numNodeWeights

		//update bounds
		{
			SCAI_REGION( "KMeans.assignBlocks.balanceLoop.updateBounds" );
			for (Iterator it = firstIndex; it != lastIndex; it++) {
				const IndexType i = *it;
				const IndexType cluster = wAssignment[i];
				const IndexType veryLocalI = std::distance(firstIndex, it);//maybe optimize?
				ValueType newInfluenceEffect = 0;
				for (IndexType j = 0; j < numNodeWeights; j++) {
					newInfluenceEffect += influence[j][cluster]*normalizedNodeWeights[j][i];
				}

				SCAI_ASSERT_LE_ERROR( (newInfluenceEffect / influenceEffectOfOwn[veryLocalI]) , maxRatio + 1e6, "Error in calculation of influence effect");
				SCAI_ASSERT_GE_ERROR( (newInfluenceEffect / influenceEffectOfOwn[veryLocalI]) , minRatio - 1e6, "Error in calculation of influence effect");

				upperBoundOwnCenter[i] *= (newInfluenceEffect / influenceEffectOfOwn[veryLocalI]) + 1e-6;
				lowerBoundNextCenter[i] *= minRatio - 1e-6;
			}
		}

		//update possible closest centers
		{
			//TODO: repair once I have the equations figured out for the new boundaries
			SCAI_REGION( "KMeans.assignBlocks.balanceLoop.filterCenters" );
			for (IndexType newB=0; newB<numNewBlocks; newB++) {
				ValueType influenceMin = std::numeric_limits<ValueType>::max();
				for (IndexType i = 0; i < numNodeWeights; i++) {
					influenceMin = std::min(influenceMin, influence[i][newB]);
				}

				effectMinDistAllBlocks[newB] = minDistanceAllBlocks[newB]*minDistanceAllBlocks[newB]*influenceMin;
			}

			//TODO: duplicated code as in the beginning of the assignBlocks, maybe move into lambda?
			for( IndexType oldB=0; oldB<numOldBlocks; oldB++ ){
				const unsigned int rangeStart = blockSizesPrefixSum[oldB];
				const unsigned int rangeEnd = blockSizesPrefixSum[oldB+1];
				typename std::vector<IndexType>::iterator startIt = clusterIndicesAllBlocks.begin()+rangeStart;
				typename std::vector<IndexType>::iterator endIt = clusterIndicesAllBlocks.begin()+rangeEnd;
				//TODO: remove not needed assertions
				SCAI_ASSERT_LT_ERROR( rangeStart, rangeEnd, "Prefix sum vectos is wrong");
				SCAI_ASSERT_LE_ERROR( rangeEnd, numNewBlocks, "Range out of bounds" );
				//SCAI_ASSERT_ERROR( endIt!=clusterIndicesAllBlocks.end(), "Iterator out of bounds");

				//sort the part of the indices that belong to this old block
				std::sort( startIt, endIt, 
					[&](IndexType a, IndexType b){
						return effectMinDistAllBlocks[a] < effectMinDistAllBlocks[b] \
						|| (effectMinDistAllBlocks[a] == effectMinDistAllBlocks[b] && a < b);
					}
				);
				//sort also this part of the distances
				std::sort( effectMinDistAllBlocks.begin()+rangeStart, effectMinDistAllBlocks.begin()+rangeEnd);
			}
		}

		iter++;

		if ( settings.verbose ) {
			const IndexType takenLoops = currentLocalN - skippedLoops;
			const ValueType averageComps = ValueType(totalComps) / currentLocalN;
			std::vector<ValueType> influenceSpread(numNodeWeights);
			for (IndexType i = 0; i < numNodeWeights; i++) {
				const auto pair = std::minmax_element(influence[i].begin(), influence[i].end());
				influenceSpread[i] = *pair.second / *pair.first;
			}

			std::vector<ValueType> weightSpread(numNodeWeights);
			for (IndexType i = 0; i < numNodeWeights; i++) {
				const auto pair = std::minmax_element(blockWeights[i].begin(), blockWeights[i].end());
				weightSpread[i] = *pair.second / *pair.first;
			}
			
			std::chrono::duration<ValueType,std::ratio<1>> balanceTime = std::chrono::high_resolution_clock::now() - balanceStart;			
			totalBalanceTime += balanceTime.count() ;

			auto oldprecision = std::cout.precision(3);
			if (comm->getRank() == 0) {
				std::cout << "Iter " << iter << ", loop: " << 100*ValueType(takenLoops) / currentLocalN << "%, average comparisons: "
					<< averageComps << ", balanced blocks: " << 100*ValueType(balancedBlocks) / numNewBlocks << "%, influence spread: ";
				for (IndexType i = 0; i < numNodeWeights; i++) {
					 std::cout << influenceSpread[i] << " ";
				}
				std::cout << ", weight spread : ";
				for (IndexType i = 0; i < numNodeWeights; i++) {
					 std::cout << weightSpread[i] << " ";
				}
				std::cout << ", imbalance : ";
				for (IndexType i = 0; i < numNodeWeights; i++) {
					std::cout << imbalance[i] << " ";
				}
				std::cout << ", time elapsed: " << totalBalanceTime << std::endl;
			}
			std::cout.precision(oldprecision);
		}

	} while ((!allWeightsBalanced) && iter < settings.balanceIterations);
	
	if( settings.verbose ) {
		ValueType percentageSkipped = ValueType(skippedLoops*100) / (iter*localN);
		ValueType maxSkipped = comm->max(percentageSkipped);
		ValueType minSkipped = comm->min(percentageSkipped);
		ValueType avgSkipped = comm->sum(percentageSkipped) / comm->getSize();
		if (comm->getRank() == 0) {
			std::cout << "Skipped inner loops in %: " << "min: " << minSkipped << ", avg: " << avgSkipped << " " << ", max: " << maxSkipped << std::endl;
		}
	}

	//for kmeans profiling
	metrics.numBalanceIter.push_back(iter);

	return assignment;
}//assignBlocks

/**
 */
//WARNING: we do not use k as repartition assumes k=comm->getSize() and neither blockSizes and we assume
// 			that every block has the same size

template<typename IndexType, typename ValueType>
DenseVector<IndexType> computeRepartition(
	const std::vector<DenseVector<ValueType>>& coordinates,
	const std::vector<DenseVector<ValueType>>& nodeWeights,
	const Settings settings,
	struct Metrics& metrics) {
	
	const IndexType localN = nodeWeights.getLocalValues().size();
	const scai::dmemo::CommunicatorPtr comm = scai::dmemo::Communicator::getCommunicatorPtr();
	const IndexType p = comm->getSize();
	SCAI_ASSERT_EQ_ERROR(p, settings.numBlocks, "Deriving the previous partition from the distribution cannot work for p != k");
	const IndexType numNodeWeights = nodeWeights.size();
	
	// calculate the global weight sum to set the block sizes
	//TODO: the local weight sums are already calculated in findLocalCenters, maybe extract info from there
	std::vector<std::vector<ValueType>> blockSizes(numNodeWeights);
	
	for (IndexType i = 0; i < numNodeWeights; i++)
	{
		scai::hmemo::ReadAccess<ValueType> rWeights(nodeWeights[i].getLocalValues());
		SCAI_ASSERT_EQ_ERROR( rWeights.size(), localN, "Mismatch of nodeWeights and coordinates size. Check distributions.");
		const ValueType localWeightSum = std::accumulate(rWeights.begin(), rWeights.end(), 0.0);
		const ValueType globalWeightSum = comm->sum(localWeightSum);
		blockSizes[i] = std::vector<ValueType>(settings.numBlocks, globalWeightSum/settings.numBlocks);
	}
	
	std::chrono::time_point<std::chrono::high_resolution_clock> startCents = std::chrono::high_resolution_clock::now();
	//
	//TODO: change to findCenters
	//
	std::vector<std::vector<ValueType> > initialCenters = findLocalCenters<IndexType,ValueType>(coordinates, nodeWeights);
	std::chrono::duration<ValueType,std::ratio<1>> centTime = std::chrono::high_resolution_clock::now() - startCents;	
	ValueType time = centTime.count();
	std::cout<< comm->getRank()<< ": time " << time << std::endl;

	return computePartition(coordinates, nodeWeights, blockSizes, initialCenters, settings, metrics);
}



template<typename IndexType, typename ValueType>
DenseVector<IndexType> computeRepartition(
	const std::vector<DenseVector<ValueType>>& coordinates,
	const std::vector<DenseVector<ValueType>>& nodeWeights,
	const std::vector<std::vector<ValueType>>& blockSizes,
	const DenseVector<IndexType>& previous,
	const Settings settings) {

	const IndexType localN = previous.getLocalValues().size();
	scai::dmemo::CommunicatorPtr comm = scai::dmemo::Communicator::getCommunicatorPtr();
	std::vector<std::vector<ValueType> > initialCenters;

	if (settings.numBlocks == comm->getSize()
	        && comm->all(scai::utilskernel::HArrayUtils::max(previous.getLocalValues()) == comm->getRank())
	        && comm->all(scai::utilskernel::HArrayUtils::min(previous.getLocalValues()) == comm->getRank())) {
	    //partition is equal to distribution
	    //TODO:: change with findCenters
	    initialCenters = findLocalCenters<IndexType,ValueType>(coordinates, nodeWeights[0]);
	} else {
	    std::vector<IndexType> indices(localN);
	    std::iota(indices.begin(), indices.end(), 0);
	    initialCenters = findCenters(coordinates, previous, settings.numBlocks, indices.begin(), indices.end(), nodeWeights[0]);
	}

	std::vector<point> transpCenters = vectorTranspose<IndexType>(initialCenters);
	SCAI_ASSERT_EQ_ERROR( transpCenters[0].size(), settings.dimensions, "Wrong centers dimension?" );

	//just one group with all the centers; needed in the hierarchical version
	std::vector<std::vector<point>> groupOfCenters = { transpCenters };

	SCAI_ASSERT_EQ_ERROR( groupOfCenters[0][0].size(), settings.dimensions, "Wrong centers dimension?" );

	Settings tmpSettings = settings;
	tmpSettings.repartition = true;

	Metrics metrics(settings);

	return computePartition(coordinates, nodeWeights, blockSizes, previous , groupOfCenters, tmpSettings, metrics);
}

//usual call that does not take the graph as input
template<typename IndexType, typename ValueType>
DenseVector<IndexType> computePartition( \
	const std::vector<DenseVector<ValueType>> &coordinates, \
	const std::vector<DenseVector<ValueType>> &nodeWeights, \
	const std::vector<std::vector<ValueType>> &blockSizes, \
	const DenseVector<IndexType> &partition,  //if repartition, this is the partition to be rebalanced
	std::vector<std::vector<point>> centers, \
	const Settings settings, \
	struct Metrics &metrics ) {

	scai::dmemo::DistributionPtr dist = coordinates[0].getDistributionPtr();
	scai::dmemo::DistributionPtr noDistPtr(new scai::dmemo::NoDistribution(dist->getGlobalSize()));
	auto graph = scai::lama::zero<scai::lama::CSRSparseMatrix<ValueType>>(dist, noDistPtr);

	return computePartition( graph, coordinates, nodeWeights, blockSizes,
		partition, centers, settings, metrics );
}


//TODO: graph is not needed, this is only for debugging
//WARNING: if settings.repartition=true then partition has a different meaning: is the partition to be rebalanced,
// not the partition from the previous hierarchy level.
//TODO?: add another DenseVector in order not to confuse the two?

//core implementation 
template<typename IndexType, typename ValueType>
DenseVector<IndexType> computePartition( \
	const CSRSparseMatrix<ValueType> &graph, \
	const std::vector<DenseVector<ValueType>> &coordinates, \
	const std::vector<DenseVector<ValueType>> &nodeWeights, \
	const std::vector<std::vector<ValueType>> &targetBlockWeights, \
	const DenseVector<IndexType> &partition, //if repartition, this is the partition to be rebalanced
	std::vector<std::vector<point>> centers, \
	const Settings settings, \
	struct Metrics &metrics ) {

	SCAI_REGION( "KMeans.computePartition" );
	std::chrono::time_point<std::chrono::high_resolution_clock> KMeansStart = std::chrono::high_resolution_clock::now();

	//if repartition, by convention, numOldBlocks=1=center.size()
	//the number of blocks from the previous hierarchy level
	const IndexType numOldBlocks = centers.size();
	if( settings.debugMode and not settings.repartition ){
		const IndexType maxPart = partition.max(); //global operation
		SCAI_ASSERT_EQ_ERROR( numOldBlocks-1, maxPart, "The provided partition must have equal number of blocks as the length of the vector with the new number of blocks per part");
	}

	const IndexType numNodeWeights = nodeWeights.size();
	assert(targetBlockWeights.size() == numNodeWeights);

	std::vector<bool> heterogeneousBlockSizes(numNodeWeights, false);
	for (IndexType i = 0; i < targetBlockWeights.size(); i++) {
		auto minMax = std::minmax_element(targetBlockWeights[i].begin(), targetBlockWeights[i].end());
		if (*minMax.first != *minMax.second) {
			heterogeneousBlockSizes[i] = true;
			if (settings.erodeInfluence) {
				throw std::logic_error("ErodeInfluence setting is not supported for heterogeneous blocks");
			}
		}
	}
	
	//the number of new blocks per old block and the total number of new blocks
	std::vector<IndexType> blockSizesPrefixSum( numOldBlocks+1, 0 );
	//in a sense, this is the new k = settings.numBlocks
	IndexType totalNumNewBlocks = 0;

	//if repartition, blockSizesPrefixSum=[ 0, totalNumNewBlocks ]
	for( int b=0; b<numOldBlocks; b++ ){
		blockSizesPrefixSum[b+1] += blockSizesPrefixSum[b]+centers[b].size();
		totalNumNewBlocks += centers[b].size();
	}

	//if repartition, centers1DVector=centers[0] (remember, centers.size()=1)
	//Basically, one vector with all the centers and the blockSizesPrefixSum is "useless"

	//convert to a 1D vector
	std::vector<point> centers1DVector;
	for(int b=0; b<numOldBlocks; b++){
		const unsigned int k = blockSizesPrefixSum[b+1]-blockSizesPrefixSum[b];
		assert( k==centers[b].size() ); //not really needed, TODO: remove?
		for (IndexType i=0; i<k; i++) {
			centers1DVector.push_back( centers[b][i] );
		}
	}
	SCAI_ASSERT_EQ_ERROR( centers1DVector.size(), totalNumNewBlocks, "Vector size mismatch" );
	
	const IndexType dim = coordinates.size();
	assert(dim > 0);
	const IndexType localN = coordinates[0].getLocalValues().size();
	const IndexType globalN = coordinates[0].size();
	for (IndexType i = 0; i < numNodeWeights; i++) {
		SCAI_ASSERT_EQ_ERROR(nodeWeights[i].getLocalValues().size(), localN, "Mismatch between node weights and coordinate size.");
	}
	SCAI_ASSERT_EQ_ERROR( centers[0][0].size(), dim, "Center dimensions mismatch" );
	SCAI_ASSERT_EQ_ERROR( centers1DVector[0].size(), dim, "Center dimensions mismatch" );

	scai::dmemo::CommunicatorPtr comm = scai::dmemo::Communicator::getCommunicatorPtr();

	const IndexType p = comm->getSize();
	
	//
	//copy/convert node weights
	//

	std::vector<ValueType> nodeWeightSum(nodeWeights.size());
	std::vector<std::vector<ValueType>> convertedNodeWeights(nodeWeights.size());

	for (IndexType i = 0; i < numNodeWeights; i++) {
		nodeWeightSum[i] = nodeWeights[i].sum();

		scai::hmemo::ReadAccess<ValueType> rWeights(nodeWeights[i].getLocalValues());
		convertedNodeWeights[i] = std::vector<ValueType>(rWeights.get(), rWeights.get()+localN);

		const ValueType blockWeightSum = std::accumulate(targetBlockWeights[i].begin(), targetBlockWeights[i].end(), 0.0);
		if (nodeWeightSum[i] > blockWeightSum*(1+settings.epsilon)) {
			for (ValueType blockSize : targetBlockWeights[i]) {
				PRINT0(std::to_string(blockSize) + " ");
			}
			throw std::invalid_argument("Block weight sum " + std::to_string(blockWeightSum) + " too small for node weight sum " + std::to_string(nodeWeightSum[i]) + ". Myabe you should try calling CommTree::adaptWeights().");
		}
	}

	//normalize node weights for adaptive influence calculation
	std::vector<std::vector<ValueType>> normalizedNodeWeights(numNodeWeights, std::vector<ValueType>(localN, 1));

	if (numNodeWeights > 1) {
		for (IndexType i = 0; i < localN; i++) {
			ValueType weightSum = 0;
			for (IndexType j = 0; j < numNodeWeights; j++) {
				weightSum += convertedNodeWeights[j][i];
			}
			for (IndexType j = 0; j < numNodeWeights; j++) {
				normalizedNodeWeights[j][i] = convertedNodeWeights[j][i] / weightSum;
			}
		}
	}

	//
	// copy coordinates
	//

	//min and max for local part of the coordinates
	std::vector<ValueType> minCoords(dim);
	std::vector<ValueType> maxCoords(dim);

	std::vector<std::vector<ValueType> > convertedCoords(dim);
	{
		for (IndexType d = 0; d < dim; d++) {
			scai::hmemo::ReadAccess<ValueType> rAccess(coordinates[d].getLocalValues());
			convertedCoords[d] = std::vector<ValueType>(rAccess.get(), rAccess.get()+localN);
			
			minCoords[d] = *std::min_element(convertedCoords[d].begin(), convertedCoords[d].end());
			maxCoords[d] = *std::max_element(convertedCoords[d].begin(), convertedCoords[d].end());

			assert(convertedCoords[d].size() == localN);
		}
	}

	std::vector<ValueType> globalMinCoords(dim);
	std::vector<ValueType> globalMaxCoords(dim);
	comm->minImpl(globalMinCoords.data(), minCoords.data(), dim, scai::common::TypeTraits<ValueType>::stype);
	comm->maxImpl(globalMaxCoords.data(), maxCoords.data(), dim, scai::common::TypeTraits<ValueType>::stype);

	ValueType diagonalLength = 0;
	ValueType volume = 1;
	ValueType localVolume = 1;
	for (IndexType d = 0; d < dim; d++) {
		const ValueType diff = globalMaxCoords[d] - globalMinCoords[d];
		const ValueType localDiff = maxCoords[d] - minCoords[d];
		diagonalLength += diff*diff;
		volume *= diff;
		localVolume *= localDiff;
	}

	//the bounding box is per PE. no need to change for the hierarchical version
	QuadNodeCartesianEuclid boundingBox(minCoords, maxCoords);
    if (settings.verbose) {
		std::cout << "(PE id, localN) = (" << comm->getRank() << ", "<< localN << ")" << std::endl;
		comm->synchronize();
		std::cout << "(PE id, localVolume/(volume/p) = (" << comm->getRank() << ", "<< localVolume / (volume / p) << ")" << std::endl;
    }

	diagonalLength = std::sqrt(diagonalLength);
	const ValueType expectedBlockDiameter = pow(volume /totalNumNewBlocks, 1.0/dim);

	std::vector<ValueType> upperBoundOwnCenter(localN, std::numeric_limits<ValueType>::max());
	std::vector<ValueType> lowerBoundNextCenter(localN, 0);

	//
	//prepare sampling
	//

	std::vector<IndexType> localIndices(localN);
	std::iota(localIndices.begin(), localIndices.end(), 0);

	//hierar: in the heterogenous and hierarchical case, minSamplingNodes
	//makes more sense to be a percentage of the nodes, not a number. Or not?
	//hierar: number of sampling nodes is calculated per PE, right? not per block.

	const ValueType avgBlocksPerPE = ValueType(totalNumNewBlocks)/p;
	//We can calculate precisely the number of local old blocks using "partition"
	//but we will have to go over all local points
	IndexType minNodes = settings.minSamplingNodes*avgBlocksPerPE;
	if( settings.minSamplingNodes==-1 ){
		minNodes = localN;
	}

	assert(minNodes > 0);
	IndexType samplingRounds = 0;	//number of rounds needed to see all points
	std::vector<IndexType> samples;

	const bool randomInitialization = comm->all(localN > minNodes);

	//perform sampling
	{
		if (randomInitialization) {
			ITI::GraphUtils<IndexType, ValueType>::FisherYatesShuffle(localIndices.begin(), localIndices.end(), localN);
			//TODO: the cantor shuffle is more stable; random suffling can yield better
			// results occasionally but has higher fluctuation/variance
			//localIndices = GraphUtils<IndexType,ValueType>::indexReorderCantor( localN );

			SCAI_ASSERT_EQ_ERROR(*std::max_element(localIndices.begin(), localIndices.end()), localN -1, "Error in index reordering");
			SCAI_ASSERT_EQ_ERROR(*std::min_element(localIndices.begin(), localIndices.end()), 0, "Error in index reordering");

			samplingRounds = std::ceil(std::log2( globalN / ValueType(settings.minSamplingNodes*totalNumNewBlocks)))+1;

			samples.resize(samplingRounds);
			samples[0] = std::min(minNodes, localN);
		}

		if(settings.verbose){
			PRINT0(*comm << ": localN= "<< localN << ", minNodes= " << minNodes << ", samplingRounds= " << samplingRounds << ", lastIndex: " << *localIndices.end() );
		}
		if (samplingRounds > 0 && settings.verbose) {
			if (comm->getRank() == 0) std::cout << "Starting with " << samplingRounds << " sampling rounds." << std::endl;
		}
		//double the number of samples per round
		for (IndexType i = 1; i < samplingRounds; i++) {
			samples[i] = std::min(IndexType(samples[i-1]*2), localN);
		}
		if (samplingRounds > 0) {
		    samples[samplingRounds-1] = localN;
		}
	}

	IndexType iter = 0;
	ValueType delta = 0;
	bool balanced = false;
	const ValueType threshold = 0.002*diagonalLength;//TODO: take global point density into account
	const IndexType maxIterations = settings.maxKMeansIterations;
	const typename std::vector<IndexType>::iterator firstIndex = localIndices.begin();
	typename std::vector<IndexType>::iterator lastIndex = localIndices.end();
	std::vector<ValueType> imbalances(numNodeWeights, 1);

	std::vector<std::vector<ValueType>> influence(numNodeWeights, std::vector<ValueType>(totalNumNewBlocks, 1));

	// result[i]=b, means that point i belongs to cluster/block b
	DenseVector<IndexType> result(coordinates[0].getDistributionPtr(), 0);

	//TODO, recheck:
	//if repartition, should it be result = previous???	
	if( settings.repartition ){
		assert( partition.getDistributionPtr()->isEqual(*coordinates[0].getDistributionPtr()) );
		result = partition;
	}

	do {
		std::chrono::time_point<std::chrono::high_resolution_clock> iterStart = std::chrono::high_resolution_clock::now();
		if (iter < samplingRounds) {
		    SCAI_ASSERT_LE_ERROR(samples[iter], localN, "invalid number of samples");
			lastIndex = localIndices.begin() + samples[iter];
			std::sort(localIndices.begin(), lastIndex);//sorting not really necessary, but increases locality
			ValueType ratio = ValueType(comm->sum(samples[iter])) / globalN;
			assert(ratio <= 1);

		} else {
		    SCAI_ASSERT_EQ_ERROR(lastIndex - firstIndex, localN, "invalid iterators");
			assert(lastIndex == localIndices.end());
		}

		std::vector<std::vector<ValueType>> adjustedBlockSizes(numNodeWeights);

		for (IndexType i = 0; i < numNodeWeights; i++) {

			ValueType localSampleWeightSum = 0;
			{
				scai::hmemo::ReadAccess<ValueType> rWeights(nodeWeights[i].getLocalValues());
				for (auto it = firstIndex; it != lastIndex; it++) {
					localSampleWeightSum += rWeights[*it];
				}
			}

			const ValueType totalSampledWeightSum = comm->sum(localSampleWeightSum);
			const ValueType ratio = totalSampledWeightSum / nodeWeightSum[i];
			adjustedBlockSizes[i].resize(targetBlockWeights[i].size());

			SCAI_ASSERT_LE_ERROR( totalSampledWeightSum, nodeWeightSum[i]+ 1e-10, "Error in sampled weight sum." );
			
			for (IndexType j = 0; j < targetBlockWeights[i].size(); j++) {
				adjustedBlockSizes[i][j] = ValueType(targetBlockWeights[i][j]) * ratio;
				if (settings.verbose && iter < samplingRounds) {
					if (j == 0 || heterogeneousBlockSizes[i]) {
						PRINT0("Adjusted " + std::to_string(targetBlockWeights[i][j]) + " down to " + std::to_string(adjustedBlockSizes[i][j]) );
					}
				}
			}
		}

		std::vector<ValueType> timePerPE( comm->getSize(), 0.0);

		result = assignBlocks(convertedCoords, centers1DVector, blockSizesPrefixSum, firstIndex, lastIndex, convertedNodeWeights, normalizedNodeWeights, result, partition, adjustedBlockSizes, boundingBox, upperBoundOwnCenter, lowerBoundNextCenter, influence, imbalances, settings, metrics);

		scai::hmemo::ReadAccess<IndexType> rResult(result.getLocalValues());

		//TODO: too much info? remove?
		if(settings.verbose and settings.debugMode){
			comm->sumImpl( timePerPE.data(), timePerPE.data(), comm->getSize(), scai::common::TypeTraits<ValueType>::stype);
			if(comm->getRank()==0 ){
				vector<IndexType> indices( timePerPE.size() );
				std::iota(indices.begin(), indices.end(), 0);
				std::sort( indices.begin(), indices.end(), 
					[&timePerPE](int i, int j){ return timePerPE[i]<timePerPE[j]; } );

				for(int i=0; i<comm->getSize(); i++){
					std::cout << indices[i]<< ": time for PE: " << timePerPE[indices[i]] << std::endl;
					std::cout << "(" << indices[i] << "," << timePerPE[indices[i]] << ")" << std::endl;
				}
			}
		}

		//TODO: adapt for multiple weights
		std::vector<std::vector<ValueType>> newCenters = findCenters(coordinates, result, totalNumNewBlocks, firstIndex, lastIndex, nodeWeights[0]);

		//newCenters have reversed order of the vectors
		//maybe turn centers to a 1D vector already in computePartition?

		std::vector<point> transCenters = vectorTranspose<IndexType>( newCenters );
		assert( transCenters.size()==totalNumNewBlocks );
		assert( transCenters[0].size()==dim );

		//keep centroids of empty blocks at their last known position
		for (IndexType j = 0; j <totalNumNewBlocks; j++) {
			//center for block j is empty
			if (std::isnan(transCenters[j][0])) {				
				transCenters[j] = centers1DVector[j];
			}
		}
		std::vector<ValueType> squaredDeltas(totalNumNewBlocks,0);
		std::vector<ValueType> deltas(totalNumNewBlocks,0);
		std::vector<std::vector<ValueType>> oldInfluence = influence; 
		ValueType minRatio = std::numeric_limits<ValueType>::max();

		for (IndexType j = 0; j < totalNumNewBlocks; j++) {
			for (int d = 0; d < dim; d++) {
				//TODO: copied from the Dev branch, commit 94e40203248c9e981af98c80fb47ba60e4c77ec2
				// the same code does not exist in this version so I added the assertion here
				SCAI_ASSERT_LE_ERROR( transCenters[j][d], globalMaxCoords[d]+ 1e-12, "New center coordinate out of bounds" );
		    	SCAI_ASSERT_GE_ERROR( transCenters[j][d], globalMinCoords[d]- 1e-12, "New center coordinate out of bounds" );
				ValueType diff = (centers1DVector[j][d] - transCenters[j][d]);
				squaredDeltas[j] += diff*diff;
			}
			deltas[j] = std::sqrt(squaredDeltas[j]);
			if (settings.erodeInfluence) {
				const ValueType erosionFactor = 2/(1+exp(-std::max(deltas[j]/expectedBlockDiameter-0.1, ValueType(0.0)))) - 1;
				for (IndexType i = 0; i < numNodeWeights; i++) {
					influence[i][j] = exp((1-erosionFactor)*log(influence[i][j]));
					if (oldInfluence[i][j] / influence[i][j] < minRatio) minRatio = oldInfluence[i][j] / influence[i][j];
				}
			}
		}

		centers1DVector = transCenters;

		delta = *std::max_element(deltas.begin(), deltas.end());
		assert(delta >= 0);
		const ValueType deltaSq = delta*delta;
		ValueType maxInfluence = 0;
		for (IndexType w = 0; w < numNodeWeights; w++) {
			maxInfluence = std::max(maxInfluence, *std::max_element(influence[w].begin(), influence[w].end()));
		}
		
		{
			SCAI_REGION( "KMeans.computePartition.updateBounds" );
			for (auto it = firstIndex; it != lastIndex; it++) {
				const IndexType i = *it;
				IndexType cluster = rResult[i];
				assert( cluster<totalNumNewBlocks );

				ValueType influenceEffect = 0;
				for (IndexType w = 0; w < numNodeWeights; w++) {
					influenceEffect += influence[w][cluster]*normalizedNodeWeights[w][i];
				}

				if (settings.erodeInfluence) {
					//WARNING: erodeInfluence not supported for hierarchical version
					//TODO: or it is?? or should it be??

					if (numNodeWeights > 0) throw std::logic_error("Influence erosion not yet implemented for multiple weights.");

					//update due to erosion
					upperBoundOwnCenter[i] *= (influence[0][cluster] / oldInfluence[0][cluster]) + 1e-12;
					lowerBoundNextCenter[i] *= minRatio - 1e-12;
				}

				//update due to delta
				upperBoundOwnCenter[i] += (2*deltas[cluster]*std::sqrt(upperBoundOwnCenter[i]/influenceEffect) + squaredDeltas[cluster])*(influenceEffect + 1e-10);
				
				ValueType pureSqrt(std::sqrt(lowerBoundNextCenter[i]/maxInfluence));
				if (pureSqrt < delta) {
					lowerBoundNextCenter[i] = 0;
				} else {
					ValueType diff = (-2*delta*pureSqrt + deltaSq)*(maxInfluence + 1e-10);
					assert(diff <= 0);
					lowerBoundNextCenter[i] += diff;
					if (!(lowerBoundNextCenter[i] > 0)) lowerBoundNextCenter[i] = 0;
				}
				
				assert(std::isfinite(lowerBoundNextCenter[i]));
			}
		}
		
		//find local weight of each block
		std::vector<std::vector<ValueType>> currentBlockWeights(numNodeWeights, std::vector<ValueType>(totalNumNewBlocks,0.0));
		for (IndexType j = 0; j < numNodeWeights; j++) {
			scai::hmemo::ReadAccess<ValueType> rWeights(nodeWeights[j].getLocalValues());
			for (auto it = firstIndex; it != lastIndex; it++) {
				const IndexType i = *it;
				IndexType cluster = rResult[i];
				currentBlockWeights[j][cluster] += rWeights[i];
			}
		}

		// print times before global reduce step
		//aux<IndexType,ValueType>::timeMeasurement(iterStart);
		std::chrono::duration<ValueType,std::ratio<1>> balanceTime = std::chrono::high_resolution_clock::now() - iterStart;			
		ValueType time = balanceTime.count() ;

		if(settings.verbose){
			PRINT0(*comm <<": in computePartition, iteration time: " << time );
		}

		{
			SCAI_REGION( "KMeans.computePartition.currentBlockWeightSum" );
			for (IndexType i = 0; i < numNodeWeights; i++) {
				comm->sumImpl(currentBlockWeights[i].data(), currentBlockWeights[i].data(), totalNumNewBlocks, scai::common::TypeTraits<ValueType>::stype);
			}
		}

		//check if all blocks are balanced
		balanced = true;
		for (IndexType i = 0; i < numNodeWeights; i++) {
			for (IndexType j=0; j<totalNumNewBlocks; j++) {
				if (currentBlockWeights[i][j] > adjustedBlockSizes[i][j]*(1+settings.epsilon)) {
					balanced = false;
				}
			}
		}

		ValueType maxTime=0;
		if(settings.verbose){
			balanceTime = std::chrono::high_resolution_clock::now() - iterStart;
			maxTime = comm->max( balanceTime.count() );
		}

		ValueType cut=-1;
		if( settings.debugMode && iter >= samplingRounds){
			cut = ITI::GraphUtils<IndexType, ValueType>::computeCut( graph, result, false );			
		}

		if (comm->getRank() == 0) {
			std::cout << "i: " << iter<< ", delta: " << delta << ", imbalance=";
			for (IndexType i = 0; i < numNodeWeights; i++) {
				std::cout << " " << imbalances[i];
			}
			if (settings.verbose) {
				std::cout << ", time : "<< maxTime;
			}
			if (settings.debugMode  && iter >= samplingRounds) {
				std::cout << ", cut= " << cut;
			}
			std::cout << std::endl;
		}

		metrics.kmeansProfiling.push_back( std::make_tuple(delta, maxTime, imbalances[0]) );

		iter++;

	} while (iter < samplingRounds or (iter < maxIterations && (delta > threshold || !balanced)) );


	std::chrono::duration<ValueType,std::ratio<1>> KMeansTime = std::chrono::high_resolution_clock::now() - KMeansStart;
	ValueType time = comm->max( KMeansTime.count() );
	
	PRINT0("total KMeans time: " << time << " , number of iterations: " << iter );

	return result;
}//computePartition


template<typename IndexType, typename ValueType>
DenseVector<IndexType> computePartition(
	const std::vector<DenseVector<ValueType>> &coordinates,
	const Settings settings) {

	const scai::dmemo::DistributionPtr dist = coordinates[0].getDistributionPtr();
	const IndexType globalN = dist->getGlobalSize();
	const scai::lama::DenseVector<ValueType> unitNodeWeights = scai::lama::DenseVector<ValueType>( dist, 1);
	const std::vector<scai::lama::DenseVector<ValueType>> nodeWeights = {unitNodeWeights};
	std::vector<std::vector<ValueType>> blockSizes(1, std::vector<ValueType>(settings.numBlocks, std::ceil(globalN/settings.numBlocks)));
	Metrics metrics(settings);

	return computePartition(coordinates, nodeWeights, blockSizes, settings, metrics);
}


//wrapper 1 - called initially with no centers parameter
template<typename IndexType, typename ValueType>
DenseVector<IndexType> computePartition(
	const std::vector<DenseVector<ValueType>> &coordinates,
	const std::vector<DenseVector<ValueType>> &nodeWeights,
	const std::vector<std::vector<ValueType>> &blockSizes,
	const Settings settings,
	struct Metrics &metrics) {

    std::vector<ValueType> minCoords(settings.dimensions);
    std::vector<ValueType> maxCoords(settings.dimensions);
    std::tie(minCoords, maxCoords) = getLocalMinMaxCoords( coordinates );

	std::vector<point> centers = findInitialCentersSFC<IndexType,ValueType>(coordinates, minCoords, maxCoords, settings);
	SCAI_ASSERT_EQ_ERROR( centers.size(), settings.numBlocks, "Number of centers is not correct" );
	SCAI_ASSERT_EQ_ERROR( centers[0].size(), settings.dimensions, "Dimension of centers is not correct" );

	//just one group with all the centers; needed in the hierarchical version
	std::vector<std::vector<point>> groupOfCenters = { centers };
	
	//every point belongs to one block in the beginning
	scai::lama::DenseVector<IndexType> partition( coordinates[0].getDistributionPtr(), 0);

	return computePartition(coordinates, nodeWeights, blockSizes, partition, groupOfCenters, settings, metrics);
}


//---------------------------------------
template<typename IndexType, typename ValueType>
DenseVector<IndexType> computeHierarchicalPartition(
	CSRSparseMatrix<ValueType> &graph,	//TODO: graph is not needed
	std::vector<DenseVector<ValueType>> &coordinates,
	std::vector<DenseVector<ValueType>> &nodeWeights,
	const CommTree<IndexType,ValueType> &commTree,
	Settings settings,
	struct Metrics& metrics){

	//check although numBlocks is not needed or used
	SCAI_ASSERT_EQ_ERROR(settings.numBlocks, commTree.numLeaves, "The number of leaves and number of blocks must agree");

	//get global communicator
	scai::dmemo::CommunicatorPtr comm = scai::dmemo::Communicator::getCommunicatorPtr();

	if(settings.erodeInfluence){
		if(comm->getRank()==0){
			std::cout << "WARNING: erode influence is not supported for the hierarchical version. Will set it to false and continue." << std::endl;
		}
		settings.erodeInfluence = false;
	}

	const IndexType numNodeWeights = nodeWeights.size();
<<<<<<< HEAD
=======

>>>>>>> 5240de73
	const scai::dmemo::DistributionPtr dist = coordinates[0].getDistributionPtr();
	const scai::dmemo::DistributionPtr rowDist = graph.getRowDistributionPtr();
	const IndexType localN = dist->getLocalSize();

	//redistribute points based on their hilbert curve index
	//warning: this functions redistributes the coordinates and the node weights. 
	//TODO: is this supposed to be here? it is also in ParcoRepart::partitionGraph

	HilbertCurve<IndexType,ValueType>::hilbertRedistribution( coordinates, nodeWeights, settings, metrics );

	if (settings.debugMode) {
		//added check to verify that the points are indeed distributed 
		//based on the hilbert curve. Otherwise, the prefix sum needed to 
		//calculate the centers, does not have the desired meaning.
		for( IndexType i=0; i<numNodeWeights; i++){
			bool hasHilbertDist = HilbertCurve<IndexType, ValueType>::confirmHilbertDistribution( coordinates, nodeWeights[i], settings);
			SCAI_ASSERT_EQ_ERROR( hasHilbertDist, true, "Input must be distributed according to a hilbert curve distribution");
		}
	}

	//WARNING: this graph redistribution messes up the distributions later... not sure why and where exactly	
	//update 26/04/19: when using hierarchical kmeans, the graph is redistributed (for debugging reasons since actually the graph is not used)
	//redistribute again to original distribution before exiting the function
	graph.redistribute( coordinates[0].getDistributionPtr(), graph.getColDistributionPtr() );

	std::vector<ValueType> minCoords(settings.dimensions);
    std::vector<ValueType> maxCoords(settings.dimensions);
    std::tie(minCoords, maxCoords) = getLocalMinMaxCoords( coordinates );

    //used later for debugging and calculating imbalance
    std::vector<ValueType> totalWeightSum(numNodeWeights);
    for (IndexType i = 0; i < numNodeWeights; i++)
    {
    	scai::hmemo::ReadAccess<ValueType> rW( nodeWeights[i].getLocalValues() );
    	ValueType localW = 0;
    	for(IndexType j=0; j<rW.size(); j++ ){
    		localW += rW[j];
    	}
    	totalWeightSum[i] = comm->sum(localW);
    }

    //typedef of commNode from CommTree.h, see also KMeans.h
	cNode root = commTree.getRoot();
	if( settings.debugMode ){
		PRINT("Starting hierarchical KMeans.\nRoot node: ");
		root.print();
	}

	//every point belongs to one block in the beginning
	scai::lama::DenseVector<IndexType> partition( coordinates[0].getDistributionPtr(), 0);

	//skip root. If we start from the root, we will know the number
	//of blocks but not the memory and speed per block
	for(unsigned int h=1; h<commTree.hierarchyLevels; h++ ){

		/*
		There are already as many blocks as the number of leaves
		of the previous hierarchy level. The new number of blocks per
		old block is prevLeaf.numChildren. Example, if previous level
		had 3 leaves with 4, 6 and 10 children respectively, then
		the number of new blocks that we will partition in this step is 
		4 for block 0, 6 for block 1 and 10 for block 2, in total 20.
		*/
	
		//in how many blocks each known block (from the previous hier level) will be partitioned
		//numNewBlocksPerOldBlock[i]=k means that, current/old block i should be 
		//partitioned into k new blocks

		std::vector<cNode> thisLevel = commTree.getHierLevel(h);

		PRINT0("-- Hierarchy level " << h << " with " << thisLevel.size() << " nodes");
		//TODO: probably too verbosy, remove
		if( settings.debugMode ){
			PRINT0("******* in debug mode");
			for( cNode c: thisLevel){ //print all nodes of this level
				c.print();
			}
		}
		
		//
		//1- find initial centers for this hierarchy level
		//
		//Only the new level is passed and the previous level is 
		//reconstructed internally
		
		std::vector<std::vector<point>> groupOfCenters = findInitialCentersSFC( coordinates, minCoords, maxCoords, partition, thisLevel, settings );

		SCAI_ASSERT_EQ_ERROR( groupOfCenters.size(), commTree.getHierLevel(h-1).size(), "Wrong number of blocks calculated" );
		if( settings.debugMode ){
			PRINT0("******* in debug mode");
			IndexType sumNumCenters = 0;
			for(int g=0; g<groupOfCenters.size(); g++){
				sumNumCenters += groupOfCenters[g].size();
			}
			SCAI_ASSERT_EQ_ERROR( sumNumCenters, thisLevel.size(), "Mismatch in number of new centers and hierarchy nodes")
		}

		//number of old, known blocks == previous level size
		IndexType numOldBlocks = groupOfCenters.size();

		//number of new blocks each old blocks must be partitioned to
		std::vector<unsigned int> numNewBlocks = commTree.getGrouping( thisLevel );
		SCAI_ASSERT_EQ_ERROR( numOldBlocks, numNewBlocks.size(), "Hierarchy level size mismatch" );
		const IndexType totalNumNewBlocks = std::accumulate( numNewBlocks.begin(), numNewBlocks.end(), 0 );

		if( settings.debugMode ){
			const IndexType maxPart = partition.max(); //global operation
			SCAI_ASSERT_EQ_ERROR( numOldBlocks-1, maxPart, "The provided partition must have equal number of blocks as the length of the vector with the new number of blocks per part");
		}

		//
		//2- main k-means loop
		//

		//get the wanted block sizes for this level of the tree
		std::vector<std::vector<ValueType>> targetBlockWeights = commTree.getBalanceVectors(h);
		SCAI_ASSERT_EQ_ERROR( targetBlockWeights.size(), numNodeWeights, "Wrong number of weights" );
		SCAI_ASSERT_EQ_ERROR( targetBlockWeights[0].size(), totalNumNewBlocks, "Wrong size of weights" );
		//PRINT0( h << ": " << std::accumulate( targetBlockWeights[0].begin(), targetBlockWeights[0].end(), 0.0) );
		//TODO: inside computePartition, settings.numBlocks is not
		//used. We infer the number of new blocks from the groupOfCenters
		//maybe, set also numBlocks for clarity??
		
		partition = computePartition( graph, coordinates, nodeWeights, targetBlockWeights, partition, groupOfCenters, settings, metrics );
		//partition = computePartition( coordinates, nodeWeights, targetBlockWeights, partition, groupOfCenters, settings, metrics );

		//TODO: not really needed assertions
		SCAI_ASSERT_EQ_ERROR( graph.getRowDistributionPtr()->getLocalSize(),partition.getDistributionPtr()->getLocalSize(), "Partition distribution mismatch(?)");
		SCAI_ASSERT_EQ_ERROR( coordinates[0].getDistributionPtr()->getLocalSize(),\
								partition.getDistributionPtr()->getLocalSize(), "Partition distribution mismatch(?)");
		SCAI_ASSERT_EQ_ERROR( nodeWeights[0].getDistributionPtr()->getLocalSize(),\
								partition.getDistributionPtr()->getLocalSize(), "Partition distribution mismatch(?)");

		if (settings.debugMode) {
			//this check is done before. TODO: remove?
			const IndexType maxPart = partition.max(); //global operation
			SCAI_ASSERT_EQ_ERROR( totalNumNewBlocks-1, maxPart, "The provided old assignment must have equal number of blocks as the length of the vector with the new number of blocks per part");
			if( settings.storeInfo ){
				//FileIO<IndexType,ValueType>::writePartitionParallel( partition, "./partResults/partHKM"+std::to_string(settings.numBlocks)+"_h"+std::to_string(h)+".out");
				FileIO<IndexType,ValueType>::writeDenseVectorCentral( partition, "./partResults/partHKM"+std::to_string(settings.numBlocks)+"_h"+std::to_string(h)+".out");
			}
			//aux<IndexType,ValueType>::print2DGrid( graph, partition );
		}

		//TODO?: remove?
		std::vector<ValueType> imbalances(numNodeWeights);
		for (IndexType i = 0; i < numNodeWeights; i++) {
			imbalances[i] = ITI::GraphUtils<IndexType, ValueType>::computeImbalance( partition, totalNumNewBlocks, nodeWeights[i], targetBlockWeights[i] );
		}
		//IndexType cut = ITI::GraphUtils<IndexType, ValueType>::computeCut(graph, partition, true);

		PRINT0("\nFinished hierarchy level " << h <<", partitioned into " << totalNumNewBlocks << " blocks and imbalance is:" );
		if( comm->getRank()==0 ){
			for (IndexType i = 0; i < imbalances.size(); i++) {
				std::cout<< " " << imbalances[i] <<std::endl ;
			}
		}
		
	} //for( h=1; h<commTree.hierarchyLevels; h++ ){

	//redistribute graph back to original distribution
	graph.redistribute( rowDist, graph.getColDistributionPtr() );

	return partition;
}//computeHierarchicalPartition

//--------------------------------------------------------------------------
template<typename IndexType, typename ValueType>
DenseVector<IndexType> computeHierPlusRepart(
	CSRSparseMatrix<ValueType> &graph, //TODO: only for debugging
	std::vector<DenseVector<ValueType>> &coordinates,
	std::vector<DenseVector<ValueType>> &nodeWeights,
	const CommTree<IndexType,ValueType> &commTree,
	Settings settings,
	struct Metrics& metrics){

	//get a hierarchical partition
	DenseVector<IndexType> result = ITI::KMeans::computeHierarchicalPartition<IndexType, ValueType>( graph, coordinates, nodeWeights, commTree, settings, metrics);

	std::vector<std::vector<ValueType>> blockSizes = commTree.getBalanceVectors(-1);

	const scai::dmemo::CommunicatorPtr comm = scai::dmemo::Communicator::getCommunicatorPtr();
	PRINT0("Finished hierarchical partition");


	if(settings.verbose){
		//this redistribution is needed to calculate the metrics
		const scai::dmemo::DistributionPtr rowDist = graph.getRowDistributionPtr();
		graph.redistribute( result.getDistributionPtr(), graph.getColDistributionPtr() );

		metrics.getEasyMetrics( graph, result, nodeWeights, settings );
		if(comm->getRank()==0){
			metrics.print( std::cout );
		}
		//redistribute back to original distribution
		graph.redistribute( rowDist, graph.getColDistributionPtr() );
	}

	//refine using a repartition step
	return  ITI::KMeans::computeRepartition<IndexType, ValueType>(coordinates, nodeWeights, blockSizes, result, settings);
}//computeHierPlusRepart

/**
 * @brief Get local minimum and maximum coordinates
 * TODO: This isn't used any more! Remove?
 */
template<typename ValueType>
std::pair<std::vector<ValueType>, std::vector<ValueType> > getLocalMinMaxCoords(const std::vector<DenseVector<ValueType>> &coordinates) {
	const int dim = coordinates.size();
	std::vector<ValueType> minCoords(dim);
	std::vector<ValueType> maxCoords(dim);
	for (int d = 0; d < dim; d++) {
		minCoords[d] = coordinates[d].min();
        maxCoords[d] = coordinates[d].max();
		SCAI_ASSERT_NE_ERROR( minCoords[d], maxCoords[d], "min=max for dimension "<< d << ", this will cause problems to the hilbert index. local= " << coordinates[0].getLocalValues().size() );
	}
	return {minCoords, maxCoords};
}

}; // namespace KMeans

template std::vector<std::vector<ValueType> > KMeans::findInitialCentersFromSFCOnly<IndexType,ValueType>(const std::vector<ValueType> &maxCoords, Settings settings);

//instantiations needed otherwise there is a undefined reference 
template DenseVector<IndexType> KMeans::computePartition(
	const std::vector<DenseVector<ValueType>> &coordinates,
	const std::vector<scai::lama::DenseVector<ValueType>> &nodeWeights,
	const std::vector<std::vector<ValueType>> &blockSizes,
	const Settings settings,
	struct Metrics& metrics);

/*
using point = std::vector<ValueType>;
//TODO: graph is not needed, this is only for debugging
 template DenseVector<IndexType> KMeans::computePartition(
 	const CSRSparseMatrix<ValueType> &graph, \
 	const std::vector<DenseVector<ValueType>> &coordinates, \
 	const DenseVector<ValueType> &nodeWeights, \
 	const std::vector<ValueType> &blockSizes, \
 	const DenseVector<IndexType>& prevPartition,\
 	std::vector<std::vector<point>> centers, \
 	const Settings settings, \
 	struct Metrics &metrics);
*/

/*
//instantiations needed or there is a undefined reference otherwise
template DenseVector<IndexType> KMeans::computePartition(
	const CSRSparseMatrix<ValueType> &graph,
	const std::vector<DenseVector<ValueType>> &coordinates,
	const scai::lama::DenseVector<ValueType> &nodeWeights,
	const std::vector<IndexType> &blockSizes,
	const Settings settings,
	struct Metrics& metrics);
*/
template DenseVector<IndexType> KMeans::computeRepartition(
	const std::vector<DenseVector<ValueType>>& coordinates,
	const std::vector<DenseVector<ValueType>>& nodeWeights,
	const std::vector<std::vector<ValueType>>& blockSizes,
	const DenseVector<IndexType>& previous,
	const Settings settings);


template DenseVector<IndexType> KMeans::computeHierarchicalPartition(
	CSRSparseMatrix<ValueType> &graph,
	std::vector<DenseVector<ValueType>> &coordinates,
	std::vector<DenseVector<ValueType>> &nodeWeights,
	const CommTree<IndexType,ValueType> &commTree,
	const Settings settings,
	struct Metrics& metrics);

template DenseVector<IndexType> KMeans::computeHierPlusRepart(
	CSRSparseMatrix<ValueType> &graph, //TODO: only for debugging
	std::vector<DenseVector<ValueType>> &coordinates,
	std::vector<DenseVector<ValueType>> &nodeWeights,
	const CommTree<IndexType,ValueType> &commTree,
	Settings settings,
	struct Metrics& metrics);


} /* namespace ITI */<|MERGE_RESOLUTION|>--- conflicted
+++ resolved
@@ -1594,10 +1594,6 @@
 	}
 
 	const IndexType numNodeWeights = nodeWeights.size();
-<<<<<<< HEAD
-=======
-
->>>>>>> 5240de73
 	const scai::dmemo::DistributionPtr dist = coordinates[0].getDistributionPtr();
 	const scai::dmemo::DistributionPtr rowDist = graph.getRowDistributionPtr();
 	const IndexType localN = dist->getLocalSize();
