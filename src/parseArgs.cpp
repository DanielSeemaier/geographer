#include <scai/lama.hpp>
#include <scai/dmemo/Communicator.hpp>

#include "parseArgs.h"
#include "Settings.h"

using namespace cxxopts;

namespace ITI {

Options populateOptions() {
    cxxopts::Options options("Geographer", "Parallel geometric graph partitioner for load balancing");

    scai::dmemo::CommunicatorPtr comm = scai::dmemo::Communicator::getCommunicatorPtr();
    Settings settings;

	options.add_options()
    ("help", "display options")
    ("version", "show version")
    //main arguments for daily use
    ("graphFile", "read graph from file", value<std::string>())
    ("coordFile", "coordinate file. If none given, assume that coordinates for graph arg are in file arg.xyz", value<std::string>())
    ("dimensions", "Number of dimensions of input graph", value<IndexType>()->default_value(std::to_string(settings.dimensions)))
    ("numBlocks", "Number of blocks, default is number of processes", value<IndexType>())
    ("epsilon", "Maximum imbalance. Each block has at most 1+epsilon as many nodes as the average.", value<double>()->default_value(std::to_string(settings.epsilon)))
    // other input specification
    ("fileFormat", "Format of graph file, available are AUTO, METIS, ADCRIC and MatrixMarket format. See Readme.md and src/Settings.h for more details.", value<ITI::Format>())
    ("coordFormat", "format of coordinate file: AUTO, METIS, ADCIRC and MATRIXMARKET. See src/Settings.h for more details.", value<ITI::Format>())
    ("numNodeWeights", "Number of node weights to use. If the input graph contains more node weights, only the first ones are used.", value<IndexType>())
    ("seed", "random seed, default is current time", value<double>()->default_value(std::to_string(time(NULL))))
    //mapping
    ("PEgraphFile", "read communication graph from file", value<std::string>())
    ("blockSizesFile", " file to read the block sizes for every block", value<std::string>() )
    //repartitioning
    ("previousPartition", "file of previous partition, used for repartitioning", value<std::string>())
    //multi-level and local refinement
    ("initialPartition", "Choose initial partitioning method between space-filling curves (geoSFC), balanced k-means (geoKmeans) or the hierarchical version (geoHierKM) and MultiJagged (geoMS). If parmetis or zoltan are installed, you can also choose to partition with them using for example, parMetisGraph or zoltanMJ. For more information, see src/Settings.h file.", value<std::string>())
    ("noRefinement", "skip local refinement steps")
    ("multiLevelRounds", "Tuning Parameter: How many multi-level rounds with coarsening to perform", value<IndexType>()->default_value(std::to_string(settings.multiLevelRounds)))
    ("minBorderNodes", "Tuning parameter: Minimum number of border nodes used in each refinement step", value<IndexType>())
    ("stopAfterNoGainRounds", "Tuning parameter: Number of rounds without gain after which to abort localFM. 0 means no stopping.", value<IndexType>())
    ("minGainForNextGlobalRound", "Tuning parameter: Minimum Gain above which the next global FM round is started", value<IndexType>())
    ("gainOverBalance", "Tuning parameter: In local FM step, choose queue with best gain over queue with best balance", value<bool>())
    ("useDiffusionTieBreaking", "Tuning Parameter: Use diffusion to break ties in Fiduccia-Mattheyes algorithm", value<bool>())
    ("useGeometricTieBreaking", "Tuning Parameter: Use distances to block center for tie breaking", value<bool>())
    ("skipNoGainColors", "Tuning Parameter: Skip Colors that didn't result in a gain in the last global round", value<bool>())
    ("nnCoarsening", "When coarsening, pick the nearest neighbor based on the euclidean distance", value<bool>())
    ("localRefAlgo", "With which algorithm to do local refinement.", value<Tool>() )
    //multisection
    ("bisect", "Used for the multisection method. If set to true the algorithm perfoms bisections (not multisection) until the desired number of parts is reached", value<bool>())
    ("cutsPerDim", "If MultiSection is chosen, then provide d values that define the number of cuts per dimension. You must provide as many numbers as the dimensions separated with commas. For example, --cutsPerDim=3,4,10 for 3 dimensions resulting in 3*4*10=120 blocks", value<std::string>())
    ("pixeledSideLen", "The resolution for the pixeled partition or the spectral", value<IndexType>())
    // K-Means
    ("minSamplingNodes", "Tuning parameter for K-Means", value<IndexType>())
    ("influenceExponent", "Tuning parameter for K-Means, default is ", value<double>()->default_value(std::to_string(settings.influenceExponent)))
    ("influenceChangeCap", "Tuning parameter for K-Means", value<double>())
    ("balanceIterations", "Tuning parameter for K-Means", value<IndexType>())
    ("maxKMeansIterations", "Tuning parameter for K-Means", value<IndexType>())
    ("tightenBounds", "Tuning parameter for K-Means")
    ("erodeInfluence", "Tuning parameter for K-Means, in case of large deltas and imbalances.")
    // using '/' to separate the lines breaks the output message
    ("hierLevels", "The number of blocks per level. Total number of PEs (=number of leaves) is the product for all hierLevels[i] and there are hierLevels.size() hierarchy levels. Example: --hierLevels 3,4,10 there are 3 levels. In the first one, each node has 3 children, in the next one each node has 4 and in the last, each node has 10. In total 3*4*10= 120 leaves/PEs", value<std::string>())
    //output
    ("outFile", "write result partition into file", value<std::string>())
    //debug
    ("writeDebugCoordinates", "Write Coordinates of nodes in each block", value<bool>())
    ("verbose", "Increase output.")
    ("debugMode", "Increase output and more expensive checks")
    ("storeInfo", "Store timing and other metrics in file.")
    ("storePartition", "Store the partition file.")
    ("callExit", "Call std::exit after finishing partitioning, useful in case of lingering MPI data structures.")
    ("writePEgraph", "If enabled, it stores the processor graph (mainly for profiling)")
    // evaluation
    ("repeatTimes", "How many times we repeat the partitioning process.", value<IndexType>())
    ("computeDiameter", "Compute diameter of resulting block files.")
    ("maxDiameterRounds", "abort diameter algorithm after that many BFS rounds", value<IndexType>())
    ("metricsDetail", "no: no metrics, easy:cut, imbalance, communication volume and diameter if possible, all: easy + SpMV time and communication time in SpMV", value<std::string>())
    ("autoSettings", "Set some settings automatically to some values possibly overwriting some user passed parameters. ", value<bool>() )
    //used for the competitors main
    ("outDir", "write result partition into folder", value<std::string>())
    ("tools", "choose which supported tools to use. For multiple tool use comma to separate without spaces. See in Settings::Tools for the supported tools and how to call them.", value<std::string>() )
    //mesh generation
    ("generate", "generate uniform mesh as input graph")
    ("numX", "Number of points in x dimension of generated graph", value<IndexType>())
    ("numY", "Number of points in y dimension of generated graph", value<IndexType>())
    ("numZ", "Number of points in z dimension of generated graph", value<IndexType>())
    // exotic test cases
    ("quadTreeFile", "read QuadTree from file", value<std::string>())
    ("useDiffusionCoordinates", "Use coordinates based from diffusive systems instead of loading from file", value<bool>())
	//("myAlgoParam", "help message", value<int>())
    ;

    return options;
}

Settings interpretSettings(cxxopts::ParseResult vm) {

    Settings settings;
    scai::dmemo::CommunicatorPtr comm = scai::dmemo::Communicator::getCommunicatorPtr();
    srand(vm["seed"].as<double>());

    if (vm.count("version")) {
        std::cout << "Git commit " << version << std::endl;
        settings.isValid = false;
        return settings;
    }

    if (vm.count("generate") + vm.count("graphFile") + vm.count("quadTreeFile") != 1) {
        std::cout << "Call with --graphFile <input>. Use --help for more parameters." << std::endl;
        settings.isValid = false;
        //return 126;
    }

    if (vm.count("generate") && (vm["dimensions"].as<IndexType>() != 3)) {
        std::cout << "Mesh generation currently only supported for three dimensions" << std::endl;
        settings.isValid = false;
        //return 126;
    }

    if (vm.count("coordFile") && vm.count("useDiffusionCoords")) {
        std::cout << "Cannot both load coordinates from file with --coordFile or generate them with --useDiffusionCoords." << std::endl;
        settings.isValid = false;
        //return 126;
    }

    if (vm.count("fileFormat") && vm["fileFormat"].as<ITI::Format>() == ITI::Format::TEEC) {
        if (!vm.count("numX")) {
            std::cout << "TEEC file format does not specify graph size, please set with --numX" << std::endl;
            settings.isValid = false;
            //return 126;
        }
    }

    // check if coordFormat is provided
    // if no coordFormat was given but was given a fileFormat assume they are the same
    if( !vm.count("coordFormat") and vm.count("fileFormat") ) {
        settings.coordFormat = settings.fileFormat;
    }

    if( settings.storeInfo && settings.outFile=="-" ) {
        PRINT0("Option to store information used but no output file given to write to. Specify an output file using the option --outFile. Aborting.");
        settings.isValid = false;
        //return 126;
    }

    if (!vm.count("influenceExponent")) {
        settings.influenceExponent = 1.0/settings.dimensions;
    }

    if( vm.count("metricsDetail") ) {
        if( not (settings.metricsDetail=="no" or settings.metricsDetail=="easy" or settings.metricsDetail=="all") ) {
            if(comm->getRank() ==0 ) {
                std::cout<<"WARNING: wrong value for parameter metricsDetail= " << settings.metricsDetail << ". Setting to all" <<std::endl;
                settings.metricsDetail="all";
            }
        }
    }

    using std::vector;
    settings.verbose = vm.count("verbose");
    settings.debugMode = vm.count("debugMode");
    settings.storeInfo = vm.count("storeInfo");
<<<<<<< HEAD
    settings.computeDiameter = vm.count("computeDiameter");
=======
    settings.storePartition = vm.count("storePartition");
>>>>>>> ee55cb27
    settings.erodeInfluence = vm.count("erodeInfluence");
    settings.tightenBounds = vm.count("tightenBounds");
    settings.noRefinement = vm.count("noRefinement");
    settings.useDiffusionCoordinates = vm.count("useDiffusionCoordinates");
    settings.gainOverBalance = vm.count("gainOverBalance");
    settings.useDiffusionTieBreaking = vm.count("useDiffusionTieBreaking");
    settings.useGeometricTieBreaking = vm.count("useGeometricTieBreaking");
    settings.skipNoGainColors = vm.count("skipNoGainColors");
    settings.nnCoarsening = vm.count("nnCoarsening");
    settings.bisect = vm.count("bisect");
    settings.writeDebugCoordinates = vm.count("writeDebugCoordinates");
<<<<<<< HEAD
    settings.writePEgraph = vm.count("writePEgraph");
=======
    settings.setAutoSettings = vm.count("autoSettings");
>>>>>>> ee55cb27

    if (vm.count("fileFormat")) {
        settings.fileFormat = vm["fileFormat"].as<ITI::Format>();
    }
    if (vm.count("coordFormat")) {
        settings.coordFormat = vm["coordFormat"].as<ITI::Format>();
    }
    if (vm.count("PEgraphFile")) {
        settings.PEGraphFile = vm["PEgraphFile"].as<std::string>();
    }
    if (vm.count("numNodeWeights")) {
        settings.numNodeWeights = vm["numNodeWeights"].as<IndexType>();
    }
    if (vm.count("dimensions")) {
        settings.dimensions = vm["dimensions"].as<IndexType>();
    }
    if (vm.count("numX")) {
        settings.numX = vm["numX"].as<IndexType>();
    }
    if (vm.count("numY")) {
        settings.numY = vm["numY"].as<IndexType>();
    }
    if (vm.count("numZ")) {
        settings.numZ = vm["numZ"].as<IndexType>();
    }
    if (vm.count("numBlocks")) {
        settings.numBlocks = vm["numBlocks"].as<IndexType>();
    } else {
        settings.numBlocks = comm->getSize();
    }

    if (vm.count("epsilon")) {
        settings.epsilon = vm["epsilon"].as<double>();
    }
    if (vm.count("blockSizesFile")) {
        settings.blockSizesFile = vm["blockSizesFile"].as<std::string>();
    }
    if (vm.count("initialPartition")) {
        std::string s = vm["initialPartition"].as<std::string>();
        settings.initialPartition = to_tool(s);
    }
    if (vm.count("multiLevelRounds")) {
        settings.multiLevelRounds = vm["multiLevelRounds"].as<IndexType>();
    }
    if (vm.count("minBorderNodes")) {
        settings.minBorderNodes = vm["minBorderNodes"].as<IndexType>();
    }
    if (vm.count("stopAfterNoGainRounds")) {
        settings.stopAfterNoGainRounds = vm["stopAfterNoGainRounds"].as<IndexType>();
    }
    if (vm.count("minGainForNextGlobalRound")) {
        settings.minGainForNextRound = vm["minGainForNextGlobalRound"].as<IndexType>();
    }
    if (vm.count("localRefAlgo")) {
        settings.localRefAlgo = vm["localRefAlgo"].as<Tool>();
    }
    //TODO: cxxopts supports parsing of multiple arguments and storing them as vectors
    //  use that and not our own parsing
    if (vm.count("cutsPerDim")) {
        std::stringstream ss( vm["cutsPerDim"].as<std::string>() );
        std::string item;
        std::vector<IndexType> cutsPerDim;
        IndexType product = 1;

        while (!std::getline(ss, item, ',').fail()) {
            IndexType cutsInDim = std::stoi(item);
            cutsPerDim.push_back(cutsInDim);
            product *= cutsInDim;
        }

        settings.cutsPerDim = cutsPerDim;

        if (!vm.count("numBlocks")) {
            settings.numBlocks = product;
        } else {
            if (vm["numBlocks"].as<IndexType>() != product) {
                throw std::invalid_argument("When giving --cutsPerDim, either omit --numBlocks or set it to the product of cutsPerDim.");
            }
        }
    }
    if (vm.count("pixeledSideLen")) {
        settings.pixeledSideLen = vm["pixeledSideLen"].as<IndexType>();
    }
    if (vm.count("minSamplingNodes")) {
        settings.minSamplingNodes = vm["minSamplingNodes"].as<IndexType>();
    }
    if (vm.count("influenceExponent")) {
        settings.influenceExponent = vm["influenceExponent"].as<double>();
    }
    if (vm.count("influenceChangeCap")) {
        settings.influenceChangeCap = vm["influenceChangeCap"].as<double>();
    }
    if (vm.count("balanceIterations")) {
        settings.balanceIterations = vm["balanceIterations"].as<IndexType>();
    }
    if (vm.count("maxKMeansIterations")) {
        settings.maxKMeansIterations = vm["maxKMeansIterations"].as<IndexType>();
    }
    if (vm.count("hierLevels")) {  
        std::stringstream ss( vm["hierLevels"].as<std::string>() );
        std::string item;
        std::vector<IndexType> hierLevels;
        IndexType product = 1;

        while (!std::getline(ss, item, ',').fail()) {
            IndexType blocksInLevel = std::stoi(item);
            hierLevels.push_back(blocksInLevel);
            product *= blocksInLevel;
        }

        settings.hierLevels = hierLevels;

        if (!vm.count("numBlocks")) {
            settings.numBlocks = product;
        } else {
            if (vm["numBlocks"].as<IndexType>() != product) {
                std::cout << vm["numBlocks"].as<IndexType>() << " " << product << std::endl;
                throw std::invalid_argument("When giving --hierLevels, either omit --numBlocks or set it to the product of level entries.");
            }
        }
    }
    if (vm.count("outFile")) {
        settings.outFile = vm["outFile"].as<std::string>();
    }
    if (vm.count("repeatTimes")) {
        settings.repeatTimes = vm["repeatTimes"].as<IndexType>();
    }
    if (vm.count("maxDiameterRounds")) {
        settings.maxDiameterRounds = vm["maxDiameterRounds"].as<IndexType>();
    }
    if (vm.count("metricsDetail")) {
        settings.metricsDetail = vm["metricsDetail"].as<std::string>();
    }
    if (vm.count("outDir")) {
        settings.outDir = vm["outDir"].as<std::string>();
    }

    /*** consistency checks ***/
    if (vm.count("previousPartition")) {
        settings.repartition = true;
        if (vm.count("initialPartition")) {
            if (!(settings.initialPartition == Tool::geoKmeans || settings.initialPartition == Tool::none)) {
                std::cout << "Method " << settings.initialPartition << " not supported for repartitioning, currently only kMeans." << std::endl;
                settings.isValid = false;
                //return 126;
            }
        } else {
            PRINT0("Setting initial partitioning method to kMeans.");
            settings.initialPartition = Tool::geoKmeans;
        }
    }

    if ( settings.hierLevels.size() > 0 ) {
        if (!(settings.initialPartition == Tool::geoHierKM
                || settings.initialPartition == Tool::geoHierRepart)) {
            if(comm->getRank() ==0 ) {
                std::cout << " WARNING: Without using hierarchical partitioning, ";
                std::cout << "the given hierarchy levels will be ignored." << std::endl;
            }
        }

        if (!vm.count("numBlocks")) {
            IndexType numBlocks = 1;
            for (IndexType level : settings.hierLevels) {
                numBlocks *= level;
            }
            settings.numBlocks = numBlocks;
        }
    }

    //used (mainly) from allCompetitors to define which tools to use
    if (vm.count("tools")) {  
        std::stringstream ss( vm["tools"].as<std::string>() );       
        std::string item;
        std::vector<std::string> tools;

        while (!std::getline(ss, item, ',').fail()) {
            tools.push_back( item );
        }

        settings.tools = tools;
    }

    return settings;

}

}<|MERGE_RESOLUTION|>--- conflicted
+++ resolved
@@ -160,11 +160,8 @@
     settings.verbose = vm.count("verbose");
     settings.debugMode = vm.count("debugMode");
     settings.storeInfo = vm.count("storeInfo");
-<<<<<<< HEAD
     settings.computeDiameter = vm.count("computeDiameter");
-=======
     settings.storePartition = vm.count("storePartition");
->>>>>>> ee55cb27
     settings.erodeInfluence = vm.count("erodeInfluence");
     settings.tightenBounds = vm.count("tightenBounds");
     settings.noRefinement = vm.count("noRefinement");
@@ -176,11 +173,8 @@
     settings.nnCoarsening = vm.count("nnCoarsening");
     settings.bisect = vm.count("bisect");
     settings.writeDebugCoordinates = vm.count("writeDebugCoordinates");
-<<<<<<< HEAD
+    settings.setAutoSettings = vm.count("autoSettings");
     settings.writePEgraph = vm.count("writePEgraph");
-=======
-    settings.setAutoSettings = vm.count("autoSettings");
->>>>>>> ee55cb27
 
     if (vm.count("fileFormat")) {
         settings.fileFormat = vm["fileFormat"].as<ITI::Format>();
