#include <scai/lama.hpp>
#include <scai/dmemo/Communicator.hpp>

#include "parseArgs.h"
#include "Settings.h"

using namespace cxxopts;

namespace ITI {

Options populateOptions() {
    cxxopts::Options options("Geographer", "Parallel geometric graph partitioner for load balancing");

    scai::dmemo::CommunicatorPtr comm = scai::dmemo::Communicator::getCommunicatorPtr();
    Settings settings;

	options.add_options()
    ("help", "display options")
    ("version", "show version")
    //main arguments for daily use
    ("graphFile", "read graph from file", value<std::string>())
    ("coordFile", "coordinate file. If none given, assume that coordinates for graph arg are in file arg.xyz", value<std::string>())
    ("dimensions", "Number of dimensions of input graph", value<IndexType>()->default_value(std::to_string(settings.dimensions)))
    ("numBlocks", "Number of blocks, default is number of processes", value<IndexType>())
    ("epsilon", "Maximum imbalance. Each block has at most 1+epsilon as many nodes as the average.", value<double>()->default_value(std::to_string(settings.epsilon)))
    // other input specification
    ("fileFormat", "Format of graph file, available are AUTO, METIS, ADCRIC and MatrixMarket format. See Readme.md and src/Settings.h for more details.", value<ITI::Format>())
    ("coordFormat", "format of coordinate file: AUTO, METIS, ADCIRC and MATRIXMARKET. See src/Settings.h for more details.", value<ITI::Format>())
    ("numNodeWeights", "Number of node weights to use. If the input graph contains more node weights, only the first ones are used.", value<IndexType>())
    ("seed", "random seed, default is current time", value<double>()->default_value(std::to_string(time(NULL))))
    //mapping
    ("PEgraphFile", "read communication graph from file", value<std::string>())
    ("topologyFile", "read system topology  from file: a line per processor with CPU, MEM and number of cores", value<std::string>())
    ("blockSizesFile", "file to read the block sizes for every block", value<std::string>() )
    ("autoSetCpuMem", "if set, geographer will gather cpu and memory info and use them to build a heterogeneous communication tree used for partitioning")
    ("w2UpperBound", "if true, when given a file with the block sizes or the topology, treat the second weight as an upper bound (usually, this is used so the second weight corresponds to the memory capacity of the PEs)")
    ("processPerNode", "the number of processes per compute node. Is used with autoSetCpuMem to determine the internal cpu/core ID within a compute node and query the cpu frequency.",  value<IndexType>())
    ("useMemFromFile", "when a topology or block sizes file is given, if true, use the actual values in the file for memory. otherwise set the max memory to 1.2*number of graph rows.")
    ("mappingRenumbering", "map blocks to PEs using the SFC index of the block's center. This works better when PUs are numbered consecutively." )
    ("hierarchy_parameter_string", "a sequence of h number separated by : that indicate the structure of a tree-like architecture from leaves to root. For example, the system 12:4:2 has 2 nodes that each has 4 sockets (for example) and each socket has 12 cores, summing to 12*4*2=96 PEs", value<std::string>() )
    ("distance_parameter_string", "The communication costs between PEs that belong to different subtrees of a tree-like system from leaves to root. For example, 1:10:500 means that two leaves/PEs with the same socket have communication cost 1, to leaves/PEs in different sockets but in the same node have communication cost 10 and two leaves/PEs in different nodes have cost 500", value<std::string>())
    //repartitioning
    ("previousPartition", "file of previous partition, used for repartitioning", value<std::string>())
    //multi-level and local refinement
    ("initialPartition", "Choose initial partitioning method between space-filling curves (geoSFC), balanced k-means (geoKmeans) or the hierarchical version (geoHierKM) and MultiJagged (geoMS). If parmetis or zoltan are installed, you can also choose to partition with them using for example, parMetisGraph or zoltanMJ. For more information, see src/Settings.h file.", value<std::string>())
    ("initialMigration", "The preprocessing step to distribute data before calling the partitioning algorithm", value<std::string>())
    ("noRefinement", "skip local refinement steps")
    ("multiLevelRounds", "Tuning Parameter: How many multi-level rounds with coarsening to perform", value<IndexType>()->default_value(std::to_string(settings.multiLevelRounds)))
    ("minBorderNodes", "Tuning parameter: Minimum number of border nodes used in each refinement step", value<IndexType>())
    ("minBorderNodesPercent", "Tuning parameter: Percentage of local nodes used in each refinement step. Recommended  are values around 0.05", value<double>())
    ("stopAfterNoGainRounds", "Tuning parameter: Number of rounds without gain after which to abort localFM. 0 means no stopping.", value<IndexType>())
    ("minGainForNextGlobalRound", "Tuning parameter: Minimum Gain above which the next global FM round is started", value<IndexType>())
    ("gainOverBalance", "Tuning parameter: In local FM step, choose queue with best gain over queue with best balance", value<bool>())
    ("useDiffusionTieBreaking", "Tuning Parameter: Use diffusion to break ties in Fiduccia-Mattheyes algorithm", value<bool>())
    ("useGeometricTieBreaking", "Tuning Parameter: Use distances to block center for tie breaking", value<bool>())
    ("skipNoGainColors", "Tuning Parameter: Skip Colors that didn't result in a gain in the last global round", value<bool>())
    ("nnCoarsening", "When coarsening, pick the nearest neighbor based on the euclidean distance", value<bool>())
    ("localRefAlgo", "With which algorithm to do local refinement.", value<Tool>() )
    //multisection
    ("bisect", "Used for the multisection method. If set to true the algorithm perfoms bisections (not multisection) until the desired number of parts is reached", value<bool>())
    ("cutsPerDim", "If MultiSection is chosen, then provide d values that define the number of cuts per dimension. You must provide as many numbers as the dimensions separated with commas. For example, --cutsPerDim=3,4,10 for 3 dimensions resulting in 3*4*10=120 blocks", value<std::string>())
    ("pixeledSideLen", "The resolution for the pixeled partition or the spectral", value<IndexType>())
    //sfc
    ("sfcResolution", "The resolution depth of the hilbert space filling curve", value<IndexType>())
    // K-Means
    ("minSamplingNodes", "Tuning parameter for K-Means", value<IndexType>())
    ("influenceExponent", "Tuning parameter for K-Means, default is ", value<double>()->default_value(std::to_string(settings.influenceExponent)))
    ("influenceChangeCap", "Tuning parameter for K-Means", value<double>())
    ("balanceIterations", "Tuning parameter for K-Means", value<IndexType>())
    ("maxKMeansIterations", "Tuning parameter for K-Means", value<IndexType>())
    ("tightenBounds", "Tuning parameter for K-Means")
    ("keepMostBalanced", "Tuning parameter for K-Means. When activated, k-means will return the solution with the minimum balance that was found.")
    ("erodeInfluence", "Tuning parameter for K-Means, in case of large deltas and imbalances.")
    ("KMBalanceMethod", "used in KMeans to partition targeting for a better imbalance. Possible values are 'repart', 'reb_lex' and 'reb_sqImba'. First repartition, the two other apply a rebalance method and repartition.", value<std::string>())
    ("focusOnBalance", "Used in hierarchical versions of K-Means to rebalance at every step.")
    // using '/' to separate the lines breaks the output message
    ("hierLevels", "The number of blocks per level starting from the leaves. Total number of PEs (=number of leaves) is the product for all hierLevels[i] and there are hierLevels.size() hierarchy levels. Example: --hierLevels 10,4,3 there are 3 levels. In the first/top one, each node has 3 children, in the next one each node has 4 and in the last, each node has 10. In total 3*4*10= 120 leaves/PEs", value<std::string>())
    //output
    ("outFile", "write result partition into file", value<std::string>())
    ("redistAndStore", "redistribute and store the graph after partitioning", value<bool>())
    //debug
    ("writeDebugCoordinates", "Write Coordinates of nodes in each block", value<bool>())
    ("writePEgraph", "Write the processor graph to a file", value<bool>())
    ("verbose", "Increase output.")
    ("debugMode", "Increase output and more expensive checks")
    ("storeInfo", "Store timing and other metrics in file.")
    ("storePartition", "Store the partition file.")
    ("callExit", "Call std::exit after finishing partitioning, useful in case of lingering MPI data structures.")
    ("writePEgraph", "If enabled, it stores the processor graph (mainly for profiling)")
    // evaluation
    ("repeatTimes", "How many times we repeat the partitioning process.", value<IndexType>())
    ("computeDiameter", "Compute diameter of resulting block files.")
    ("maxDiameterRounds", "abort diameter algorithm after that many BFS rounds", value<IndexType>())
    ("maxCGIterations", "max number of iterations of the CG solver in metrics",  value<IndexType>())
    ("CGResidual", "solution precision of the CG solver in metrics",  value<double>())
    ("metricsDetail", "no: no metrics, easy:cut, imbalance, communication volume and diameter if possible, all: easy + SpMV time and communication time in SpMV", value<std::string>())
    ("autoSettings", "Set some settings automatically to some values possibly overwriting some user passed parameters. ", value<bool>() )
    ("partition", "file of partition (typically used by tools/analyzePartition)", value<std::string>())
    //used for the competitors main
    ("outDir", "write result partition into folder", value<std::string>())
    ("tools", "choose which supported tools to use. For multiple tool use comma to separate without spaces. See in Settings::Tools for the supported tools and how to call them.", value<std::string>() )
    //mesh generation
    ("generate", "generate uniform mesh as input graph")
    ("numX", "Number of points in x dimension of generated graph", value<IndexType>())
    ("numY", "Number of points in y dimension of generated graph", value<IndexType>())
    ("numZ", "Number of points in z dimension of generated graph", value<IndexType>())
    // exotic test cases
    ("quadTreeFile", "read QuadTree from file", value<std::string>())
    ("useDiffusionCoordinates", "Use coordinates based from diffusive systems instead of loading from file", value<bool>())
	//("myAlgoParam", "help message", value<int>())
    ;

    return options;
}

Settings interpretSettings(cxxopts::ParseResult vm) {

    Settings settings;
    scai::dmemo::CommunicatorPtr comm = scai::dmemo::Communicator::getCommunicatorPtr();

    srand(vm["seed"].as<double>());
    settings.seed = vm["seed"].as<double>();

    if (vm.count("version")) {
        std::cout << "Git commit " << version << std::endl;
        settings.isValid = true;
        exit(0);
        return settings;
    }

    if (vm.count("help")) {
        settings.isValid = true;
        return settings;
    }

    if (vm.count("generate") + vm.count("graphFile") + vm.count("quadTreeFile") != 1) {
        std::cout << "Call with --graphFile <input>. Use --help for more parameters." << std::endl;
        settings.isValid = false;
        //return 126;
    }

    if (vm.count("generate") && (vm["dimensions"].as<IndexType>() != 3)) {
        std::cout << "Mesh generation currently only supported for three dimensions" << std::endl;
        settings.isValid = false;
        //return 126;
    }

    if (vm.count("coordFile") && vm.count("useDiffusionCoords")) {
        std::cout << "Cannot both load coordinates from file with --coordFile or generate them with --useDiffusionCoords." << std::endl;
        settings.isValid = false;
        //return 126;
    }

    if (vm.count("fileFormat") && vm["fileFormat"].as<ITI::Format>() == ITI::Format::TEEC) {
        if (!vm.count("numX")) {
            std::cout << "TEEC file format does not specify graph size, please set with --numX" << std::endl;
            settings.isValid = false;
            //return 126;
        }
    }

    // check if coordFormat is provided
    // if no coordFormat was given but was given a fileFormat assume they are the same
    if( !vm.count("coordFormat") and vm.count("fileFormat") ) {
        settings.coordFormat = settings.fileFormat;
    }

    if (vm.count("outFile")) {
        settings.outFile = vm["outFile"].as<std::string>();
        settings.storeInfo = true;
    }

    if (vm.count("outDir")) {
        settings.outDir = vm["outDir"].as<std::string>();
        settings.storeInfo = true;
    }

    if (!vm.count("influenceExponent")) {
        settings.influenceExponent = 1.0/settings.dimensions;
    }
    if (vm.count("metricsDetail")) {
        settings.metricsDetail = vm["metricsDetail"].as<std::string>();
    }

    if( vm.count("metricsDetail") ) {
        if( not (settings.metricsDetail=="no" or settings.metricsDetail=="easy" or settings.metricsDetail=="all" or settings.metricsDetail=="mapping") ) {
            if(comm->getRank() ==0 ) {
                std::cout<<"WARNING: wrong value for parameter metricsDetail= " << settings.metricsDetail << ". Setting to all" <<std::endl;
                settings.metricsDetail="all";
            }
        }
    }

    using std::vector;
    settings.verbose = vm.count("verbose");
    settings.debugMode = vm.count("debugMode");
<<<<<<< HEAD
    settings.storeInfo = vm.count("storeInfo");
    settings.computeDiameter = vm.count("computeDiameter");
=======
    //settings.storeInfo = vm.count("storeInfo");
>>>>>>> b9dc099c
    settings.storePartition = vm.count("storePartition");
    settings.erodeInfluence = vm.count("erodeInfluence");
    settings.focusOnBalance = vm.count("focusOnBalance");
    settings.tightenBounds = vm.count("tightenBounds");
    settings.keepMostBalanced = vm.count("keepMostBalanced");
    settings.noRefinement = vm.count("noRefinement");
    settings.useDiffusionCoordinates = vm.count("useDiffusionCoordinates");
    settings.gainOverBalance = vm.count("gainOverBalance");
    settings.useDiffusionTieBreaking = vm.count("useDiffusionTieBreaking");
    settings.useGeometricTieBreaking = vm.count("useGeometricTieBreaking");
    settings.skipNoGainColors = vm.count("skipNoGainColors");
    settings.nnCoarsening = vm.count("nnCoarsening");
    settings.bisect = vm.count("bisect");
    settings.writeDebugCoordinates = vm.count("writeDebugCoordinates");
    settings.writePEgraph = vm.count("writePEgraph");
    settings.setAutoSettings = vm.count("autoSettings");
<<<<<<< HEAD
    settings.writePEgraph = vm.count("writePEgraph");
=======
    settings.mappingRenumbering = vm.count("mappingRenumbering");
    settings.autoSetCpuMem = vm.count("autoSetCpuMem");
    settings.w2UpperBound = vm.count("w2UpperBound");
    settings.useMemFromFile = vm.count("useMemFromFile");

    //28/11/19, deprecate storeInfo parameter. Leaving it as an option for backwards compatibility.    
    //if outFile was provided but storeInfo was not given as an argument
    if( vm.count("storeInfo") ) {
        if(comm->getRank()==0){
            std::cout << "WARNING: Option --storeInfo is deprecated and (most probably) will be ignored; metrics will be stored depending on the options --outFile and --outDir" << std::endl;
        }
        settings.storeInfo = true;
    }
>>>>>>> b9dc099c

    if (vm.count("graphFile")) {
        settings.fileName = vm["graphFile"].as<std::string>();
    }
    if (vm.count("fileFormat")) {
        settings.fileFormat = vm["fileFormat"].as<ITI::Format>();
    }
    if (vm.count("coordFormat")) {
        settings.coordFormat = vm["coordFormat"].as<ITI::Format>();
    }

    if (vm.count("PEgraphFile")) {
        settings.PEGraphFile = vm["PEgraphFile"].as<std::string>();
    }

    if (vm.count("numNodeWeights")) {
        settings.numNodeWeights = vm["numNodeWeights"].as<IndexType>();
    }

    if (vm.count("dimensions")) {
        settings.dimensions = vm["dimensions"].as<IndexType>();
    }
    if (vm.count("numX")) {
        settings.numX = vm["numX"].as<IndexType>();
    }
    if (vm.count("numY")) {
        settings.numY = vm["numY"].as<IndexType>();
    }
    if (vm.count("numZ")) {
        settings.numZ = vm["numZ"].as<IndexType>();
    }
    if (vm.count("numBlocks")) {
        settings.numBlocks = vm["numBlocks"].as<IndexType>();
    } else {
        settings.numBlocks = comm->getSize();
    }
    if (vm.count("sfcResolution")) {
        settings.sfcResolution = vm["sfcResolution"].as<IndexType>();
    }

    if (vm.count("epsilon")) {
        settings.epsilon = vm["epsilon"].as<double>();
    }

    if (vm.count("processPerNode")) {
        settings.processPerNode = vm["processPerNode"].as<IndexType>();
    }    
    if ( vm.count("initialMigration") ){
        std::string s = vm["initialMigration"].as<std::string>();
        settings.initialMigration = to_tool(s);        
    }
    if (vm.count("initialPartition")) {
        std::string s = vm["initialPartition"].as<std::string>();
        settings.initialPartition = to_tool(s);
    }
    if (vm.count("multiLevelRounds")) {
        settings.multiLevelRounds = vm["multiLevelRounds"].as<IndexType>();
    }
    if (vm.count("minBorderNodes")) {
        settings.minBorderNodes = vm["minBorderNodes"].as<IndexType>();
    }
    if (vm.count("minBorderNodesPercent")) {
        settings.minBorderNodesPercent = vm["minBorderNodesPercent"].as<double>();
    }
    if (vm.count("stopAfterNoGainRounds")) {
        settings.stopAfterNoGainRounds = vm["stopAfterNoGainRounds"].as<IndexType>();
    }
    if (vm.count("minGainForNextGlobalRound")) {
        settings.minGainForNextRound = vm["minGainForNextGlobalRound"].as<IndexType>();
    }
    if (vm.count("localRefAlgo")) {
        settings.localRefAlgo = vm["localRefAlgo"].as<Tool>();
    }
    //TODO: cxxopts supports parsing of multiple arguments and storing them as vectors
    //  use that and not our own parsing
    if (vm.count("cutsPerDim")) {
        std::stringstream ss( vm["cutsPerDim"].as<std::string>() );
        std::string item;
        std::vector<IndexType> cutsPerDim;
        IndexType product = 1;

        while (!std::getline(ss, item, ',').fail()) {
            IndexType cutsInDim = std::stoi(item);
            cutsPerDim.push_back(cutsInDim);
            product *= cutsInDim;
        }

        settings.cutsPerDim = cutsPerDim;

        if (!vm.count("numBlocks")) {
            settings.numBlocks = product;
        } else {
            if (vm["numBlocks"].as<IndexType>() != product) {
                throw std::invalid_argument("When giving --cutsPerDim, either omit --numBlocks or set it to the product of cutsPerDim.");
            }
        }
    }
    if (vm.count("pixeledSideLen")) {
        settings.pixeledSideLen = vm["pixeledSideLen"].as<IndexType>();
    }
    if (vm.count("minSamplingNodes")) {
        settings.minSamplingNodes = vm["minSamplingNodes"].as<IndexType>();
    }
    if (vm.count("influenceExponent")) {
        settings.influenceExponent = vm["influenceExponent"].as<double>();
    }
    if (vm.count("influenceChangeCap")) {
        settings.influenceChangeCap = vm["influenceChangeCap"].as<double>();
    }
    if (vm.count("balanceIterations")) {
        settings.balanceIterations = vm["balanceIterations"].as<IndexType>();
    }
    if (vm.count("maxKMeansIterations")) {
        settings.maxKMeansIterations = vm["maxKMeansIterations"].as<IndexType>();
    }

    if (vm.count("hierLevels") or vm.count("hierarchy_parameter_string")) {  
        if (vm.count("hierLevels") and vm.count("hierarchy_parameter_string")){
            throw std::invalid_argument("Conflicting arguments, provide either argument hierLevels or hierarchy_parameter_string");
        }

        std::stringstream ss;
        char delim = ',';
        if (vm.count("hierLevels") ){
            ss << vm["hierLevels"].as<std::string>();
        }else{
            ss << vm["hierarchy_parameter_string"].as<std::string>();
            delim = ':';
        }
        //std::stringstream ss( vm["hierLevels"].as<std::string>() );
        std::string item;
        std::vector<IndexType> hierLevels;
        IndexType product = 1;

        while (!std::getline(ss, item, delim).fail()) {
            IndexType blocksInLevel = std::stoi(item);
            hierLevels.insert( hierLevels.begin(), blocksInLevel );
            product *= blocksInLevel;
        }

        settings.hierLevels = hierLevels;

        if (!vm.count("numBlocks")) {
            settings.numBlocks = product;
        } else {
            if (vm["numBlocks"].as<IndexType>() != product) {
                std::cout << vm["numBlocks"].as<IndexType>() << " " << product << std::endl;
                throw std::invalid_argument("When giving --hierLevels or --hierarchy_parameter_string, either omit --numBlocks or set it to the product of level entries. Hierarchy given results to " + std::to_string(product) + " blocks");
            }
        }
    }

    if( vm.count("KMBalanceMethod") ) {
        settings.KMBalanceMethod = vm["KMBalanceMethod"].as<std::string>();
        if( not (settings.KMBalanceMethod=="repart" 
            or settings.KMBalanceMethod=="reb_sqImba"
            or settings.KMBalanceMethod=="reb_lex") ) {
            if(comm->getRank() ==0 ) {
                std::cout<<"WARNING: wrong value for parameter KMBalanceMethod= " << settings.KMBalanceMethod << ". Setting to reb_lex" <<std::endl;
                settings.KMBalanceMethod="lex";
            }
        }
    }

    if (vm.count("repeatTimes")) {
        settings.repeatTimes = vm["repeatTimes"].as<IndexType>();
    }
    if (vm.count("maxDiameterRounds")) {
        settings.maxDiameterRounds = vm["maxDiameterRounds"].as<IndexType>();
    }
    if (vm.count("maxCGIterations")) {
        settings.maxCGIterations = vm["maxCGIterations"].as<IndexType>();
    }
    if (vm.count("CGResidual")) {
        settings.CGResidual = vm["CGResidual"].as<double>();
    }


    /*** consistency checks ***/
    if (vm.count("previousPartition")) {
        settings.repartition = true;
        if (vm.count("initialPartition")) {
            if (!(settings.initialPartition == Tool::geoKmeans || settings.initialPartition == Tool::none)) {
                std::cout << "Method " << settings.initialPartition << " not supported for repartitioning, currently only kMeans." << std::endl;
                settings.isValid = false;
                //return 126;
            }
        } else {
            PRINT0("Setting initial partitioning method to kMeans.");
            settings.initialPartition = Tool::geoKmeans;
        }
    }

    if ( settings.hierLevels.size() > 0 ) {
        if (!(settings.initialPartition == Tool::geoHierKM
                || settings.initialPartition == Tool::geoHierRepart)) {
            if(comm->getRank() ==0 ) {
                std::cout << " WARNING: Without using hierarchical partitioning, ";
                std::cout << "the given hierarchy levels will be ignored during partitioning." << std::endl;
            }
        }

        if (!vm.count("numBlocks")) {
            IndexType numBlocks = 1;
            for (IndexType level : settings.hierLevels) {
                numBlocks *= level;
            }
            settings.numBlocks = numBlocks;
        }
    }

    //used (mainly) from allCompetitors to define which tools to use
    if (vm.count("tools")) {  
        std::stringstream ss( vm["tools"].as<std::string>() );       
        std::string item;
        std::vector<std::string> tools;

        while (!std::getline(ss, item, ',').fail()) {
            tools.push_back( item );
        }

        settings.tools = tools;
    }

    if( vm.count("PEgraphFile") or vm.count("topologyFile")){
        if( vm.count("distance_parameter_string") or vm.count("hierarchy_parameter_string") ){
            if(comm->getRank() ==0 ) {
                throw std::invalid_argument("Conflicting input parameters. Give either distance and hierarchy parameters for the system or a file");
            }
        }
    }

    return settings;

}

}<|MERGE_RESOLUTION|>--- conflicted
+++ resolved
@@ -194,12 +194,7 @@
     using std::vector;
     settings.verbose = vm.count("verbose");
     settings.debugMode = vm.count("debugMode");
-<<<<<<< HEAD
-    settings.storeInfo = vm.count("storeInfo");
-    settings.computeDiameter = vm.count("computeDiameter");
-=======
     //settings.storeInfo = vm.count("storeInfo");
->>>>>>> b9dc099c
     settings.storePartition = vm.count("storePartition");
     settings.erodeInfluence = vm.count("erodeInfluence");
     settings.focusOnBalance = vm.count("focusOnBalance");
@@ -216,9 +211,6 @@
     settings.writeDebugCoordinates = vm.count("writeDebugCoordinates");
     settings.writePEgraph = vm.count("writePEgraph");
     settings.setAutoSettings = vm.count("autoSettings");
-<<<<<<< HEAD
-    settings.writePEgraph = vm.count("writePEgraph");
-=======
     settings.mappingRenumbering = vm.count("mappingRenumbering");
     settings.autoSetCpuMem = vm.count("autoSetCpuMem");
     settings.w2UpperBound = vm.count("w2UpperBound");
@@ -232,7 +224,6 @@
         }
         settings.storeInfo = true;
     }
->>>>>>> b9dc099c
 
     if (vm.count("graphFile")) {
         settings.fileName = vm["graphFile"].as<std::string>();
