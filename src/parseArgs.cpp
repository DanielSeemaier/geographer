--- conflicted
+++ resolved
@@ -8,334 +8,6 @@
 
 namespace ITI {
 
-<<<<<<< HEAD
-	Options populateOptions() {
-		cxxopts::Options options("Geographer", "Parallel geometric graph partitioner for load balancing");
-
-		scai::dmemo::CommunicatorPtr comm = scai::dmemo::Communicator::getCommunicatorPtr();
-		Settings settings;
-
-		options.add_options()
-					("help", "display options")
-					("version", "show version")
-					//main arguments for daily use
-					("graphFile", "read graph from file", value<std::string>())
-					("coordFile", "coordinate file. If none given, assume that coordinates for graph arg are in file arg.xyz", value<std::string>())
-					("dimensions", "Number of dimensions of input graph", value<IndexType>()->default_value(std::to_string(settings.dimensions)))
-					("numBlocks", "Number of blocks, default is number of processes", value<IndexType>())
-					("epsilon", "Maximum imbalance. Each block has at most 1+epsilon as many nodes as the average.", value<double>()->default_value(std::to_string(settings.epsilon)))
-					// other input specification
-					("fileFormat", "The format of the file to read: 0 is for AUTO format, 1 for METIS, 2 for ADCRIC, 3 for OCEAN, 4 for MatrixMarket format. See Readme.md for more details.", value<ITI::Format>())
-					("coordFormat", "format of coordinate file: AUTO = 0, METIS = 1, ADCIRC = 2, OCEAN = 3, MATRIXMARKET = 4 ", value<ITI::Format>())
-					("numNodeWeights", "Number of node weights to use. If the input graph contains more node weights, only the first ones are used.", value<IndexType>())					
-					("seed", "random seed, default is current time", value<double>()->default_value(std::to_string(time(NULL))))
-					//mapping 
-					("PEgraphFile", "read communication graph from file", value<std::string>())
-					("blockSizesFile", " file to read the block sizes for every block", value<std::string>() )
-					//repartitioning
-					("previousPartition", "file of previous partition, used for repartitioning", value<std::string>())
-					//multi-level and local refinement
-					("initialPartition", "Choose initial partitioning method between space-filling curves ('SFC' or 0), pixel grid coarsening ('Pixel' or 1), spectral partition ('Spectral' or 2), k-means ('K-Means' or 3) and multisection ('MultiSection' or 4). SFC, Spectral and K-Means are most stable.", value<Tool>())
-					("noRefinement", "skip local refinement steps")
-					("multiLevelRounds", "Tuning Parameter: How many multi-level rounds with coarsening to perform", value<IndexType>()->default_value(std::to_string(settings.multiLevelRounds)))
-					("minBorderNodes", "Tuning parameter: Minimum number of border nodes used in each refinement step", value<IndexType>())
-					("stopAfterNoGainRounds", "Tuning parameter: Number of rounds without gain after which to abort localFM. 0 means no stopping.", value<IndexType>())
-					("minGainForNextGlobalRound", "Tuning parameter: Minimum Gain above which the next global FM round is started", value<IndexType>())
-					("gainOverBalance", "Tuning parameter: In local FM step, choose queue with best gain over queue with best balance", value<bool>())
-					("useDiffusionTieBreaking", "Tuning Parameter: Use diffusion to break ties in Fiduccia-Mattheyes algorithm", value<bool>())
-					("useGeometricTieBreaking", "Tuning Parameter: Use distances to block center for tie breaking", value<bool>())
-					("skipNoGainColors", "Tuning Parameter: Skip Colors that didn't result in a gain in the last global round", value<bool>())
-					//multisection
-					("bisect", "Used for the multisection method. If set to true the algorithm perfoms bisections (not multisection) until the desired number of parts is reached", value<bool>())
-					("cutsPerDim", "If MultiSection is chosen, then provide d values that define the number of cuts per dimension.", value<std::string>())
-					("pixeledSideLen", "The resolution for the pixeled partition or the spectral", value<IndexType>())
-					// K-Means
-					("minSamplingNodes", "Tuning parameter for K-Means", value<IndexType>())
-					("influenceExponent", "Tuning parameter for K-Means, default is ", value<ValueType>()->default_value(std::to_string(settings.influenceExponent)))
-					("influenceChangeCap", "Tuning parameter for K-Means", value<ValueType>())
-					("balanceIterations", "Tuning parameter for K-Means", value<IndexType>())
-					("maxKMeansIterations", "Tuning parameter for K-Means", value<IndexType>())
-					("tightenBounds", "Tuning parameter for K-Means")
-					("erodeInfluence", "Tuning parameter for K-Means, in case of large deltas and imbalances.")
-					//breaking into several lines using '\' looks ugly when printing the message
-					("hierLevels", "The number of blocks per level. Total number of PEs (=number of leaves) is the product for all hierLevels[i] and there are hierLevels.size() hierarchy levels. Example: --hierLevels 3 4 10, there are 3 levels. In the first one, each node has 3 children, in the next one each node has 4 and in the last, each node has 10. In total 3*4*10= 120 leaves/PEs", value<std::string>())
-					//output
-					("outFile", "write result partition into file", value<std::string>())
-					//debug
-					("writeDebugCoordinates", "Write Coordinates of nodes in each block", value<bool>())
-					("verbose", "Increase output.")
-	                ("storeInfo", "Store timing and other metrics in file.")
-	                ("callExit", "Call std::exit after finishing partitioning, useful in case of lingering MPI data structures.")
-	                // evaluation
-	                ("repeatTimes", "How many times we repeat the partitioning process.", value<IndexType>())
-	                ("noComputeDiameter", "Compute diameter of resulting block files.")
-	                ("maxDiameterRounds", "abort diameter algorithm after that many BFS rounds", value<IndexType>())
-					("metricsDetail", "no: no metrics, easy:cut, imbalance, communication volume and diameter if possible, all: easy + SpMV time and communication time in SpMV", value<std::string>())
-					//used for the competitors main
-					// ("outDir", "write result partition into file", value<std::string>())
-					//mesh generation
-					("generate", "generate uniform mesh as input graph")
-					("numX", "Number of points in x dimension of generated graph", value<IndexType>())
-					("numY", "Number of points in y dimension of generated graph", value<IndexType>())
-					("numZ", "Number of points in z dimension of generated graph", value<IndexType>())
-					// exotic test cases
-					("quadTreeFile", "read QuadTree from file", value<std::string>())
-					("useDiffusionCoordinates", "Use coordinates based from diffusive systems instead of loading from file", value<bool>())
-					;
-
-		return options;
-	}
-
-	Settings interpretSettings(cxxopts::ParseResult vm) {
-
-		Settings settings;
-		scai::dmemo::CommunicatorPtr comm = scai::dmemo::Communicator::getCommunicatorPtr();
-		srand(vm["seed"].as<double>());
-
-		if (vm.count("version")) {
-			std::cout << "Git commit " << version << std::endl;
-			settings.isValid = false;
-			return settings;
-		}
-
-		if (vm.count("generate") + vm.count("graphFile") + vm.count("quadTreeFile") != 1) {
-			std::cout << "Pick one of --graphFile, --quadTreeFile or --generate. Use --help for more parameters" << std::endl;
-			settings.isValid = false;
-			//return 126;
-		}
-
-		if (vm.count("generate") && (vm["dimensions"].as<IndexType>() != 3)) {
-			std::cout << "Mesh generation currently only supported for three dimensions" << std::endl;
-			settings.isValid = false;
-			//return 126;
-		}
-
-		if (vm.count("coordFile") && vm.count("useDiffusionCoords")) {
-			std::cout << "Cannot both load coordinates from file with --coordFile or generate them with --useDiffusionCoords." << std::endl;
-			settings.isValid = false;
-			//return 126;
-		}
-
-		if (vm.count("fileFormat") && vm["fileFormat"].as<ITI::Format>() == ITI::Format::TEEC) {
-			if (!vm.count("numX")) {
-				std::cout << "TEEC file format does not specify graph size, please set with --numX" << std::endl;
-				settings.isValid = false;
-				//return 126;
-			}
-		}
-
-		// check if coordFormat is provided
-		// if no coordFormat was given but was given a fileFormat assume they are the same
-		if( !vm.count("coordFormat") and vm.count("fileFormat") ){
-			settings.coordFormat = settings.fileFormat;
-		}
-
-		if( settings.storeInfo && settings.outFile=="-" ) {
-			PRINT0("Option to store information used but no output file given to write to. Specify an output file using the option --outFile. Aborting.");
-			settings.isValid = false;
-			//return 126;
-		}
-
-		if (!vm.count("influenceExponent")) {
-		    settings.influenceExponent = 1.0/settings.dimensions;
-		}
-
-	    if( vm.count("metricsDetail") ){
-			if( not (settings.metricsDetail=="no" or settings.metricsDetail=="easy" or settings.metricsDetail=="all") ){
-				if(comm->getRank() ==0 ){
-					std::cout<<"WARNING: wrong value for parameter metricsDetail= " << settings.metricsDetail << ". Setting to all" <<std::endl;
-					settings.metricsDetail="all";
-				}
-			}
-		}	
-
-		if( vm.count("noComputeDiameter") ){
-			settings.computeDiameter = false;
-		}else{
-			settings.computeDiameter = true;
-		}
-	    
-	    using std::vector;
-	    settings.verbose = vm.count("verbose");
-	    settings.storeInfo = vm.count("storeInfo");
-	    settings.erodeInfluence = vm.count("erodeInfluence");
-	    settings.tightenBounds = vm.count("tightenBounds");
-		settings.noRefinement = vm.count("noRefinement");
-		settings.useDiffusionCoordinates = vm.count("useDiffusionCoordinates");
-		settings.gainOverBalance = vm.count("gainOverBalance");
-		settings.useDiffusionTieBreaking = vm.count("useDiffusionTieBreaking");
-		settings.useGeometricTieBreaking = vm.count("useGeometricTieBreaking");
-		settings.skipNoGainColors = vm.count("skipNoGainColors");
-		settings.bisect = vm.count("bisect");
-		settings.writeDebugCoordinates = vm.count("writeDebugCoordinates");
-
-		if (vm.count("fileFormat")) {
-			settings.fileFormat = vm["fileFormat"].as<ITI::Format>();
-		}
-		if (vm.count("coordFormat")) {
-			settings.coordFormat = vm["coordFormat"].as<ITI::Format>();
-		}
-		if (vm.count("PEgraphFile")) {
-			settings.PEGraphFile = vm["PEgraphFile"].as<std::string>();
-		}
-		if (vm.count("numNodeWeights")) {
-			settings.numNodeWeights = vm["numNodeWeights"].as<IndexType>();
-		}
-		if (vm.count("dimensions")) {
-			settings.dimensions = vm["dimensions"].as<IndexType>();
-		}
-		if (vm.count("numX")) {
-			settings.numX = vm["numX"].as<IndexType>();
-		}
-		if (vm.count("numY")) {
-			settings.numY = vm["numY"].as<IndexType>();
-		}
-		if (vm.count("numZ")) {
-			settings.numZ = vm["numZ"].as<IndexType>();
-		}
-		if (vm.count("numBlocks")) {
-			settings.numBlocks = vm["numBlocks"].as<IndexType>();
-		} else {
-			settings.numBlocks = comm->getSize();
-		}
-
-		if (vm.count("epsilon")) {
-			settings.epsilon = vm["epsilon"].as<double>();
-		}
-		if (vm.count("blockSizesFile")) {
-			settings.blockSizesFile = vm["blockSizesFile"].as<std::string>();
-		}
-		if (vm.count("initialPartition")) {
-			settings.initialPartition = vm["initialPartition"].as<Tool>();
-		}
-		if (vm.count("multiLevelRounds")) {
-			settings.multiLevelRounds = vm["multiLevelRounds"].as<IndexType>();
-		}
-		if (vm.count("minBorderNodes")) {
-			settings.minBorderNodes = vm["minBorderNodes"].as<IndexType>();
-		}
-		if (vm.count("stopAfterNoGainRounds")) {
-			settings.stopAfterNoGainRounds = vm["stopAfterNoGainRounds"].as<IndexType>();
-		}
-		if (vm.count("minGainForNextGlobalRound")) {
-			settings.minGainForNextRound = vm["minGainForNextGlobalRound"].as<IndexType>();
-		}
-		if (vm.count("cutsPerDim")) {
-			std::stringstream ss( vm["cutsPerDim"].as<std::string>() );
-			std::string item;
-			std::vector<IndexType> cutsPerDim;
-			IndexType product = 1;
-
-			while (!std::getline(ss, item, ' ').fail()) {
-				IndexType cutsInDim = std::stoi(item);
-				cutsPerDim.push_back(cutsInDim);
-				product *= cutsInDim;
-			}
-
-			settings.cutsPerDim = cutsPerDim;
-
-			if (!vm.count("numBlocks")) {
-				settings.numBlocks = product;
-			} else {
-				if (vm["numBlocks"].as<IndexType>() != product) {
-					throw std::invalid_argument("When giving --cutsPerDim, either omit --numBlocks or set it to the product of cutsPerDim.");
-				}
-			}
-		}
-		if (vm.count("pixeledSideLen")) {
-			settings.pixeledSideLen = vm["pixeledSideLen"].as<IndexType>();
-		}
-		if (vm.count("minSamplingNodes")) {
-			settings.minSamplingNodes = vm["minSamplingNodes"].as<IndexType>();
-		}
-		if (vm.count("influenceExponent")) {
-			settings.influenceExponent = vm["influenceExponent"].as<ValueType>();
-		}
-		if (vm.count("influenceChangeCap")) {
-			settings.influenceChangeCap = vm["influenceChangeCap"].as<ValueType>();
-		}
-		if (vm.count("balanceIterations")) {
-			settings.balanceIterations = vm["balanceIterations"].as<IndexType>();
-		}
-		if (vm.count("maxKMeansIterations")) {
-			settings.maxKMeansIterations = vm["maxKMeansIterations"].as<IndexType>();
-		}
-		if (vm.count("hierLevels")) {
-			std::stringstream ss( vm["hierLevels"].as<std::string>() );
-			std::string item;
-			std::vector<IndexType> hierLevels;
-			IndexType product = 1;
-
-			while (!std::getline(ss, item, ' ').fail()) {
-				IndexType blocksInLevel = std::stoi(item);
-				hierLevels.push_back(blocksInLevel);
-				product *= blocksInLevel;
-				std::cout << product << std::endl;
-			}
-
-			settings.hierLevels = hierLevels;
-			if (!vm.count("numBlocks")) {
-				settings.numBlocks = product;
-			} else {
-				if (vm["numBlocks"].as<IndexType>() != product) {
-					std::cout << vm["numBlocks"].as<IndexType>() << " " << product << std::endl;
-					throw std::invalid_argument("When giving --hierLevels, either omit --numBlocks or set it to the product of level entries.");
-				}
-			}
-		}
-		if (vm.count("outFile")) {
-			settings.outFile = vm["outFile"].as<std::string>();
-		}
-		if (vm.count("repeatTimes")) {
-			settings.repeatTimes = vm["repeatTimes"].as<IndexType>();
-		}
-		if (vm.count("maxDiameterRounds")) {
-			settings.maxDiameterRounds = vm["maxDiameterRounds"].as<IndexType>();
-		}
-		if (vm.count("metricsDetail")) {
-			settings.metricsDetail = vm["metricsDetail"].as<std::string>();
-		}
-		if (vm.count("outDir")) {
-			settings.outDir = vm["outDir"].as<std::string>();
-		}
-
-		/*** consistency checks ***/
-		if (vm.count("previousPartition")) {
-			settings.repartition = true;
-			if (vm.count("initialPartition")) {
-				if (!(settings.initialPartition == Tool::geoKmeans || settings.initialPartition == Tool::none)) {
-					std::cout << "Method " << settings.initialPartition << " not supported for repartitioning, currently only kMeans." << std::endl;
-					settings.isValid = false;
-					//return 126;
-				}
-			} else {
-				PRINT0("Setting initial partitioning method to kMeans.");
-				settings.initialPartition = Tool::geoKmeans;
-			}
-		}
-
-		if ( settings.hierLevels.size() > 0 ) {
-	    	if (!(settings.initialPartition == Tool::geoHierKM 
-	    		|| settings.initialPartition == Tool::geoHierRepart)) {
-		    	if(comm->getRank() ==0 ){
-					std::cout << " WARNING: Without using hierarchical partitioning, ";
-					std::cout << "the given hierarchy levels will be ignored." << std::endl;
-				}
-	    	}
-
-	    	if (!vm.count("numBlocks")) {
-	    		IndexType numBlocks = 1;
-	    		for (IndexType level : settings.hierLevels) {
-	    			numBlocks *= level;
-	    		}
-	    		settings.numBlocks = numBlocks;
-	    	}
-	    }
-
-		return settings;
-
-	}
-=======
 Options populateOptions() {
     cxxopts::Options options("Geographer", "Parallel geometric graph partitioner for load balancing");
 
@@ -663,6 +335,5 @@
     return settings;
 
 }
->>>>>>> 90d99fa2
 
 }