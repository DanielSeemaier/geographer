#include <scai/lama.hpp>

#include <scai/lama/matrix/all.hpp>
#include <scai/lama/matutils/MatrixCreator.hpp>

#include <scai/dmemo/BlockDistribution.hpp>
#include <scai/dmemo/Distribution.hpp>

#include <scai/hmemo/Context.hpp>
#include <scai/hmemo/HArray.hpp>

#include <scai/lama/Vector.hpp>

#include <algorithm>
#include <memory>
#include <cstdlib>
#include <numeric>
#include <chrono>

#include "MeshGenerator.h"
#include "FileIO.h"
#include "MultiLevel.h"
#include "ParcoRepart.h"
#include "LocalRefinement.h"
#include "SpectralPartition.h"
#include "GraphUtils.h"
#include "AuxiliaryFunctions.h"
#include "KMeans.h"
#include "Metrics.h"

#include "gtest/gtest.h"

#include <boost/filesystem.hpp>



using namespace scai;

namespace ITI {

class auxTest : public ::testing::Test {
protected:
        // the directory of all the meshes used
        std::string graphPath = "./meshes/";
};

TEST_F (auxTest, testInitialPartitions){
    
    //std::string fileName = "trace-00008.graph";
    std::string fileName = "Grid64x64";
    std::string file = graphPath + fileName;
    std::ifstream f(file);
    IndexType dimensions= 2;
    IndexType N, edges;
    f >> N >> edges; 
    
    std::cout<< "node= "<< N << std::endl;
    scai::dmemo::CommunicatorPtr comm = scai::dmemo::Communicator::getCommunicatorPtr();
    // for now local refinement requires k = P
    IndexType k = comm->getSize();
    //
    
    std::string destPath = "./partResults/"+fileName+"/blocks_"+std::to_string(k)+"/";
    boost::filesystem::create_directories( destPath );    
    /*
    if( !boost::filesystem::create_directory( destPath ) ){
        throw std::runtime_error("Directory "+ destPath + " could not be created");
    }
    */
    scai::dmemo::DistributionPtr dist ( scai::dmemo::Distribution::getDistributionPtr( "BLOCK", comm, N) );  
    scai::dmemo::DistributionPtr noDistPointer(new scai::dmemo::NoDistribution(N));
    CSRSparseMatrix<ValueType> graph = FileIO<IndexType, ValueType>::readGraph(file );
    graph.redistribute(dist, noDistPointer);
    
    std::vector<DenseVector<ValueType>> coordinates = FileIO<IndexType, ValueType>::readCoords( std::string(file + ".xyz"), N, dimensions);
    EXPECT_TRUE(coordinates[0].getDistributionPtr()->isEqual(*dist));
    
    EXPECT_EQ( graph.getNumColumns(), graph.getNumRows());
    EXPECT_EQ(edges, (graph.getNumValues())/2 );   
    
    struct Settings settings;
    settings.numBlocks= k;
    settings.epsilon = 0.1;
    settings.dimensions = dimensions;
    settings.pixeledSideLen = 16;        //4 for a 16x16 coarsen graph in 2D, 16x16x16 in 3D
    settings.useGeometricTieBreaking =1;
    //settings.fileName = fileName;
    settings.useGeometricTieBreaking =1;
    settings.multiLevelRounds = 6;
    settings.minGainForNextRound= 10;
    // 5% of (approximetely, if at every round you get a 60% reduction in nodes) the nodes of the coarsest graph
    settings.minBorderNodes = N*std::pow(0.6, settings.multiLevelRounds)/k * 0.05;
    settings.coarseningStepsBetweenRefinement =2;
    
    DenseVector<ValueType> uniformWeights;
    
    ValueType cut;
    ValueType imbalance;
    
    std::string logFile = destPath + "results.log";
    std::ofstream logF(logFile);
    
    if( comm->getRank()==0){
        logF<< "Results for file " << fileName << std::endl;
        logF<< "node= "<< N << " , edges= "<< edges << " , blocks= "<< k<< std::endl<< std::endl;
        settings.print( logF, comm );
        settings.print( std::cout, comm );
    }
    //logF<< std::endl<< std::endl << "Only initial partition, no MultiLevel or LocalRefinement"<< std::endl << std::endl;
    
    //------------------------------------------- pixeled
    
	settings.noRefinement = true;

    if(comm->getRank()==0) std::cout <<std::endl<<std::endl;
    PRINT0("Get a pixeled partition");
    // get a pixeledPartition
    scai::lama::DenseVector<IndexType> pixeledPartition = ParcoRepart<IndexType, ValueType>::pixelPartition(coordinates, settings);
    EXPECT_EQ( pixeledPartition.size(), N );
    
    //scai::dmemo::DistributionPtr newDist( new scai::dmemo::GeneralDistribution ( pixeledPartition.getDistribution(), pixeledPartition.getLocalValues() ) );
    scai::dmemo::DistributionPtr newDist = scai::dmemo::generalDistributionByNewOwners( pixeledPartition.getDistribution(), pixeledPartition.getLocalValues() );
    pixeledPartition.redistribute(newDist);
    graph.redistribute(newDist, noDistPointer);
	for (IndexType d = 0; d < dimensions; d++) {
		coordinates[d].redistribute(newDist);
	}

    if(dimensions==2){
        ITI::FileIO<IndexType, ValueType>::writeCoordsDistributed( coordinates, dimensions, destPath+"pixelPart");
    }
    //cut = comm->getSize() == 1 ? computeCut(input, result) : comm->sum(localSumOutgoingEdges(input, false)) / 2;
    cut = GraphUtils<IndexType, ValueType>::computeCut( graph, pixeledPartition);
    imbalance = GraphUtils<IndexType, ValueType>::computeImbalance( pixeledPartition, k);
    if(comm->getRank()==0){
        logF<< "-- Initial Pixeled partition " << std::endl;
        logF<< "\tcut: " << cut << " , imbalance= "<< imbalance<< std::endl;
    }
    uniformWeights = DenseVector<ValueType>(graph.getRowDistributionPtr(), 1);
<<<<<<< HEAD
	scai::dmemo::Halo halo = GraphUtils<IndexType, ValueType>::buildNeighborHalo(graph);
	Metrics metrics;
    ITI::MultiLevel<IndexType, ValueType>::multiLevelStep(graph, pixeledPartition, uniformWeights, coordinates, halo, settings, metrics);
=======
	scai::dmemo::HaloExchangePlan halo = GraphUtils::buildNeighborHalo<IndexType, ValueType>(graph);
    ITI::MultiLevel<IndexType, ValueType>::multiLevelStep(graph, pixeledPartition, uniformWeights, coordinates, halo, settings);
>>>>>>> 54cdd7c5
    if(dimensions==2){
        ITI::FileIO<IndexType, ValueType>::writeCoordsDistributed( coordinates, dimensions, destPath+"finalWithPixel");
    }
    cut = GraphUtils<IndexType, ValueType>::computeCut( graph, pixeledPartition);
    imbalance = GraphUtils<IndexType, ValueType>::computeImbalance( pixeledPartition, k);
    if(comm->getRank()==0){
        logF<< "\tfinal cut= "<< cut  << ", final imbalance= "<< imbalance;
        logF  << std::endl  << std::endl; 
        std::cout << "\tfinal cut= "<< cut  << ", final imbalance= "<< imbalance;
        std::cout  << std::endl  << std::endl; 
    }


    //------------------------------------------- hilbert/sfc
    
    // the partitioning may redistribute the input graph
    graph.redistribute(dist, noDistPointer);
    for(int d=0; d<dimensions; d++){
        coordinates[d].redistribute( dist );
    }    
    if(comm->getRank()==0) std::cout <<std::endl<<std::endl;
    PRINT0( "Get a hilbert/sfc partition");
    // get a hilbertPartition
    scai::lama::DenseVector<IndexType> hilbertPartition = ParcoRepart<IndexType, ValueType>::hilbertPartition(coordinates, settings);
    
    //newDist = scai::dmemo::DistributionPtr( new scai::dmemo::GeneralDistribution ( hilbertPartition.getDistribution(), hilbertPartition.getLocalValues() ) );
    /*scai::dmemo::DistributionPtr*/ newDist = scai::dmemo::generalDistributionByNewOwners( hilbertPartition.getDistribution(), hilbertPartition.getLocalValues() );
    hilbertPartition.redistribute(newDist);
    graph.redistribute(newDist, noDistPointer);
	for (IndexType d = 0; d < dimensions; d++) {
		coordinates[d].redistribute(newDist);
	}

    //aux::print2DGrid( graph, hilbertPartition );
    if(dimensions==2){
        ITI::FileIO<IndexType, ValueType>::writeCoordsDistributed( coordinates, dimensions, destPath+"hilbertPart");
    }
    cut = GraphUtils<IndexType, ValueType>::computeCut( graph, hilbertPartition);
    imbalance = GraphUtils<IndexType, ValueType>::computeImbalance( hilbertPartition, k);
    if(comm->getRank()==0){
        logF<< "-- Initial Hilbert/sfc partition " << std::endl;
        logF<< "\tcut: " << cut << " , imbalance= "<< imbalance<< std::endl;
    }
    uniformWeights = DenseVector<ValueType>(graph.getRowDistributionPtr(), 1);
<<<<<<< HEAD
	halo = GraphUtils<IndexType, ValueType>::buildNeighborHalo(graph);
=======
	/*scai::dmemo::HaloExchangePlan*/ halo = GraphUtils::buildNeighborHalo<IndexType, ValueType>(graph);
>>>>>>> 54cdd7c5

    ITI::MultiLevel<IndexType, ValueType>::multiLevelStep(graph, hilbertPartition, uniformWeights, coordinates, halo, settings, metrics);
    if(dimensions==2){
        ITI::FileIO<IndexType, ValueType>::writeCoordsDistributed( coordinates, dimensions, destPath+"finalWithHilbert");
    }
    cut = GraphUtils<IndexType, ValueType>::computeCut( graph, hilbertPartition);
    imbalance = GraphUtils<IndexType, ValueType>::computeImbalance( hilbertPartition, k);
    if(comm->getRank()==0){
        logF<< "\tfinal cut= "<< cut  << ", final imbalance= "<< imbalance;
        logF  << std::endl  << std::endl; 
        std::cout << "\tfinal cut= "<< cut  << ", final imbalance= "<< imbalance;
        std::cout  << std::endl  << std::endl; 
    }
   
    if(comm->getRank()==0){
        std::cout<< "Output files written in " << destPath << std::endl;
    }

}
//-----------------------------------------------------------------

TEST_F (auxTest, testPixelDistance) {
    
    typedef aux<IndexType,ValueType> aux;
    
    IndexType sideLen = 100;
    
    ValueType maxl2Dist = aux::pixelL2Distance2D(0,sideLen*sideLen-1, sideLen);
    PRINT( maxl2Dist );
    for(int i=0; i<sideLen*sideLen; i++){
        //std::cout << "dist1(" << 0<< ", "<< i << ")= "<< aux::pixelDistance2D( 0, i, sideLen) << std::endl;
        EXPECT_LE(aux::pixelL1Distance2D( 0, i, sideLen), sideLen+sideLen-2);
        EXPECT_LE(aux::pixelL2Distance2D( 0, i, sideLen), maxl2Dist);
    }
    
    srand(time(NULL));
    IndexType pixel;
    std::tuple<IndexType, IndexType> coords2D;
    std::vector<IndexType> maxPoints= {sideLen, sideLen};
    do{
        pixel= rand()%(sideLen*(sideLen-2)) +2*sideLen;
        coords2D = aux::index2_2DPoint( pixel, maxPoints );
    }while( (std::get<0>(coords2D)>sideLen-4 or std::get<0>(coords2D)<4) and ( std::get<1>(coords2D)>sideLen-4 or std::get<1>(coords2D)<4) );
    
    //PRINT( std::get<0>(coords2D) << " , " << std::get<1>(coords2D) );
    
    EXPECT_EQ(aux::pixelL1Distance2D( pixel, pixel, sideLen), 0);
    EXPECT_EQ(aux::pixelL1Distance2D( pixel, pixel+1, sideLen), 1);
    EXPECT_EQ(aux::pixelL1Distance2D( pixel, pixel+sideLen, sideLen), 1);
    EXPECT_EQ(aux::pixelL1Distance2D( pixel, pixel-sideLen, sideLen), 1);
    EXPECT_EQ(aux::pixelL1Distance2D( pixel, pixel+sideLen-3, sideLen), 4);
    EXPECT_EQ(aux::pixelL1Distance2D( pixel, pixel-sideLen-2, sideLen), 3);
    EXPECT_EQ(aux::pixelL1Distance2D( pixel, pixel-2*sideLen+3, sideLen), 5);
    EXPECT_EQ(aux::pixelL1Distance2D( pixel, pixel-2*sideLen-3, sideLen), 5);
}
//-----------------------------------------------------------------

TEST_F(auxTest, testIndex2_3DPoint){
    std::vector<IndexType> numPoints(3);
    
    srand(time(NULL));
    for(int i=0; i<3; i++){
        numPoints[i] = (IndexType) (rand()%5 + 10);
    }
    IndexType N= numPoints[0]*numPoints[1]*numPoints[2];
    
    for(IndexType i=0; i<N; i++){
        std::tuple<IndexType, IndexType, IndexType> ind = aux<IndexType,ValueType>::index2_3DPoint(i, numPoints);
        EXPECT_LE(std::get<0>(ind) , numPoints[0]-1);
        EXPECT_LE(std::get<1>(ind) , numPoints[1]-1);
        EXPECT_LE(std::get<2>(ind) , numPoints[2]-1);
        EXPECT_GE(std::get<0>(ind) , 0);
        EXPECT_GE(std::get<1>(ind) , 0);
        EXPECT_GE(std::get<2>(ind) , 0);
    }
}
//-----------------------------------------------------------------

TEST_F(auxTest, testIndex2_2DPoint){
    std::vector<IndexType> numPoints= {9, 11};
    
    srand(time(NULL));
    for(int i=0; i<2; i++){
        numPoints[i] = (IndexType) (rand()%5 + 10);
    }
    IndexType N= numPoints[0]*numPoints[1];
    
    for(IndexType i=0; i<N; i++){
        std::tuple<IndexType, IndexType> ind = aux<IndexType,ValueType>::index2_2DPoint(i, numPoints);
        EXPECT_LE(std::get<0>(ind) , numPoints[0]-1);
        EXPECT_LE(std::get<1>(ind) , numPoints[1]-1);
        EXPECT_GE(std::get<0>(ind) , 0);
        EXPECT_GE(std::get<1>(ind) , 0);
    }
}
//-----------------------------------------------------------------

// trancated function
/*
TEST_F(auxTest, testBenchIndexReordering){

	//const IndexType M = 51009; << overflow
    const IndexType M = 41009;
	
	scai::dmemo::CommunicatorPtr comm = scai::dmemo::Communicator::getCommunicatorPtr();	
	std::chrono::time_point<std::chrono::high_resolution_clock> FYstart = std::chrono::high_resolution_clock::now();
	
	std::vector<IndexType> indices(M);
	const typename std::vector<IndexType>::iterator firstIndex = indices.begin();
	typename std::vector<IndexType>::iterator lastIndex = indices.end();
	std::iota(firstIndex, lastIndex, 0);
	GraphUtils::FisherYatesShuffle(firstIndex, lastIndex, M);
	
	std::chrono::duration<ValueType,std::ratio<1>> FYtime = std::chrono::high_resolution_clock::now() - FYstart;
	PRINT0("FisherYatesShuffle for " << M <<" points is " << FYtime.count() );
	
	for(int i=0; i<M; i++){
		EXPECT_LT(indices[i],M);
		EXPECT_GE(indices[i],0);
	}
	EXPECT_EQ( indices.size(), M );
	
	
	
	// cantor reordering
	std::chrono::time_point<std::chrono::high_resolution_clock> Cstart = std::chrono::high_resolution_clock::now();
	std::vector<IndexType> indicesCantor(M);
	indicesCantor = GraphUtils::indexReorderCantor( M );
		
	std::chrono::duration<ValueType,std::ratio<1>> Ctime = std::chrono::high_resolution_clock::now() - Cstart;
	PRINT0("Cantor for " << M <<" points is " << Ctime.count() );
	
	for(int i=0; i<M; i++){
		EXPECT_LT(indicesCantor[i],M);
		EXPECT_GE(indicesCantor[i],0);
	}
	EXPECT_EQ( indices.size(), M );
	
	//checks
	
	IndexType indexSumFY = std::accumulate( indices.begin(), indices.end(), 0);
	IndexType indexSumC = std::accumulate( indicesCantor.begin(), indicesCantor.end(), 0);
	// even with integer oveflow they should be the same, TODO: right?
	EXPECT_EQ( indexSumFY, indexSumC);
	
	
	//WARNING: integer overflow for bigger values
	if(M<60000){
		EXPECT_EQ( indexSumFY, M*(M-1)/2);
		EXPECT_EQ( indexSumC, M*(M-1)/2);
	}
		
}
*/

//-----------------------------------------------------------------

}<|MERGE_RESOLUTION|>--- conflicted
+++ resolved
@@ -137,14 +137,9 @@
         logF<< "\tcut: " << cut << " , imbalance= "<< imbalance<< std::endl;
     }
     uniformWeights = DenseVector<ValueType>(graph.getRowDistributionPtr(), 1);
-<<<<<<< HEAD
-	scai::dmemo::Halo halo = GraphUtils<IndexType, ValueType>::buildNeighborHalo(graph);
+	scai::dmemo::HaloExchangePlan halo = GraphUtils<IndexType, ValueType>::buildNeighborHalo(graph);
 	Metrics metrics;
     ITI::MultiLevel<IndexType, ValueType>::multiLevelStep(graph, pixeledPartition, uniformWeights, coordinates, halo, settings, metrics);
-=======
-	scai::dmemo::HaloExchangePlan halo = GraphUtils::buildNeighborHalo<IndexType, ValueType>(graph);
-    ITI::MultiLevel<IndexType, ValueType>::multiLevelStep(graph, pixeledPartition, uniformWeights, coordinates, halo, settings);
->>>>>>> 54cdd7c5
     if(dimensions==2){
         ITI::FileIO<IndexType, ValueType>::writeCoordsDistributed( coordinates, dimensions, destPath+"finalWithPixel");
     }
@@ -189,11 +184,7 @@
         logF<< "\tcut: " << cut << " , imbalance= "<< imbalance<< std::endl;
     }
     uniformWeights = DenseVector<ValueType>(graph.getRowDistributionPtr(), 1);
-<<<<<<< HEAD
 	halo = GraphUtils<IndexType, ValueType>::buildNeighborHalo(graph);
-=======
-	/*scai::dmemo::HaloExchangePlan*/ halo = GraphUtils::buildNeighborHalo<IndexType, ValueType>(graph);
->>>>>>> 54cdd7c5
 
     ITI::MultiLevel<IndexType, ValueType>::multiLevelStep(graph, hilbertPartition, uniformWeights, coordinates, halo, settings, metrics);
     if(dimensions==2){
