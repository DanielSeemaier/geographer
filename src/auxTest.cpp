#include <scai/lama.hpp>

#include <scai/lama/matrix/all.hpp>
#include <scai/lama/matutils/MatrixCreator.hpp>

#include <scai/dmemo/BlockDistribution.hpp>
#include <scai/dmemo/Distribution.hpp>

#include <scai/hmemo/Context.hpp>
#include <scai/hmemo/HArray.hpp>

#include <scai/lama/Vector.hpp>

#include <algorithm>
#include <memory>
#include <cstdlib>
#include <numeric>
#include <chrono>

#include "MeshGenerator.h"
#include "FileIO.h"
#include "MultiLevel.h"
#include "ParcoRepart.h"
#include "LocalRefinement.h"
#include "SpectralPartition.h"
#include "GraphUtils.h"
#include "AuxiliaryFunctions.h"
#include "KMeans.h"
#include "Metrics.h"

#include "gtest/gtest.h"

#include <boost/filesystem.hpp>



using namespace scai;

namespace ITI {

class auxTest : public ::testing::Test {
protected:
        // the directory of all the meshes used
        std::string graphPath = "./meshes/";
};

TEST_F (auxTest, testInitialPartitions){
    
    //std::string fileName = "trace-00008.graph";
    std::string fileName = "Grid64x64";
    std::string file = graphPath + fileName;
    std::ifstream f(file);
    IndexType dimensions= 2;
    IndexType N, edges;
    f >> N >> edges; 
    
    std::cout<< "node= "<< N << std::endl;
    scai::dmemo::CommunicatorPtr comm = scai::dmemo::Communicator::getCommunicatorPtr();
    // for now local refinement requires k = P
    IndexType k = comm->getSize();
    //
    
    std::string destPath = "./partResults/"+fileName+"/blocks_"+std::to_string(k)+"/";
    boost::filesystem::create_directories( destPath );    
    /*
    if( !boost::filesystem::create_directory( destPath ) ){
        throw std::runtime_error("Directory "+ destPath + " could not be created");
    }
    */
    scai::dmemo::DistributionPtr dist ( scai::dmemo::Distribution::getDistributionPtr( "BLOCK", comm, N) );  
    scai::dmemo::DistributionPtr noDistPointer(new scai::dmemo::NoDistribution(N));
    CSRSparseMatrix<ValueType> graph = FileIO<IndexType, ValueType>::readGraph(file );
    graph.redistribute(dist, noDistPointer);
    
    std::vector<DenseVector<ValueType>> coordinates = FileIO<IndexType, ValueType>::readCoords( std::string(file + ".xyz"), N, dimensions);
    EXPECT_TRUE(coordinates[0].getDistributionPtr()->isEqual(*dist));
    
    EXPECT_EQ( graph.getNumColumns(), graph.getNumRows());
    EXPECT_EQ(edges, (graph.getNumValues())/2 );   
    
    struct Settings settings;
    settings.numBlocks= k;
    settings.epsilon = 0.1;
    settings.dimensions = dimensions;
    settings.pixeledSideLen = 16;        //4 for a 16x16 coarsen graph in 2D, 16x16x16 in 3D
    settings.useGeometricTieBreaking =1;
    //settings.fileName = fileName;
    settings.useGeometricTieBreaking =1;
    settings.multiLevelRounds = 6;
    settings.minGainForNextRound= 10;
    // 5% of (approximetely, if at every round you get a 60% reduction in nodes) the nodes of the coarsest graph
    settings.minBorderNodes = N*std::pow(0.6, settings.multiLevelRounds)/k * 0.05;
    settings.coarseningStepsBetweenRefinement =2;
    
    DenseVector<ValueType> uniformWeights;
    
    ValueType cut;
    ValueType imbalance;
    
    std::string logFile = destPath + "results.log";
    std::ofstream logF(logFile);
    
    if( comm->getRank()==0){
        logF<< "Results for file " << fileName << std::endl;
        logF<< "node= "<< N << " , edges= "<< edges << " , blocks= "<< k<< std::endl<< std::endl;
        settings.print( logF, comm );
        settings.print( std::cout, comm );
    }
    //logF<< std::endl<< std::endl << "Only initial partition, no MultiLevel or LocalRefinement"<< std::endl << std::endl;
    
    //------------------------------------------- pixeled
    
	settings.noRefinement = true;

    if(comm->getRank()==0) std::cout <<std::endl<<std::endl;
    PRINT0("Get a pixeled partition");
    // get a pixeledPartition
    scai::lama::DenseVector<IndexType> pixeledPartition = ParcoRepart<IndexType, ValueType>::pixelPartition(coordinates, settings);
    EXPECT_EQ( pixeledPartition.size(), N );
    
    //scai::dmemo::DistributionPtr newDist( new scai::dmemo::GeneralDistribution ( pixeledPartition.getDistribution(), pixeledPartition.getLocalValues() ) );
    scai::dmemo::DistributionPtr newDist = scai::dmemo::generalDistributionByNewOwners( pixeledPartition.getDistribution(), pixeledPartition.getLocalValues() );
    pixeledPartition.redistribute(newDist);
    graph.redistribute(newDist, noDistPointer);
	for (IndexType d = 0; d < dimensions; d++) {
		coordinates[d].redistribute(newDist);
	}

    if(dimensions==2){
        ITI::FileIO<IndexType, ValueType>::writeCoordsDistributed( coordinates, dimensions, destPath+"pixelPart");
    }
    //cut = comm->getSize() == 1 ? computeCut(input, result) : comm->sum(localSumOutgoingEdges(input, false)) / 2;
    cut = GraphUtils<IndexType, ValueType>::computeCut( graph, pixeledPartition);
    imbalance = GraphUtils<IndexType, ValueType>::computeImbalance( pixeledPartition, k);
    if(comm->getRank()==0){
        logF<< "-- Initial Pixeled partition " << std::endl;
        logF<< "\tcut: " << cut << " , imbalance= "<< imbalance<< std::endl;
    }
    uniformWeights = DenseVector<ValueType>(graph.getRowDistributionPtr(), 1);
<<<<<<< HEAD
	scai::dmemo::HaloExchangePlan halo = GraphUtils<IndexType, ValueType>::buildNeighborHalo(graph);
	Metrics metrics;
=======
	scai::dmemo::Halo halo = GraphUtils<IndexType, ValueType>::buildNeighborHalo(graph);
	Metrics metrics(settings);
>>>>>>> 98cd1a58
    ITI::MultiLevel<IndexType, ValueType>::multiLevelStep(graph, pixeledPartition, uniformWeights, coordinates, halo, settings, metrics);
    if(dimensions==2){
        ITI::FileIO<IndexType, ValueType>::writeCoordsDistributed( coordinates, dimensions, destPath+"finalWithPixel");
    }
    cut = GraphUtils<IndexType, ValueType>::computeCut( graph, pixeledPartition);
    imbalance = GraphUtils<IndexType, ValueType>::computeImbalance( pixeledPartition, k);
    if(comm->getRank()==0){
        logF<< "\tfinal cut= "<< cut  << ", final imbalance= "<< imbalance;
        logF  << std::endl  << std::endl; 
        std::cout << "\tfinal cut= "<< cut  << ", final imbalance= "<< imbalance;
        std::cout  << std::endl  << std::endl; 
    }


    //------------------------------------------- hilbert/sfc
    
    // the partitioning may redistribute the input graph
    graph.redistribute(dist, noDistPointer);
    for(int d=0; d<dimensions; d++){
        coordinates[d].redistribute( dist );
    }    
    if(comm->getRank()==0) std::cout <<std::endl<<std::endl;
    PRINT0( "Get a hilbert/sfc partition");
    // get a hilbertPartition
    scai::lama::DenseVector<IndexType> hilbertPartition = ParcoRepart<IndexType, ValueType>::hilbertPartition(coordinates, settings);
    
    //newDist = scai::dmemo::DistributionPtr( new scai::dmemo::GeneralDistribution ( hilbertPartition.getDistribution(), hilbertPartition.getLocalValues() ) );
    /*scai::dmemo::DistributionPtr*/ newDist = scai::dmemo::generalDistributionByNewOwners( hilbertPartition.getDistribution(), hilbertPartition.getLocalValues() );
    hilbertPartition.redistribute(newDist);
    graph.redistribute(newDist, noDistPointer);
	for (IndexType d = 0; d < dimensions; d++) {
		coordinates[d].redistribute(newDist);
	}

    //aux::print2DGrid( graph, hilbertPartition );
    if(dimensions==2){
        ITI::FileIO<IndexType, ValueType>::writeCoordsDistributed( coordinates, dimensions, destPath+"hilbertPart");
    }
    cut = GraphUtils<IndexType, ValueType>::computeCut( graph, hilbertPartition);
    imbalance = GraphUtils<IndexType, ValueType>::computeImbalance( hilbertPartition, k);
    if(comm->getRank()==0){
        logF<< "-- Initial Hilbert/sfc partition " << std::endl;
        logF<< "\tcut: " << cut << " , imbalance= "<< imbalance<< std::endl;
    }
    uniformWeights = DenseVector<ValueType>(graph.getRowDistributionPtr(), 1);
	halo = GraphUtils<IndexType, ValueType>::buildNeighborHalo(graph);

    ITI::MultiLevel<IndexType, ValueType>::multiLevelStep(graph, hilbertPartition, uniformWeights, coordinates, halo, settings, metrics);
    if(dimensions==2){
        ITI::FileIO<IndexType, ValueType>::writeCoordsDistributed( coordinates, dimensions, destPath+"finalWithHilbert");
    }
    cut = GraphUtils<IndexType, ValueType>::computeCut( graph, hilbertPartition);
    imbalance = GraphUtils<IndexType, ValueType>::computeImbalance( hilbertPartition, k);
    if(comm->getRank()==0){
        logF<< "\tfinal cut= "<< cut  << ", final imbalance= "<< imbalance;
        logF  << std::endl  << std::endl; 
        std::cout << "\tfinal cut= "<< cut  << ", final imbalance= "<< imbalance;
        std::cout  << std::endl  << std::endl; 
    }
   
    if(comm->getRank()==0){
        std::cout<< "Output files written in " << destPath << std::endl;
    }

}
//-----------------------------------------------------------------

TEST_F (auxTest, testPixelDistance) {
    
    typedef aux<IndexType,ValueType> aux;
    
    IndexType sideLen = 100;
    
    ValueType maxl2Dist = aux::pixelL2Distance2D(0,sideLen*sideLen-1, sideLen);
    PRINT( maxl2Dist );
    for(int i=0; i<sideLen*sideLen; i++){
        //std::cout << "dist1(" << 0<< ", "<< i << ")= "<< aux::pixelDistance2D( 0, i, sideLen) << std::endl;
        EXPECT_LE(aux::pixelL1Distance2D( 0, i, sideLen), sideLen+sideLen-2);
        EXPECT_LE(aux::pixelL2Distance2D( 0, i, sideLen), maxl2Dist);
    }
    
    srand(time(NULL));
    IndexType pixel;
    std::tuple<IndexType, IndexType> coords2D;
    std::vector<IndexType> maxPoints= {sideLen, sideLen};
    do{
        pixel= rand()%(sideLen*(sideLen-2)) +2*sideLen;
        coords2D = aux::index2_2DPoint( pixel, maxPoints );
    }while( (std::get<0>(coords2D)>sideLen-4 or std::get<0>(coords2D)<4) and ( std::get<1>(coords2D)>sideLen-4 or std::get<1>(coords2D)<4) );
    
    //PRINT( std::get<0>(coords2D) << " , " << std::get<1>(coords2D) );
    
    EXPECT_EQ(aux::pixelL1Distance2D( pixel, pixel, sideLen), 0);
    EXPECT_EQ(aux::pixelL1Distance2D( pixel, pixel+1, sideLen), 1);
    EXPECT_EQ(aux::pixelL1Distance2D( pixel, pixel+sideLen, sideLen), 1);
    EXPECT_EQ(aux::pixelL1Distance2D( pixel, pixel-sideLen, sideLen), 1);
    EXPECT_EQ(aux::pixelL1Distance2D( pixel, pixel+sideLen-3, sideLen), 4);
    EXPECT_EQ(aux::pixelL1Distance2D( pixel, pixel-sideLen-2, sideLen), 3);
    EXPECT_EQ(aux::pixelL1Distance2D( pixel, pixel-2*sideLen+3, sideLen), 5);
    EXPECT_EQ(aux::pixelL1Distance2D( pixel, pixel-2*sideLen-3, sideLen), 5);
}
//-----------------------------------------------------------------

TEST_F(auxTest, testIndex2_3DPoint){
    std::vector<IndexType> numPoints(3);
    
    srand(time(NULL));
    for(int i=0; i<3; i++){
        numPoints[i] = (IndexType) (rand()%5 + 10);
    }
    IndexType N= numPoints[0]*numPoints[1]*numPoints[2];
    
    for(IndexType i=0; i<N; i++){
        std::tuple<IndexType, IndexType, IndexType> ind = aux<IndexType,ValueType>::index2_3DPoint(i, numPoints);
        EXPECT_LE(std::get<0>(ind) , numPoints[0]-1);
        EXPECT_LE(std::get<1>(ind) , numPoints[1]-1);
        EXPECT_LE(std::get<2>(ind) , numPoints[2]-1);
        EXPECT_GE(std::get<0>(ind) , 0);
        EXPECT_GE(std::get<1>(ind) , 0);
        EXPECT_GE(std::get<2>(ind) , 0);
    }
}
//-----------------------------------------------------------------

TEST_F(auxTest, testIndex2_2DPoint){
    std::vector<IndexType> numPoints= {9, 11};
    
    srand(time(NULL));
    for(int i=0; i<2; i++){
        numPoints[i] = (IndexType) (rand()%5 + 10);
    }
    IndexType N= numPoints[0]*numPoints[1];
    
    for(IndexType i=0; i<N; i++){
        std::tuple<IndexType, IndexType> ind = aux<IndexType,ValueType>::index2_2DPoint(i, numPoints);
        EXPECT_LE(std::get<0>(ind) , numPoints[0]-1);
        EXPECT_LE(std::get<1>(ind) , numPoints[1]-1);
        EXPECT_GE(std::get<0>(ind) , 0);
        EXPECT_GE(std::get<1>(ind) , 0);
    }
}
//-----------------------------------------------------------------

// trancated function
/*
TEST_F(auxTest, testBenchIndexReordering){

	//const IndexType M = 51009; << overflow
    const IndexType M = 41009;
	
	scai::dmemo::CommunicatorPtr comm = scai::dmemo::Communicator::getCommunicatorPtr();	
	std::chrono::time_point<std::chrono::high_resolution_clock> FYstart = std::chrono::high_resolution_clock::now();
	
	std::vector<IndexType> indices(M);
	const typename std::vector<IndexType>::iterator firstIndex = indices.begin();
	typename std::vector<IndexType>::iterator lastIndex = indices.end();
	std::iota(firstIndex, lastIndex, 0);
	GraphUtils::FisherYatesShuffle(firstIndex, lastIndex, M);
	
	std::chrono::duration<ValueType,std::ratio<1>> FYtime = std::chrono::high_resolution_clock::now() - FYstart;
	PRINT0("FisherYatesShuffle for " << M <<" points is " << FYtime.count() );
	
	for(int i=0; i<M; i++){
		EXPECT_LT(indices[i],M);
		EXPECT_GE(indices[i],0);
	}
	EXPECT_EQ( indices.size(), M );
	
	
	
	// cantor reordering
	std::chrono::time_point<std::chrono::high_resolution_clock> Cstart = std::chrono::high_resolution_clock::now();
	std::vector<IndexType> indicesCantor(M);
	indicesCantor = GraphUtils::indexReorderCantor( M );
		
	std::chrono::duration<ValueType,std::ratio<1>> Ctime = std::chrono::high_resolution_clock::now() - Cstart;
	PRINT0("Cantor for " << M <<" points is " << Ctime.count() );
	
	for(int i=0; i<M; i++){
		EXPECT_LT(indicesCantor[i],M);
		EXPECT_GE(indicesCantor[i],0);
	}
	EXPECT_EQ( indices.size(), M );
	
	//checks
	
	IndexType indexSumFY = std::accumulate( indices.begin(), indices.end(), 0);
	IndexType indexSumC = std::accumulate( indicesCantor.begin(), indicesCantor.end(), 0);
	// even with integer oveflow they should be the same, TODO: right?
	EXPECT_EQ( indexSumFY, indexSumC);
	
	
	//WARNING: integer overflow for bigger values
	if(M<60000){
		EXPECT_EQ( indexSumFY, M*(M-1)/2);
		EXPECT_EQ( indexSumC, M*(M-1)/2);
	}
		
}
*/

//-----------------------------------------------------------------

}<|MERGE_RESOLUTION|>--- conflicted
+++ resolved
@@ -137,13 +137,8 @@
         logF<< "\tcut: " << cut << " , imbalance= "<< imbalance<< std::endl;
     }
     uniformWeights = DenseVector<ValueType>(graph.getRowDistributionPtr(), 1);
-<<<<<<< HEAD
 	scai::dmemo::HaloExchangePlan halo = GraphUtils<IndexType, ValueType>::buildNeighborHalo(graph);
-	Metrics metrics;
-=======
-	scai::dmemo::Halo halo = GraphUtils<IndexType, ValueType>::buildNeighborHalo(graph);
 	Metrics metrics(settings);
->>>>>>> 98cd1a58
     ITI::MultiLevel<IndexType, ValueType>::multiLevelStep(graph, pixeledPartition, uniformWeights, coordinates, halo, settings, metrics);
     if(dimensions==2){
         ITI::FileIO<IndexType, ValueType>::writeCoordsDistributed( coordinates, dimensions, destPath+"finalWithPixel");
@@ -156,8 +151,7 @@
         std::cout << "\tfinal cut= "<< cut  << ", final imbalance= "<< imbalance;
         std::cout  << std::endl  << std::endl; 
     }
-
-
+    
     //------------------------------------------- hilbert/sfc
     
     // the partitioning may redistribute the input graph
