--- conflicted
+++ resolved
@@ -135,7 +135,7 @@
         scai::lama::CSRSparseMatrix<ValueType> processGraph = GraphUtils<IndexType, ValueType>::getPEGraph(input);
 
         //TODO: remove from final version?
-        /*
+        
         // write the PE graph for further experiments
         if(settings.writePEgraph) { //write PE graph for further experiments
             //TODO: this works only for 12 rounds
@@ -150,14 +150,8 @@
                 PRINT0("time to write PE graph: :" << elapTime.count() );
             }
         }
-<<<<<<< HEAD
-        */
-        
-        std::chrono::time_point<std::chrono::system_clock> before =  std::chrono::system_clock::now();
-=======
 
         std::chrono::time_point<std::chrono::steady_clock> before =  std::chrono::steady_clock::now();
->>>>>>> ee55cb27
 
         std::vector<DenseVector<IndexType>> communicationScheme = ParcoRepart<IndexType,ValueType>::getCommunicationPairs_local(processGraph, settings);
 
@@ -185,13 +179,8 @@
             // get graph before every step
             processGraph = GraphUtils<IndexType, ValueType>::getPEGraph(input);
             communicationScheme = ParcoRepart<IndexType,ValueType>::getCommunicationPairs_local(processGraph, settings);
-<<<<<<< HEAD
             nodesWithNonLocalNeighbors = GraphUtils<IndexType, ValueType>::getNodesWithNonLocalNeighbors(input);
-            elapTime = std::chrono::system_clock::now() - beforeFMStep;
-=======
-            nodesWithNonLocalNeighbors = GraphUtils::getNodesWithNonLocalNeighbors<IndexType, ValueType>(input);
             elapTime = std::chrono::steady_clock::now() - beforeFMStep;
->>>>>>> ee55cb27
             maxTime = comm->max( elapTime.count() );
             minTime = comm->min( elapTime.count() );
 
@@ -244,15 +233,9 @@
             }
 
         }
-<<<<<<< HEAD
-        std::chrono::duration<double> elapTime2 = std::chrono::system_clock::now() - before;
+        std::chrono::duration<double> elapTime2 = std::chrono::steady_clock::now() - before;
         ValueType refineTime = comm->max( elapTime2.count() );
         PRINT0("local refinement time: " << refineTime );
-=======
-        std::chrono::duration<double> elapTime2 = std::chrono::steady_clock::now() - before;
-        //ValueType refineTime = comm->max( elapTime2.count() );
-        //PRINT0("local refinement time: " << refineTime );
->>>>>>> ee55cb27
     }
 
     if( settings.debugMode and settings.outFile.size() > 0 ) {
