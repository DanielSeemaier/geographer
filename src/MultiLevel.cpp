--- conflicted
+++ resolved
@@ -142,7 +142,6 @@
         SCAI_REGION( "MultiLevel.multiLevelStep.localRefinement" )
         scai::lama::CSRSparseMatrix<ValueType> processGraph = GraphUtils<IndexType, ValueType>::getPEGraph(input);
 
-<<<<<<< HEAD
         //TODO: remove from final version?
         
         // write the PE graph for further experiments
@@ -160,8 +159,6 @@
             }
         }
 
-=======
->>>>>>> b9dc099c
         std::chrono::time_point<std::chrono::steady_clock> before =  std::chrono::steady_clock::now();
 
         std::vector<DenseVector<IndexType>> communicationScheme = ParcoRepart<IndexType,ValueType>::getCommunicationPairs_local(processGraph, settings);
