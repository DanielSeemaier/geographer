#pragma once

#include <assert.h>
#include <queue>
#include <string>
#include <numeric>
#include <iterator>
#include <algorithm>
#include <chrono>

#include <scai/lama.hpp>
#include <scai/lama/matrix/all.hpp>
#include <scai/lama/Vector.hpp>
#include <scai/lama/storage/MatrixStorage.hpp>

#include <scai/dmemo/Distribution.hpp>
#include <scai/dmemo/BlockDistribution.hpp>
#include <scai/tracing.hpp>

#include "ParcoRepart.h"
#include "LocalRefinement.h"
#include "Settings.h"

using scai::lama::CSRSparseMatrix;
using scai::lama::DenseVector;
using scai::dmemo::HaloExchangePlan;

namespace ITI{
    
    template <typename IndexType, typename ValueType>
    class MultiLevel{
    public:
        /**
         * Implementation of the multi-level heuristic.
         * Performs coarsening, recursive call of multiLevelStep, uncoarsening and local refinement.
         * Only works if number of blocks is equal to the number of processes and the distribution is aligned with the partition.
         * Input data are redistributed to match the changed partition.
         *
         * @param[in,out] input Adjacency matrix of input graph
         * @param[in,out] part Partition
         * @param[in,out] nodeWeights Weights of input points
         * @param[in,out] coordinates of input points
         * @param[in] halo for non-local neighbors
         * @param[in] settings
         *
         * @return origin DenseVector that specifies for each element the original process before the multiLevelStep. Only needed when used to speed up redistribution.
         */
<<<<<<< HEAD
        static DenseVector<IndexType> multiLevelStep(scai::lama::CSRSparseMatrix<ValueType> &input, DenseVector<IndexType> &part, DenseVector<ValueType> &nodeWeights, std::vector<DenseVector<ValueType>> &coordinates, const Halo& halo, Settings settings, Metrics& metrics);
=======
        static DenseVector<IndexType> multiLevelStep(scai::lama::CSRSparseMatrix<ValueType> &input, DenseVector<IndexType> &part, DenseVector<ValueType> &nodeWeights, std::vector<DenseVector<ValueType>> &coordinates, const HaloExchangePlan& halo, Settings settings);
>>>>>>> 54cdd7c5

        /**
         * Given the origin array resulting from a multi-level step on a coarsened graph, compute where local elements on the current level have to be sent to recreate the coarse distribution on the current level.
         * Involves communication.
         * Used in uncoarsening to accelerate redistribution.
         *
         * @param[in] coarseOrigin
         * @param[in] fineToCoarseMap
         *
         * @return fineTargets
         */
        static DenseVector<IndexType> getFineTargets(const DenseVector<IndexType> &coarseOrigin, const DenseVector<IndexType> &fineToCoarseMap);

        /**
         * Coarsen the input graph with edge matchings and contractions.
         * For an input graph with n nodes, the coarse graph will contain roughly 2^{-i}*n nodes, where i is the number of iterations.
         *
         * @param[in] inputGraph Adjacency matrix of input graph
         * @param[in] nodeWeights
         * @param[in] halo Halo of non-local neighbors
         * @param[out] coarseGraph Adjacency matrix of coarsened graph
         * @param[out] fineToCoarse DenseVector with as many entries as uncoarsened nodes. For each uncoarsened node, contains the corresponding coarsened node.
         * @param[in] iterations Number of contraction iterations
         */
        static void coarsen(const CSRSparseMatrix<ValueType>& inputGraph, const DenseVector<ValueType> &nodeWeights, const HaloExchangePlan& halo, CSRSparseMatrix<ValueType>& coarseGraph, DenseVector<IndexType>& fineToCoarse, IndexType iterations = 1);

        /**
         * @brief Perform a local maximum matching
         *
         * @param[in] graph Adjacency matrix of input graph
         * @param[in] nodeWeights
         *
         * @return vector of edges in maximum matching
         */
        static std::vector<std::pair<IndexType,IndexType>> maxLocalMatching(const scai::lama::CSRSparseMatrix<ValueType>& graph, const DenseVector<ValueType> &nodeWeights);
        
        /**
         * @brief Project a fine DenseVector to a coarse DenseVector. Values are interpolated linearly.
         *
         * @param[in] input
         * @param[in] fineToCoarse
         *
         * @return coarse representation
         */
        static DenseVector<ValueType> projectToCoarse(const DenseVector<ValueType>& input, const DenseVector<IndexType>& fineToCoarse);
        
        /**
         * @brief Project a fine DenseVector to a coarse DenseVector. Values are summed.
         *
         * @param[in] input
         * @param[in] fineToCoarse
         *
         * @return coarse representation
         */
        static DenseVector<ValueType> sumToCoarse(const DenseVector<ValueType>& input, const DenseVector<IndexType>& fineToCoarse);
        
        /**
         * @brief Compute coarse distribution from fineToCoarse map
         *
         * @param[in] fineToCoarse
         *
         * @return coarse distribution
         */
        static scai::dmemo::DistributionPtr projectToCoarse(const DenseVector<IndexType>& fineToCoarse);
        
        /**
         * @brief Compute a global prefix sum of a block-distributed input
         */
        template<typename T>
        static DenseVector<T> computeGlobalPrefixSum(const DenseVector<T> &input, T offset = 0);
        
        /**
         * Creates a coarsened graph using geometric information. Rounds every point according to settings.pixeledDetailLevel
         * creating a grid of size 2^detailLevel x 2^detailLevel (for 2D). Every coarse node/pixel of the
         * grid has weight equal the number of points it contains. The edge between two coarse nodes/pixels is the
         * number of edges of the input graph that their endpoints belong to different pixels.
         * 
         * WARNING: can happen that pixels are empty, this would create isolated vertices in the pixeled graph 
         *          which is not so good for spectral partitioning. To avoid that, we add every edge in the isolated
         *          vertices with a small weight of 0.001. This might cause other problems though, so have it in mind.
         * 
         * @param[in] adjM The adjacency matrix of the input graph
         * @param[in] coordinates The coordinates of the input points.
         * @param[out] nodeWeights The weights for the coarse nodes/pixels of the returned graph.
         * @param[in] settings Descibe different setting for the coarsening. Here we need settings.pixeledDetailLevel.
         * @return The adjacency matric of the coarsened/pixeled graph. This has side length 2^detailLevel and the whole size is dimension^sideLength.
         */
        static scai::lama::CSRSparseMatrix<ValueType> pixeledCoarsen (const CSRSparseMatrix<ValueType>& adjM, const std::vector<DenseVector<ValueType>> &coordinates, DenseVector<ValueType> &nodeWeights, Settings settings);
    
    }; // class MultiLevel
} // namespace ITI<|MERGE_RESOLUTION|>--- conflicted
+++ resolved
@@ -45,11 +45,7 @@
          *
          * @return origin DenseVector that specifies for each element the original process before the multiLevelStep. Only needed when used to speed up redistribution.
          */
-<<<<<<< HEAD
-        static DenseVector<IndexType> multiLevelStep(scai::lama::CSRSparseMatrix<ValueType> &input, DenseVector<IndexType> &part, DenseVector<ValueType> &nodeWeights, std::vector<DenseVector<ValueType>> &coordinates, const Halo& halo, Settings settings, Metrics& metrics);
-=======
-        static DenseVector<IndexType> multiLevelStep(scai::lama::CSRSparseMatrix<ValueType> &input, DenseVector<IndexType> &part, DenseVector<ValueType> &nodeWeights, std::vector<DenseVector<ValueType>> &coordinates, const HaloExchangePlan& halo, Settings settings);
->>>>>>> 54cdd7c5
+        static DenseVector<IndexType> multiLevelStep(scai::lama::CSRSparseMatrix<ValueType> &input, DenseVector<IndexType> &part, DenseVector<ValueType> &nodeWeights, std::vector<DenseVector<ValueType>> &coordinates, const HaloExchangePlan& halo, Settings settings, Metrics& metrics);
 
         /**
          * Given the origin array resulting from a multi-level step on a coarsened graph, compute where local elements on the current level have to be sent to recreate the coarse distribution on the current level.
