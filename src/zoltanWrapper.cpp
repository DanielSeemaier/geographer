//#include "Wrappers.h"
//#include "Mapping.h"
#include "AuxiliaryFunctions.h"
#include "zoltanWrapper.h"

//for zoltan
#include <Zoltan2_PartitioningSolution.hpp>
#include <Zoltan2_PartitioningProblem.hpp>
#include <Zoltan2_BasicVectorAdapter.hpp>
#include <Zoltan2_InputTraits.hpp>


namespace ITI {

//---------------------------------------------------------
//                      zoltan
//---------------------------------------------------------

template<typename IndexType, typename ValueType>
scai::lama::DenseVector<IndexType> zoltanWrapper<IndexType, ValueType>::partition (
    const scai::lama::CSRSparseMatrix<ValueType> &graph,
    const std::vector<scai::lama::DenseVector<ValueType>> &coords,
    const std::vector<scai::lama::DenseVector<ValueType>> &nodeWeights,
    const bool nodeWeightsFlag,
    const Tool tool,
    const struct Settings &settings,
    Metrics<ValueType> &metrics) {

<<<<<<< HEAD
    const scai::dmemo::CommunicatorPtr comm = scai::dmemo::Communicator::getCommunicatorPtr();
=======
    {
        const scai::dmemo::CommunicatorPtr comm = scai::dmemo::Communicator::getCommunicatorPtr();
        PRINT0("\t\tStarting the zoltan wrapper for partition with "<< algo);
    }
>>>>>>> 8540e9fd

    bool repart = false;
    std::string algo= tool2String(tool);
    assert( algo!="" );

    PRINT0("\t\tStarting the zoltan wrapper for partition with "<< algo);

    return zoltanWrapper<IndexType, ValueType>::zoltanCore( coords, nodeWeights, nodeWeightsFlag, algo, repart, settings, metrics);
}
//---------------------------------------------------------------------------------------

template<typename IndexType, typename ValueType>
scai::lama::DenseVector<IndexType> zoltanWrapper<IndexType, ValueType>::repartition (
    const scai::lama::CSRSparseMatrix<ValueType> &graph,
    const std::vector<scai::lama::DenseVector<ValueType>> &coords,
    const std::vector<scai::lama::DenseVector<ValueType>> &nodeWeights,
    const bool nodeWeightsFlag,
    const Tool tool,
    const struct Settings &settings,
    Metrics<ValueType> &metrics) {

<<<<<<< HEAD
    const scai::dmemo::CommunicatorPtr comm = scai::dmemo::Communicator::getCommunicatorPtr();
=======
    {
        const scai::dmemo::CommunicatorPtr comm = scai::dmemo::Communicator::getCommunicatorPtr();
        PRINT0("\t\tStarting the zoltan wrapper for repartition with " << algo);
    }
>>>>>>> 8540e9fd

    bool repart = true;
    std::string algo= tool2String(tool);
    assert( algo!="" );

    PRINT0("\t\tStarting the zoltan wrapper for repartition with " << algo);

    return zoltanWrapper<IndexType, ValueType>::zoltanCore( coords, nodeWeights, nodeWeightsFlag, algo, repart, settings, metrics);
}
//---------------------------------------------------------------------------------------

//relevant code can be found in zoltan, in Trilinos/packages/zoltan2/test/partition

template<typename IndexType, typename ValueType>
scai::lama::DenseVector<IndexType> zoltanWrapper<IndexType, ValueType>::zoltanCore (
    const std::vector<scai::lama::DenseVector<ValueType>> &coords,
    const std::vector<scai::lama::DenseVector<ValueType>> &nodeWeights,
    const bool nodeWeightsFlag,
    const std::string algo,
    const bool repart,
    const struct Settings &settings,
    Metrics<ValueType> &metrics) {

    typedef Zoltan2::BasicUserTypes<ValueType, IndexType, IndexType> myTypes;
    typedef Zoltan2::BasicVectorAdapter<myTypes> inputAdapter_t;

    const scai::dmemo::DistributionPtr dist = coords[0].getDistributionPtr();
    const scai::dmemo::CommunicatorPtr comm = dist->getCommunicatorPtr();
    const IndexType thisPE = comm->getRank();
    const IndexType numBlocks = settings.numBlocks;

    IndexType dimensions = settings.dimensions;
    IndexType localN= dist->getLocalSize();

    //TODO: point directly to the localCoords data and save time and space for zoltanCoords
    // the local part of coordinates for zoltan
    ValueType *zoltanCoords = new ValueType [dimensions * localN];

    std::vector<scai::hmemo::HArray<ValueType>> localPartOfCoords( dimensions );
    for(unsigned int d=0; d<dimensions; d++) {
        localPartOfCoords[d] = coords[d].getLocalValues();
    }
    IndexType coordInd = 0;
    for(int d=0; d<dimensions; d++) {
        //SCAI_ASSERT_LE_ERROR( dimensions*(i+1), dimensions*localN, "Too large index, localN= " << localN );
        for(IndexType i=0; i<localN; i++) {
            SCAI_ASSERT_LT_ERROR( coordInd, localN*dimensions, "Too large coordinate index");
            zoltanCoords[coordInd++] = localPartOfCoords[d][i];
        }
    }

    std::vector<const ValueType *>coordVec( dimensions );
    std::vector<int> coordStrides(dimensions);

    coordVec[0] = zoltanCoords;     // coordVec[d] = localCoords[d].data(); or something
    coordStrides[0] = 1;

    for( int d=1; d<dimensions; d++) {
        coordVec[d] = coordVec[d-1] + localN;
        coordStrides[d] = 1;
    }

    ///////////////////////////////////////////////////////////////////////
    // Create parameters

    ValueType tolerance = 1+settings.epsilon;

    if (thisPE == 0)
        std::cout << "Imbalance tolerance is " << tolerance << std::endl;

    Teuchos::ParameterList params("test params");
    //params.set("debug_level", "basic_status");
    params.set("debug_level", "no_status");
    params.set("debug_procs", "0");
    params.set("error_check_level", "debug_mode_assertions");

    params.set("algorithm", algo);
    params.set("imbalance_tolerance", tolerance );
    params.set("num_global_parts", (int)numBlocks );

    params.set("compute_metrics", false);

    // chose if partition or repartition
    if( repart ) {
        params.set("partitioning_approach", "repartition");
    } else {
        params.set("partitioning_approach", "partition");
    }

    //TODO: params.set("partitioning_objective", "minimize_cut_edge_count");
    //      or something else, check at
    //      https://trilinos.org/docs/r12.12/packages/zoltan2/doc/html/z2_parameters.html

    // Create global ids for the coordinates.
    IndexType *globalIds = new IndexType [localN];
    IndexType offset = thisPE * localN;

    //TODO: can also be taken from the distribution?
    for (size_t i=0; i < localN; i++)
        globalIds[i] = offset++;

    //set node weights
    //see also: Trilinos/packages/zoltan2/test/partition/MultiJaggedTest.cpp, ~line 590
    const IndexType numWeights = nodeWeights.size();
    std::vector<std::vector<ValueType>> localWeights( numWeights, std::vector<ValueType>( localN, 1.0) );
    //localWeights[i][j] is the j-th weight of the i-th vertex (i is local ID)

    if( nodeWeightsFlag ) {
        for( unsigned int w=0; w<numWeights; w++ ) {
            scai::hmemo::ReadAccess<ValueType> rLocalWeights( nodeWeights[w].getLocalValues() );
            for(unsigned int i=0; i<localN; i++) {
                localWeights[w][i] = rLocalWeights[i];
            }
        }
    } else {
        //all weights are initiallized with unit weight
    }

    std::vector<const ValueType *>weightVec( numWeights );
    for( unsigned int w=0; w<numWeights; w++ ) {
        weightVec[w] = localWeights[w].data();
    }

    //if it is stride.size()==0, it assumed that all strides are 1
    std::vector<int> weightStrides; //( numWeights, 1);

    //create the problem and solve it
    inputAdapter_t *ia= new inputAdapter_t(localN, globalIds, coordVec,
                                           coordStrides, weightVec, weightStrides);

    Zoltan2::PartitioningProblem<inputAdapter_t> *problem =
        new Zoltan2::PartitioningProblem<inputAdapter_t>(ia, &params);

    if( comm->getRank()==0 )
        std::cout<< "About to call zoltan, algo " << algo << std::endl;

    int repeatTimes = settings.repeatTimes;
    double sumPartTime = 0.0;
    int r=0;

    for( r=0; r<repeatTimes; r++) {
        std::chrono::time_point<std::chrono::steady_clock> beforePartTime =  std::chrono::steady_clock::now();
        problem->solve();

        std::chrono::duration<double> partitionTmpTime = std::chrono::steady_clock::now() - beforePartTime;
        double partitionTime= comm->max(partitionTmpTime.count() );
        sumPartTime += partitionTime;
        if( comm->getRank()==0 ) {
            std::cout<< "Running time for run number " << r << " is " << partitionTime << std::endl;
        }
        if( sumPartTime>HARD_TIME_LIMIT) {
            std::cout<< "Stopping runs because of excessive running total running time: " << sumPartTime << std::endl;
            break;
        }
    }

    if( r!=repeatTimes) {       // in case it has to break before all the runs are completed
        repeatTimes = r+1;
    }
    if(comm->getRank()==0 ) {
        std::cout<<"Number of runs: " << repeatTimes << std::endl;
    }

    metrics.MM["timeTotal"] = sumPartTime/(ValueType)repeatTimes;

    //
    // convert partition to a DenseVector
    //
    scai::lama::DenseVector<IndexType> partitionZoltan(dist, IndexType(0));

    //std::vector<IndexType> localBlockSize( numBlocks, 0 );

    const Zoltan2::PartitioningSolution<inputAdapter_t> &solution = problem->getSolution();
    const int *partAssignments = solution.getPartListView();
    for(unsigned int i=0; i<localN; i++) {
        IndexType thisBlock = partAssignments[i];
        SCAI_ASSERT_LT_ERROR( thisBlock, numBlocks, "found wrong vertex id");
        SCAI_ASSERT_GE_ERROR( thisBlock, 0, "found negetive vertex id");
        partitionZoltan.getLocalValues()[i] = thisBlock;
        //localBlockSize[thisBlock]++;
    }
    for(int i=0; i<localN; i++) {
        //PRINT(*comm << ": "<< part[i] << " _ "<< partition.getLocalValues()[i] );
        SCAI_ASSERT_EQ_ERROR( partitionZoltan.getLocalValues()[i], partAssignments[i], "Wrong conversion to DenseVector");
    }

    delete[] globalIds;
    delete[] zoltanCoords;

    return partitionZoltan;
    
}

//---------------------------------------------------------------------------------------

template<typename IndexType, typename ValueType>
std::string zoltanWrapper<IndexType, ValueType>::tool2String( ITI::Tool tool){
    std::string algo="";
    if( tool==Tool::zoltanRIB )
        algo="rib";
    else if( tool==Tool::zoltanRCB )
        algo="rcb";
    else if (tool==Tool::zoltanMJ)
        algo="multijagged";
    else if (tool==Tool::zoltanSFC)
        algo="hsfc";
    else{
        std::cout << "***Error, given tool " << tool << " does not exist." << std::endl;
    }
    return algo;
}

//---------------------------------------------------------------------------------------

template class zoltanWrapper<IndexType, double>;
template class zoltanWrapper<IndexType, float>;

}//namespace ITI<|MERGE_RESOLUTION|>--- conflicted
+++ resolved
@@ -26,14 +26,7 @@
     const struct Settings &settings,
     Metrics<ValueType> &metrics) {
 
-<<<<<<< HEAD
     const scai::dmemo::CommunicatorPtr comm = scai::dmemo::Communicator::getCommunicatorPtr();
-=======
-    {
-        const scai::dmemo::CommunicatorPtr comm = scai::dmemo::Communicator::getCommunicatorPtr();
-        PRINT0("\t\tStarting the zoltan wrapper for partition with "<< algo);
-    }
->>>>>>> 8540e9fd
 
     bool repart = false;
     std::string algo= tool2String(tool);
@@ -55,14 +48,7 @@
     const struct Settings &settings,
     Metrics<ValueType> &metrics) {
 
-<<<<<<< HEAD
     const scai::dmemo::CommunicatorPtr comm = scai::dmemo::Communicator::getCommunicatorPtr();
-=======
-    {
-        const scai::dmemo::CommunicatorPtr comm = scai::dmemo::Communicator::getCommunicatorPtr();
-        PRINT0("\t\tStarting the zoltan wrapper for repartition with " << algo);
-    }
->>>>>>> 8540e9fd
 
     bool repart = true;
     std::string algo= tool2String(tool);
