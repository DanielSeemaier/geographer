/*
 * ParcoReportHilbert.cpp
 *
 *  Created on: 15.11.2016
 *      Author: tzovas
 */

#include "HilbertCurve.h"


namespace ITI {


//TODO: take node weights into account
template<typename IndexType, typename ValueType>
DenseVector<IndexType> HilbertCurve<IndexType, ValueType>::computePartition(const std::vector<DenseVector<ValueType>> &coordinates, const DenseVector<ValueType> &nodeWeights, Settings settings) {

    //auto uniformWeights = fill<DenseVector<ValueType>>(coordinates[0].getDistributionPtr(), 1);
    return computePartition( coordinates, settings);
}
//---------------------------------------------------------------------------------------

template<typename IndexType, typename ValueType>
DenseVector<IndexType> HilbertCurve<IndexType, ValueType>::computePartition(const std::vector<DenseVector<ValueType>> &coordinates, Settings settings) {
    SCAI_REGION( "HilbertCurve.computePartition" )

    std::chrono::time_point<std::chrono::steady_clock> start, afterSFC;
    start = std::chrono::steady_clock::now();

    const scai::dmemo::DistributionPtr coordDist = coordinates[0].getDistributionPtr();
    const scai::dmemo::CommunicatorPtr comm = coordDist->getCommunicatorPtr();

    IndexType k = settings.numBlocks;
    const IndexType dimensions = coordinates.size();
    assert(dimensions == settings.dimensions);
    const IndexType localN = coordDist->getLocalSize();
    const IndexType globalN = coordDist->getGlobalSize();

    if (k != comm->getSize() && comm->getRank() == 0) {
        throw std::logic_error("Hilbert curve partition only implemented for same number of blocks and processes.");
    }

    if (comm->getSize() == 1) {
        return scai::lama::DenseVector<IndexType>(globalN, 0);
    }

    //
    // vector of size k, each element represents the size of each block
    //
    //TODO: either adapt hilbert partition to consider node weights and block
    // sizes or add checks when used with nodeweights outside the function

    /*
        std::vector<ValueType> blockSizes;
    	//TODO: for now assume uniform nodeweights
        IndexType weightSum = globalN;// = nodeWeights.sum();
        if( settings.blockSizes.empty() ){
            blockSizes.assign( settings.numBlocks, weightSum/settings.numBlocks );
        }else{
        	if (settings.blockSizes.size() > 1) {
        		throw std::logic_error("Hilbert partition not implemented for node weights or multiple block sizes.");
        	}
            blockSizes = settings.blockSizes[0];
        }
        SCAI_ASSERT( blockSizes.size()==settings.numBlocks , "Wrong size of blockSizes vector: " << blockSizes.size() );

    */

    /*
     * Several possibilities exist for choosing the recursion depth.
     * Either by user choice, or by the maximum fitting into the datatype, or by the minimum distance between adjacent points.
     */
    const IndexType recursionDepth = settings.sfcResolution > 0 ? settings.sfcResolution : std::min(ValueType(std::log2(globalN)), ValueType(21));

    /*
     *	create space filling curve indices.
     */

    scai::lama::DenseVector<double> hilbertIndices(coordDist, 0);
    std::vector<double> localHilberIndices = HilbertCurve<IndexType,ValueType>::getHilbertIndexVector(coordinates, recursionDepth, dimensions);
    hilbertIndices.assign( scai::hmemo::HArray<double>( localHilberIndices.size(), localHilberIndices.data()), coordDist);

    //TODO: use the blockSizes vector
    //TODO: take into account node weights: just sorting will create imbalanced blocks, not in number of node but in the total weight of each block

    /*
     * now sort the global indices by where they are on the space-filling curve.
     */

    std::vector<sort_pair> localPairs= getSortedHilbertIndices( coordinates, settings );

    //copy indices into array
    const IndexType newLocalN = localPairs.size();
    std::vector<IndexType> newLocalIndices(newLocalN);

    for (IndexType i = 0; i < newLocalN; i++) {
        newLocalIndices[i] = localPairs[i].index;
    }

    //sort local indices for general distribution
    std::sort(newLocalIndices.begin(), newLocalIndices.end());

    //check size and sanity
    SCAI_ASSERT_LT_ERROR( *std::max_element(newLocalIndices.begin(), newLocalIndices.end()), globalN, "Too large index (possible IndexType overflow?).");
    SCAI_ASSERT_EQ_ERROR( comm->sum(newLocalIndices.size()), globalN, "distribution mismatch");
    SCAI_ASSERT_EQ_ERROR( comm->sum(newLocalIndices.size()), globalN, "distribution mismatch");      


    //possible optimization: remove dummy values during first copy, then directly copy into HArray and sort with pointers. Would save one copy.
    

    DenseVector<IndexType> result;

    {
        assert(!coordDist->isReplicated() && comm->getSize() == k);
        SCAI_REGION( "HilbertCurve.computePartition.createDistribution" );

        scai::hmemo::HArray<IndexType> indexTransport(newLocalIndices.size(), newLocalIndices.data());
        assert(comm->sum(indexTransport.size()) == globalN);
        scai::dmemo::DistributionPtr newDistribution( new scai::dmemo::GeneralDistribution ( globalN, std::move(indexTransport), true) );

        if (comm->getRank() == 0) std::cout << "Created distribution." << std::endl;
        result = scai::lama::fill<DenseVector<IndexType>>(newDistribution, comm->getRank());
        if (comm->getRank() == 0) std::cout << "Created initial partition." << std::endl;
    }

    return result;
}

//-------------------------------------------------------------------------------------------------

template<typename IndexType, typename ValueType>//TODO: template this to help branch prediction
double HilbertCurve<IndexType, ValueType>::getHilbertIndex(ValueType const * point, const IndexType dimensions, const IndexType recursionDepth, const std::vector<ValueType> &minCoords, const std::vector<ValueType> &maxCoords) {
    SCAI_REGION( "HilbertCurve.getHilbertIndex_newVersion")

    IndexType newRecursionDepth = recursionDepth;

    size_t bitsInValueType = sizeof(double) * CHAR_BIT;
    if (recursionDepth > bitsInValueType/dimensions) {
        newRecursionDepth = IndexType(bitsInValueType/dimensions);
        const scai::dmemo::CommunicatorPtr comm = scai::dmemo::Communicator::getCommunicatorPtr();
        PRINT0("*** Warning: Requested space-filling curve with precision " << recursionDepth << " but return datatype is double and only holds " <<bitsInValueType/dimensions << ". Setting recursion depth to " << newRecursionDepth);
    }

    if(dimensions==2)
        return HilbertCurve<IndexType, ValueType>::getHilbertIndex2D( point, dimensions, newRecursionDepth, minCoords, maxCoords);

    if(dimensions==3)
        return HilbertCurve<IndexType, ValueType>::getHilbertIndex3D( point, dimensions, newRecursionDepth, minCoords, maxCoords);

    throw std::logic_error("Space filling curve currently only implemented for two or three dimensions");
}

//-------------------------------------------------------------------------------------------------

template<typename IndexType, typename ValueType>
double HilbertCurve<IndexType, ValueType>::getHilbertIndex2D(ValueType const* point, IndexType dimensions, IndexType recursionDepth, const std::vector<ValueType> &minCoords, const std::vector<ValueType> &maxCoords) {
    SCAI_REGION("HilbertCurve.getHilbertIndex2D")

    std::vector<ValueType> scaledCoord(dimensions);

    for (IndexType dim = 0; dim < dimensions; dim++) {
        scaledCoord[dim] = (point[dim] - minCoords[dim]) / (maxCoords[dim] - minCoords[dim]);
        if (scaledCoord[dim] < 0 || scaledCoord[dim] > 1) {
            throw std::runtime_error("Coordinate " + std::to_string(point[dim]) +" does not agree with bounds "
                                     + std::to_string(minCoords[dim]) + " and " + std::to_string(maxCoords[dim]));
        }
    }

    unsigned long integerIndex = 0;//TODO: also check whether this data type is long enough
    for (IndexType i = 0; i < recursionDepth; i++) {
        int subSquare;
        //two dimensions only, for now
        if (scaledCoord[0] < 0.5) {
            if (scaledCoord[1] < 0.5) {
                subSquare = 0;
                //apply inverse hilbert operator
                ValueType temp = scaledCoord[0];
                scaledCoord[0] = 2*scaledCoord[1];
                scaledCoord[1] = 2*temp;
            } else {
                subSquare = 1;
                //apply inverse hilbert operator
                scaledCoord[0] *= 2;
                scaledCoord[1] = 2*scaledCoord[1] -1;
            }
        } else {
            if (scaledCoord[1] < 0.5) {
                subSquare = 3;
                //apply inverse hilbert operator
                ValueType temp = scaledCoord[0];
                scaledCoord[0] = -2*scaledCoord[1]+1;
                scaledCoord[1] = -2*temp+2;
            } else {
                subSquare = 2;
                //apply inverse hilbert operator
                scaledCoord[0] = 2*scaledCoord[0]-1;
                scaledCoord[1] = 2*scaledCoord[1]-1;
            }
        }
        //std::cout<< subSquare<<std::endl;
        integerIndex = (integerIndex << 2) | subSquare;
    }
    unsigned long divisor = size_t(1) << size_t(2*int(recursionDepth));
    return double(integerIndex) / double(divisor);

}

//-------------------------------------------------------------------------------------------------

template<typename IndexType, typename ValueType>
double HilbertCurve<IndexType, ValueType>::getHilbertIndex3D(ValueType const* point, IndexType dimensions, IndexType recursionDepth,	const std::vector<ValueType> &minCoords, const std::vector<ValueType> &maxCoords) {
    SCAI_REGION("HilbertCurve.getHilbertIndex3D")

    if (dimensions != 3) {
        throw std::logic_error("Space filling curve for 3 dimensions.");
    }

    std::vector<ValueType> scaledCoord(dimensions);

    for (IndexType dim = 0; dim < dimensions; dim++) {
        scaledCoord[dim] = (point[dim] - minCoords[dim]) / (maxCoords[dim] - minCoords[dim]);
        if (scaledCoord[dim] < 0 || scaledCoord[dim] > 1) {
            throw std::runtime_error("Coordinate " + std::to_string(point[dim])+" does not agree with bounds "
                                     + std::to_string(minCoords[dim]) + " and " + std::to_string(maxCoords[dim]));
        }
    }

    ValueType x,y,z; 	//the coordinates each of the three dimensions
    x= scaledCoord[0];
    y= scaledCoord[1];
    z= scaledCoord[2];
    //PRINT( x <<"__" << y<< "__"<<z );
    SCAI_ASSERT(x>=0 && x<=1, x);
    SCAI_ASSERT(y>=0 && y<=1, y);
    SCAI_ASSERT(z>=0 && z<=1, z);
    unsigned long long integerIndex = 0;	//TODO: also check whether this data type is long enough

    for (IndexType i = 0; i < recursionDepth; i++) {
        int subSquare;
        if (z < 0.5) {
            if (x < 0.5) {
                if (y <0.5) {		//x,y,z <0.5
                    subSquare= 0;
                    //apply inverse hilbert operator
                    ValueType tmpX= x;
                    x= 2*z;
                    z= 2*y;
                    y= 2*tmpX;
                } else {			//z<0.5, y>0.5, x<0.5
                    subSquare= 1;
                    ValueType tmpX= x;
                    x= 2*y-1;
                    y= 2*z;
                    z= 2*tmpX;
                }
            } else if (y>=0.5) {		//z<0.5, y,x>0,5
                subSquare= 2;
                //apply inverse hilbert operator
                ValueType tmpX= x;
                x= 2*y-1;
                y= 2*z;
                z= 2*tmpX-1;
            } else {			//z<0.5, y<0.5, x>0.5
                subSquare= 3;
                x= -2*x+2;
                y= -2*y+1;
                z= 2*z;
            }
        } else if(x>=0.5) {
            if(y<0.5) { 		//z>0.5, y<0.5, x>0.5
                subSquare= 4;
                x= -2*x+2;
                y= -2*y+1;
                z= 2*z-1;
            } else {			//z>0.5, y>0.5, x>0.5
                subSquare= 5;
                ValueType tmpX= x;
                x= 2*y-1;
                y= -2*z+2;
                z= -2*tmpX+2;
            }
        } else if(y<0.5) {		//z>0.5, y<0.5, x<0.5
            subSquare= 7;	//care, this is 7, not 6
            ValueType tmpX= x;
            x= -2*z+2;
            z= -2*y+1;
            y= 2*tmpX;
        } else {			//z>0.5, y>0.5, x<0.5
            subSquare= 6;	//this is case 6
            ValueType tmpX= x;
            x= 2*y-1;
            y= -2*z +2;
            z= -2*tmpX+1;
        }
        integerIndex = (integerIndex << 3) | subSquare;
    }
    unsigned long long divisor = size_t(1) << size_t(3*int(recursionDepth));
    ValueType ret = double(integerIndex) / double(divisor);
    SCAI_ASSERT(ret<1, ret << " , divisor= "<< divisor << " , integerIndex=" << integerIndex <<" , recursionDepth= " << recursionDepth << ", sizeof(unsigned long long)="<< sizeof(unsigned long long));
    return ret;

}
//-------------------------------------------------------------------------------------------------

//
// versions that take as input all the coordinates and return a vector with the indices
//

template<typename IndexType, typename ValueType>
std::vector<double> HilbertCurve<IndexType, ValueType>::getHilbertIndexVector (const std::vector<DenseVector<ValueType>> &coordinates, IndexType recursionDepth, const IndexType dimensions) {

    IndexType newRecursionDepth = recursionDepth;

    size_t bitsInValueType = sizeof(double) * CHAR_BIT;
    
    if (recursionDepth > bitsInValueType/dimensions) {
        newRecursionDepth = IndexType(bitsInValueType/dimensions);
        const scai::dmemo::CommunicatorPtr comm = scai::dmemo::Communicator::getCommunicatorPtr();
        PRINT0("Requested space-filling curve with precision " << recursionDepth << " but return datatype is double and only holds " << bitsInValueType/dimensions << ". Setting recursion depth to " << newRecursionDepth);
    }

    if(dimensions==2) {
        return HilbertCurve<IndexType, ValueType>::getHilbertIndex2DVector( coordinates, newRecursionDepth);
    }

    if(dimensions==3) {
        return HilbertCurve<IndexType, ValueType>::getHilbertIndex3DVector( coordinates, newRecursionDepth);
    }

    throw std::logic_error("Space filling curve currently only implemented for two or three dimensions");
}

//-------------------------------------------------------------------------------------------------

template<typename IndexType, typename ValueType>
std::vector<double> HilbertCurve<IndexType, ValueType>::getHilbertIndex2DVector (const std::vector<DenseVector<ValueType>> &coordinates, IndexType recursionDepth) {
    SCAI_REGION("HilbertCurve.getHilbertIndex2DVector")

    const IndexType dimensions = coordinates.size();

    if( dimensions!=2 ) {
        const scai::dmemo::CommunicatorPtr comm = scai::dmemo::Communicator::getCommunicatorPtr();
        PRINT0("In HilbertCurve.getHilbertIndex2DVector but dimensions is " << dimensions << " and not 2");
        throw std::runtime_error("Wrong dimensions given");
    }

    /*
     * get minimum / maximum of coordinates
     */
    ValueType minCoords[2];
    ValueType maxCoords[2];

    {
        SCAI_REGION( "HilbertCurve.getHilbertIndex2DVector.minMax" )
        for (IndexType dim = 0; dim < 2; dim++) {
            minCoords[dim] = coordinates[dim].min();
            maxCoords[dim] = coordinates[dim].max();
            assert(std::isfinite(minCoords[dim]));
            assert(std::isfinite(maxCoords[dim]));
            SCAI_ASSERT_GE_ERROR(maxCoords[dim], minCoords[dim], "Wrong coordinates for dimension " << dim);
            if( maxCoords[dim]==minCoords[dim] ) {
                std::cout << "WARNING: min and max coords are equal: all points are collinear" << std::endl;
            }
        }
    }

    ValueType dim0Extent = maxCoords[0] - minCoords[0];
    ValueType dim1Extent = maxCoords[1] - minCoords[1];

    ValueType scaledPoint[2];
    unsigned long integerIndex = 0;//TODO: also check whether this data type is long enough
    const IndexType localN = coordinates[0].getLocalValues().size();

    // the vector to be returned
    std::vector<double> hilbertIndices(localN,-1);

    {
        SCAI_REGION( "HilbertCurve.getHilbertIndex2DVector.indicesCalculation" )

        scai::hmemo::ReadAccess<ValueType> coordAccess0( coordinates[0].getLocalValues() );
        scai::hmemo::ReadAccess<ValueType> coordAccess1( coordinates[1].getLocalValues() );

        const unsigned long divisor = size_t(1) << size_t(2*int(recursionDepth));

        for (IndexType i = 0; i < localN; i++) {
            scaledPoint[0] = (coordAccess0[i]-minCoords[0])/dim0Extent;
            scaledPoint[1] = (coordAccess1[i]-minCoords[1])/dim1Extent;

            integerIndex = 0;
            for (IndexType j = 0; j < recursionDepth; j++) {
                int subSquare;
                if (scaledPoint[0] < 0.5) {
                    if (scaledPoint[1] < 0.5) {
                        subSquare = 0;
                        //apply inverse hilbert operator
                        ValueType temp = scaledPoint[0];
                        scaledPoint[0] = 2*scaledPoint[1];
                        scaledPoint[1] = 2*temp;
                    } else {
                        subSquare = 1;
                        //apply inverse hilbert operator
                        scaledPoint[0] *= 2;
                        scaledPoint[1] = 2*scaledPoint[1] -1;
                    }
                } else {
                    if (scaledPoint[1] < 0.5) {
                        subSquare = 3;
                        //apply inverse hilbert operator
                        ValueType temp = scaledPoint[0];
                        scaledPoint[0] = -2*scaledPoint[1]+1;
                        scaledPoint[1] = -2*temp+2;
                    } else {
                        subSquare = 2;
                        //apply inverse hilbert operator
                        scaledPoint[0] = 2*scaledPoint[0]-1;
                        scaledPoint[1] = 2*scaledPoint[1]-1;
                    }
                }
                //std::cout<< subSquare<<std::endl;
                integerIndex = (integerIndex << 2) | subSquare;
            }
            hilbertIndices[i] = double(integerIndex) / double(divisor);
        }
    }

    return hilbertIndices;

}
//-------------------------------------------------------------------------------------------------

template<typename IndexType, typename ValueType>
std::vector<double> HilbertCurve<IndexType, ValueType>::getHilbertIndex3DVector (const std::vector<DenseVector<ValueType>> &coordinates, IndexType recursionDepth) {
    SCAI_REGION("HilbertCurve.getHilbertIndex3DVector")

    const IndexType dimensions = coordinates.size();

    if( dimensions!=3 ) {
        const scai::dmemo::CommunicatorPtr comm = scai::dmemo::Communicator::getCommunicatorPtr();
        PRINT0("In HilbertCurve.getHilbertIndex2DVector but dimensions is " << dimensions << " and not 3");
        throw std::runtime_error("Wrong dimensions given");
    }

    /*
     * get minimum / maximum of coordinates
     */
    ValueType minCoords[3];
    ValueType maxCoords[3];

    {
        SCAI_REGION( "HilbertCurve.getHilbertIndex3DVector.minMax" )
        for (IndexType dim = 0; dim < 3; dim++) {
            minCoords[dim] = coordinates[dim].min();
            maxCoords[dim] = coordinates[dim].max();
            assert(std::isfinite(minCoords[dim]));
            assert(std::isfinite(maxCoords[dim]));
            SCAI_ASSERT(maxCoords[dim] > minCoords[dim], "Wrong coordinates.");
        }
    }

    ValueType dim0Extent = maxCoords[0] - minCoords[0];
    ValueType dim1Extent = maxCoords[1] - minCoords[1];
    ValueType dim2Extent = maxCoords[2] - minCoords[2];

    ValueType x,y,z;
    unsigned long integerIndex = 0;	//TODO: also check whether this data type is long enough
    const IndexType localN = coordinates[0].getLocalValues().size();

    // the DV to be returned
    std::vector<double> hilbertIndices(localN,-1);

    {
        SCAI_REGION( "HilbertCurve.getHilbertIndex3DVector.indicesCalculation" )

        scai::hmemo::ReadAccess<ValueType> coordAccess0( coordinates[0].getLocalValues() );
        scai::hmemo::ReadAccess<ValueType> coordAccess1( coordinates[1].getLocalValues() );
        scai::hmemo::ReadAccess<ValueType> coordAccess2( coordinates[2].getLocalValues() );
        
        const unsigned long long divisor = size_t(1) << size_t(3*int(recursionDepth));

        for (IndexType i = 0; i < localN; i++) {
            x = (coordAccess0[i]-minCoords[0])/dim0Extent;
            y = (coordAccess1[i]-minCoords[1])/dim1Extent;
            z = (coordAccess2[i]-minCoords[2])/dim2Extent;

            integerIndex = 0;
            for (IndexType j = 0; j < recursionDepth; j++) {
                int subSquare;
                if (z < 0.5) {
                    if (x < 0.5) {
                        if (y <0.5) {		//x,y,z <0.5
                            subSquare= 0;
                            //apply inverse hilbert operator
                            ValueType tmpX= x;
                            x= 2*z;
                            z= 2*y;
                            y= 2*tmpX;
                        } else {			//z<0.5, y>0.5, x<0.5
                            subSquare= 1;
                            ValueType tmpX= x;
                            x= 2*y-1;
                            y= 2*z;
                            z= 2*tmpX;
                        }
                    } else if (y>=0.5) {		//z<0.5, y,x>0,5
                        subSquare= 2;
                        //apply inverse hilbert operator
                        ValueType tmpX= x;
                        x= 2*y-1;
                        y= 2*z;
                        z= 2*tmpX-1;
                    } else {			//z<0.5, y<0.5, x>0.5
                        subSquare= 3;
                        x= -2*x+2;
                        y= -2*y+1;
                        z= 2*z;
                    }
                } else if(x>=0.5) {
                    if(y<0.5) { 		//z>0.5, y<0.5, x>0.5
                        subSquare= 4;
                        x= -2*x+2;
                        y= -2*y+1;
                        z= 2*z-1;
                    } else {			//z>0.5, y>0.5, x>0.5
                        subSquare= 5;
                        ValueType tmpX= x;
                        x= 2*y-1;
                        y= -2*z+2;
                        z= -2*tmpX+2;
                    }
                } else if(y<0.5) {		//z>0.5, y<0.5, x<0.5
                    subSquare= 7;	//care, this is 7, not 6
                    ValueType tmpX= x;
                    x= -2*z+2;
                    z= -2*y+1;
                    y= 2*tmpX;
                } else {			//z>0.5, y>0.5, x<0.5
                    subSquare= 6;	//this is case 6
                    ValueType tmpX= x;
                    x= 2*y-1;
                    y= -2*z +2;
                    z= -2*tmpX+1;
                }
                integerIndex = (integerIndex << 3) | subSquare;
            }
            hilbertIndices[i] = double(integerIndex) / double(divisor);
        }
    }

    return hilbertIndices;

}
//-------------------------------------------------------------------------------------------------

//
// reverse:  from hilbert index to 2D/3D point
//

template<typename IndexType, typename ValueType>
std::vector<ValueType> HilbertCurve<IndexType, ValueType>::HilbertIndex2Point(const ValueType index, const IndexType level, const IndexType dimensions) {

    if (dimensions==2)
        return HilbertCurve<IndexType, ValueType>::Hilbert2DIndex2Point(index, level);

    if (dimensions==3)
        return HilbertCurve<IndexType, ValueType>::Hilbert3DIndex2Point(index, level);

    throw std::logic_error("Hilbert space filling curve only implemented for two or three dimensions");
}
//-------------------------------------------------------------------------------------------------

template<typename IndexType, typename ValueType>
std::vector<ValueType> HilbertCurve<IndexType, ValueType>::Hilbert2DIndex2Point(const ValueType index, const IndexType level) {
    SCAI_REGION( "HilbertCurve.Hilbert2DIndex2Point" )
    std::vector<ValueType>  p(2,0), ret(2,0);
    ValueType r;
    IndexType q;
    if(index>1 || index < 0) {
        throw std::runtime_error("Index: " + std::to_string(index) +" for hilbert curve must be >0 and <1");
    }

    if (level > 0) {
        q=int(4*index);
        r= 4*index-q;
        p = HilbertCurve<IndexType, ValueType>::Hilbert2DIndex2Point(r, level-1);
        switch(q) {
        case 0:
            ret = {ValueType(p[1]/2.0), ValueType(p[0]/2.0)};
            break;
        case 1:
            ret = {ValueType(p[0]/2.0), ValueType(p[1]/2.0 + 0.5)};
            break;
        case 2:
            ret = {ValueType(p[0]/2.0+0.5), ValueType(p[1]/2.0 + 0.5)};
            break;
        case 3:
            ret = {ValueType(-p[1]/2.0+1.0), ValueType(-p[0]/2.0 + 0.5)};
            break;
        }
    }
    return ret;
}

//-------------------------------------------------------------------------------------------------

/*
* Given a 3D point it returns its index in [0,1] on the hilbert curve based on the level depth.
*/

template<typename IndexType, typename ValueType>
std::vector<ValueType> HilbertCurve<IndexType, ValueType>::Hilbert3DIndex2Point(const ValueType index, const IndexType level) {
    SCAI_REGION( "HilbertCurve.Hilbert3DIndex2Point" )

    std::vector<ValueType>  p(3,0), ret(3,0);
    ValueType r;
    IndexType q;

    if (level > 0) {
        q=int(8*index);
        r= 8*index-q;
        if( (q==0) && r==0 ) return ret;
        p = HilbertCurve<IndexType, ValueType>::Hilbert3DIndex2Point(r, level-1);

        switch(q) {
        case 0:
            ret = { ValueType(p[1]/2.0), ValueType(p[2]/2.0), ValueType(p[0]/2.0)};
            break;
        case 1:
            ret = { ValueType(p[2]/2.0), ValueType(0.5+p[0]/2.0), ValueType(p[1]/2.0)};
            break;
        case 2:
            ret = { ValueType(0.5+p[2]/2.0), ValueType(0.5+p[0]/2.0), ValueType(p[1]/2.0)};
            break;
        case 3:
            ret = { ValueType(1.0-p[0]/2.0), ValueType(0.5-p[1]/2.0), ValueType(p[2]/2.0)};
            break;
        case 4:
            ret = { ValueType(1.0-p[0]/2.0), ValueType(0.5-p[1]/2.0), ValueType(0.5+p[2]/2.0)};
            break;
        case 5:
            ret = { ValueType(1.0-p[2]/2.0), ValueType(0.5+p[0]/2.0), ValueType(1.0-p[1]/2.0)};
            break;
        case 6:
            ret = { ValueType(0.5-p[2]/2.0), ValueType(0.5+p[0]/2.0), ValueType(1.0-p[1]/2.0)};
            break;
        case 7:
            ret = { ValueType(p[1]/2.0), ValueType(0.5-p[2]/2.0), ValueType(1.0-p[0]/2.0)};
            break;
        }
    }
    return ret;
}
//-------------------------------------------------------------------------------------------------

template<typename IndexType, typename ValueType>
std::vector<std::vector<ValueType>> HilbertCurve<IndexType, ValueType>::HilbertIndex2PointVec(const std::vector<ValueType> indices, const IndexType level, const IndexType dimensions) {

    if( dimensions==2 )
        return HilbertCurve<IndexType, ValueType>::Hilbert2DIndex2PointVec(indices, level);

    if( dimensions==3 )
        return HilbertCurve<IndexType, ValueType>::Hilbert3DIndex2PointVec(indices, level);

    throw std::logic_error("Space filling curve currently only implemented for two or three dimensions");
}
//-------------------------------------------------------------------------------------------------

template<typename IndexType, typename ValueType>
std::vector<std::vector<ValueType>> HilbertCurve<IndexType, ValueType>::Hilbert2DIndex2PointVec(const std::vector<ValueType> indices, const IndexType level) {
    SCAI_REGION( "HilbertCurve.Hilbert2DIndex2PointVec" )
    std::vector <std::vector<ValueType>> res( indices.size());

    for( int i=0; i<indices.size(); i++) {
        res[i] = Hilbert2DIndex2Point( indices[i], level);
    }
    SCAI_ASSERT_EQ_ERROR( res[0].size(), 2, "The points should have size 2");

    return res;
}
//-------------------------------------------------------------------------------------------------

/*
* Given a 3D point it returns its index in [0,1] on the hilbert curve based on the level depth.
*/

template<typename IndexType, typename ValueType>
std::vector<std::vector<ValueType>> HilbertCurve<IndexType, ValueType>::Hilbert3DIndex2PointVec(const std::vector<ValueType> indices, const IndexType level) {
    SCAI_REGION( "HilbertCurve.Hilbert3DIndex2PointVec" )
    std::vector <std::vector<ValueType>> res( indices.size());

    for( int i=0; i<indices.size(); i++) {
        res[i] = Hilbert3DIndex2Point( indices[i], level);
    }
    SCAI_ASSERT_EQ_ERROR( res[0].size(), 3, "The points should have size 3");

    return res;
}

//-------------------------------------------------------------------------------------------------

template<typename IndexType, typename ValueType>
std::vector<sort_pair> HilbertCurve<IndexType, ValueType>::getSortedHilbertIndices( const std::vector<DenseVector<ValueType>> &coordinates, Settings settings) {

    const scai::dmemo::DistributionPtr coordDist = coordinates[0].getDistributionPtr();
    const scai::dmemo::CommunicatorPtr comm = coordDist->getCommunicatorPtr();

    const IndexType dimensions = coordinates.size();
    const IndexType localN = coordDist->getLocalSize();
    const IndexType globalN = coordDist->getGlobalSize();

    const IndexType recursionDepth = settings.sfcResolution > 0 ? settings.sfcResolution : std::min(ValueType(std::log2(globalN)), ValueType(21));
<<<<<<< HEAD

=======
    
>>>>>>> 71922767
    /*
    *	create space filling curve indices.
    */

    std::vector<sort_pair> localPairs(localN);

    {
        SCAI_REGION("HilbertCurve.getSortedHilbertIndices.spaceFillingCurve");

        //get hilbert indices for all the points
        std::vector<double> localHilbertInd = HilbertCurve<IndexType,ValueType>::getHilbertIndexVector(coordinates, recursionDepth, dimensions);
        SCAI_ASSERT_EQ_ERROR(localHilbertInd.size(), localN, "Size mismatch");

        for (IndexType i = 0; i < localN; i++) {
            localPairs[i].value = localHilbertInd[i];
            localPairs[i].index = coordDist->local2Global(i);
        }
    }

    /*
    * now sort the global indices by where they are on the space-filling curve.
    */

    {
        SCAI_REGION( "HilbertCurve.getSortedHilbertIndices.sorting" );

        int typesize;
        MPI_Type_size(MPI_DOUBLE_INT, &typesize);
        //MPI_Type_size(getMPITypePair<double,IndexType>(), &typesize);
        //assert(typesize == sizeof(sort_pair)); does not have to be true anymore due to padding

        //call distributed sort
        //sfc index is hardcoded to double to allow better precision

        //MPI_Comm mpi_comm, std::vector<value_type> &data, long long global_elements = -1, Compare comp = Compare()
        MPI_Comm mpi_comm = MPI_COMM_WORLD;
        JanusSort::sort(mpi_comm, localPairs, MPI_DOUBLE_INT);
        //JanusSort::sort(mpi_comm, localPairs, getMPITypePair<ValueType,IndexType>());

        //copy hilbert indices into array

        //check size and sanity
        SCAI_ASSERT_EQ_ERROR( comm->sum(localPairs.size()), globalN, "Global index mismatch.");

        //check checksum
        if( settings.debugMode) {
            PRINT0("******** in debug mode");
            unsigned long indexSumAfter = 0;
            unsigned int newLocalN = localPairs.size();
            for (IndexType i=0; i<newLocalN; i++) {
                indexSumAfter += localPairs[i].index;
            }
            unsigned long checkSum = globalN*(globalN-1)/2;
            const long newCheckSum = comm->sum(indexSumAfter);
            SCAI_ASSERT_EQ_ERROR( newCheckSum, checkSum, "Old checksum: " << checkSum << ", new checksum: " << newCheckSum );
        }

    }

    return localPairs;
}

//-------------------------------------------------------------------------------------------------


template<typename IndexType, typename ValueType>
void HilbertCurve<IndexType, ValueType>::redistribute(std::vector<DenseVector<ValueType> >& coordinates, std::vector<DenseVector<ValueType>>& nodeWeights, Settings settings, Metrics<ValueType>& metrics) {
    SCAI_REGION_START("HilbertCurve.redistribute.sfc")
    scai::dmemo::DistributionPtr inputDist = coordinates[0].getDistributionPtr();
    scai::dmemo::CommunicatorPtr comm = inputDist->getCommunicatorPtr();
    const IndexType localN = inputDist->getLocalSize();
    const IndexType globalN = inputDist->getGlobalSize();
    const IndexType rank = comm->getRank();

    if (comm->getSize() == 1) {
        return;
    }

    std::chrono::time_point<std::chrono::system_clock> beforeInitPart =  std::chrono::system_clock::now();
    const IndexType numNodeWeights = nodeWeights.size();

    bool nodesUnweighted = true;
    for (IndexType w = 0; w < numNodeWeights; w++) {
        if (nodeWeights[w].max() != nodeWeights[w].min()) nodesUnweighted = false;
    }

    std::chrono::duration<double> migrationCalculation, migrationTime;

    std::vector<double> hilbertIndices = HilbertCurve<IndexType, ValueType>::getHilbertIndexVector(coordinates, settings.sfcResolution, settings.dimensions);
    SCAI_REGION_END("HilbertCurve.redistribute.sfc")
    SCAI_REGION_START("HilbertCurve.redistribute.sort")
    /*
     * fill sort pair
     */
PRINT(*comm);
    scai::hmemo::HArray<IndexType> myGlobalIndices(localN, IndexType(0) );
    inputDist->getOwnedIndexes(myGlobalIndices);
    std::vector<sort_pair> localPairs(localN);
    {
        scai::hmemo::ReadAccess<IndexType> rIndices(myGlobalIndices);
        for (IndexType i = 0; i < localN; i++) {
            localPairs[i].value = hilbertIndices[i];
            localPairs[i].index = rIndices[i];
        }
    }
PRINT(*comm);
    MPI_Comm mpi_comm = MPI_COMM_WORLD; //TODO: cast the communicator ptr to a MPI communicator and get getMPIComm()?
    JanusSort::sort(mpi_comm, localPairs, MPI_DOUBLE_INT);
    //JanusSort::sort(mpi_comm, localPairs, getMPITypePair<ValueType,IndexType>() );
    
    migrationCalculation = std::chrono::system_clock::now() - beforeInitPart;
    metrics.MM["timeMigrationAlgo"] = migrationCalculation.count();
    std::chrono::time_point < std::chrono::system_clock > beforeMigration = std::chrono::system_clock::now();
    assert(localPairs.size() > 0);
    SCAI_REGION_END("HilbertCurve.redistribute.sort")
PRINT(*comm);
    sort_pair minLocalIndex = localPairs[0];
    std::vector<double> sendThresholds(comm->getSize(), minLocalIndex.value);
    std::vector<double> recvThresholds(comm->getSize());

    //hardcoded the sfc index to double
    MPI_Datatype MPI_ValueType = getMPIType<double>();
    //MPI_Alltoall(sendThresholds.data(), 1, MPI_ValueType, recvThresholds.data(), 1, MPI_ValueType, mpi_comm); //TODO: replace this monstrosity with a proper call to LAMA
    comm->all2all(recvThresholds.data(), sendThresholds.data());//TODO: maybe speed up with hypercube
    SCAI_ASSERT_LT_ERROR(recvThresholds[comm->getSize() - 1], 1, "invalid hilbert index");
PRINT(*comm);    
    // merge to get quantities //Problem: nodes are not sorted according to their hilbert indices, so accesses are not aligned.
    // Need to sort before and after communication
    assert(std::is_sorted(recvThresholds.begin(), recvThresholds.end()));
    std::vector<IndexType> permutation(localN);
    std::iota(permutation.begin(), permutation.end(), 0);
    std::sort(permutation.begin(), permutation.end(), [&](IndexType i, IndexType j) {
        return hilbertIndices[i] < hilbertIndices[j];
    });
PRINT(*comm);
    //now sorting hilbert indices themselves
    std::sort(hilbertIndices.begin(), hilbertIndices.end());
    std::vector<IndexType> quantities(comm->getSize(), 0);
    {
        IndexType p = 0;
        for (IndexType i = 0; i < localN; i++) {
            //increase target block counter if threshold is reached. Skip empty blocks if necessary.
            while (p + 1 < comm->getSize()
                    && recvThresholds[p + 1] <= hilbertIndices[i]) {
                p++;
            }
            assert(p < comm->getSize());

            quantities[p]++;
        }
    }
PRINT(*comm);
    SCAI_REGION_START("HilbertCurve.redistribute.communicationPlan")

    // allocate sendPlan
    scai::dmemo::CommunicationPlan sendPlan(quantities.data(), comm->getSize());
    SCAI_ASSERT_EQ_ERROR(sendPlan.totalQuantity(), localN, "wrong size of send plan")

    // allocate recvPlan - either with allocateTranspose, or directly
    scai::dmemo::CommunicationPlan recvPlan = comm->transpose( sendPlan );
    IndexType newLocalN = recvPlan.totalQuantity();
    SCAI_REGION_END("HilbertCurve.redistribute.communicationPlan")
PRINT(*comm);
    if (settings.verbose) {
        PRINT0(std::to_string(localN) + " old local values "
               + std::to_string(newLocalN) + " new ones.");
    }
    //transmit indices, allowing for resorting of the received values
    std::vector<IndexType> sendIndices(localN);
    {
        SCAI_REGION("HilbertCurve.redistribute.permute");
        scai::hmemo::ReadAccess<IndexType> rIndices(myGlobalIndices);
        for (IndexType i = 0; i < localN; i++) {
            assert(permutation[i] < localN);
            assert(permutation[i] >= 0);
            sendIndices[i] = rIndices[permutation[i]];
        }
    }
    std::vector<IndexType> recvIndices(newLocalN);
    comm->exchangeByPlan(recvIndices.data(), recvPlan, sendIndices.data(), sendPlan);
    //get new distribution
    scai::hmemo::HArray<IndexType> indexTransport(newLocalN, recvIndices.data());
    
    auto newDist = scai::dmemo::generalDistributionUnchecked(globalN, std::move(indexTransport), comm);
PRINT(*comm);
    SCAI_ASSERT_EQUAL(newDist->getLocalSize(), newLocalN,
                      "wrong size of new distribution");
    for (IndexType i = 0; i < newLocalN; i++) {
        SCAI_ASSERT_VALID_INDEX_DEBUG(recvIndices[i], globalN, "invalid index");
    }

    {
        SCAI_REGION("HilbertCurve.redistribute.redistribute");
        // for each dimension: define DenseVector with new distribution, get write access to local values, call exchangeByPlan
        std::vector<ValueType> sendBuffer(localN);
        std::vector<ValueType> recvBuffer(newLocalN);

        for (IndexType d = 0; d < settings.dimensions; d++) {
            {
                SCAI_REGION("HilbertCurve.redistribute.redistribute.permute");
                scai::hmemo::ReadAccess<ValueType> rCoords(coordinates[d].getLocalValues());
                for (IndexType i = 0; i < localN; i++) { //TODO:maybe extract into lambda?
                    sendBuffer[i] = rCoords[permutation[i]]; //TODO: how to make this more cache-friendly? (Probably by using pairs and sorting them.)
                }
            }

            comm->exchangeByPlan(recvBuffer.data(), recvPlan, sendBuffer.data(), sendPlan);
            coordinates[d] = DenseVector<ValueType>(newDist, 0);
            {
                SCAI_REGION("HilbertCurve.redistribute.redistribute.permute");
                scai::hmemo::WriteAccess<ValueType> wCoords(coordinates[d].getLocalValues());
                assert(wCoords.size() == newLocalN);
                for (IndexType i = 0; i < newLocalN; i++) {
                    wCoords[newDist->global2Local(recvIndices[i])] =
                        recvBuffer[i];
                }
            }
        }
PRINT(*comm);        
        // same for node weights
        for (IndexType w = 0; w < numNodeWeights; w++) {
            if (nodesUnweighted) {
                nodeWeights[w] = DenseVector<ValueType>(newDist, nodeWeights[w].getLocalValues()[0]);
            }
            else
            {
                {
                    SCAI_REGION("HilbertCurve.redistribute.redistribute.permute");
                    scai::hmemo::ReadAccess<ValueType> rWeights(nodeWeights[w].getLocalValues());
                    for (IndexType i = 0; i < localN; i++) {
                        sendBuffer[i] = rWeights[permutation[i]]; //TODO: how to make this more cache-friendly? (Probably by using pairs and sorting them.)
                    }
                }
                comm->exchangeByPlan(recvBuffer.data(), recvPlan, sendBuffer.data(), sendPlan);
                nodeWeights[w] = DenseVector<ValueType>(newDist, 0);
                {
                    SCAI_REGION("HilbertCurve.redistribute.redistribute.permute");
                    scai::hmemo::WriteAccess<ValueType> wWeights(nodeWeights[w].getLocalValues());
                    for (IndexType i = 0; i < newLocalN; i++) {
                        wWeights[newDist->global2Local(recvIndices[i])] = recvBuffer[i];
                    }
                }
            }
        }
    }
    migrationTime = std::chrono::system_clock::now() - beforeMigration;
    metrics.MM["timeFirstDistribution"] = migrationTime.count();
    assert( confirmHilbertDistribution(coordinates, nodeWeights[0], settings) );
}
//-------------------------------------------------------------------------------------------------
template<typename IndexType, typename ValueType>
bool HilbertCurve<IndexType, ValueType>::confirmHilbertDistribution(
    //const scai::lama::CSRSparseMatrix<ValueType> &graph,
    const std::vector<DenseVector<ValueType>> &coordinates,
    const DenseVector<ValueType> &nodeWeights,
    Settings settings
) {

    //get distributions of the input
    const scai::dmemo::DistributionPtr coordDist = coordinates[0].getDistributionPtr();
    //const scai::dmemo::DistributionPtr graphDist = graph.getRowDistributionPtr();
    const scai::dmemo::DistributionPtr weightDist = nodeWeights.getDistributionPtr();

    if( not coordDist->isEqual( *weightDist) ) {
        throw std::runtime_error( "Distributions should be equal.");
    }

    //get sfc indices in every PE
    std::vector<double> localSFCInd = getHilbertIndexVector ( coordinates,  settings.sfcResolution, settings.dimensions);

    //sort local indices
    std::sort( localSFCInd.begin(), localSFCInd.end() );

    //the min and max local sfc value
    double sfcMinMax[2] = { localSFCInd.front(), localSFCInd.back() };

    const scai::dmemo::CommunicatorPtr comm = coordDist->getCommunicatorPtr();

    if( settings.debugMode ) {
        PRINT(*comm <<": sending "<< sfcMinMax[0] << ", " << sfcMinMax[1] )	;
    }

    const IndexType p = comm->getSize();
    const IndexType root = 0; //set PE 0 as root
    IndexType arraySize = 1;
    if( comm->getRank()==root ) {
        arraySize = 2*p;
    }
    //so only the root PE allocates the array
    double allMinMax[arraySize];

    //every PE sends its local min and max to root
    comm->gather(allMinMax, 2, root, sfcMinMax );

    if( settings.debugMode and comm->getRank()==root ) {
        PRINT0("gathered: ");
        for(unsigned int i=0; i<arraySize; i++) {
            std::cout<< ", " << allMinMax[i];
        }
        std::cout<< std::endl;
    }

    //check if array is sorted. For all PEs except the root, this is trivially
    // true since their array has only one element
    std::vector<ValueType> gatheredInd( allMinMax, allMinMax+arraySize  );
    bool isSorted = std::is_sorted( gatheredInd.begin(), gatheredInd.end() );

    return comm->all( isSorted );
}
//-------------------------------------------------------------------------------------------------

//template function to get a MPI datatype. These are on purpose outside
// the class because we cannot specialize them without specializing
// the whole class. Maybe doing so it not a problem...

template<>
MPI_Datatype getMPIType<float>(){
 return MPI_FLOAT;
}

template<>
MPI_Datatype getMPIType<double>(){
    return MPI_DOUBLE ;
}

template<>
MPI_Datatype getMPITypePair<double,IndexType>(){
    return MPI_DOUBLE_INT;
}

template<>
MPI_Datatype getMPITypePair<float,IndexType>(){
    std::cout << __FILE__ << ", MPI_FLOAT_INT" << std::endl;
    return MPI_FLOAT_INT;
}

//-------------------------------------------------------------------------------------------------

template class HilbertCurve<IndexType, double>;
template class HilbertCurve<IndexType, float>;

} //namespace ITI<|MERGE_RESOLUTION|>--- conflicted
+++ resolved
@@ -316,7 +316,7 @@
     
     if (recursionDepth > bitsInValueType/dimensions) {
         newRecursionDepth = IndexType(bitsInValueType/dimensions);
-        const scai::dmemo::CommunicatorPtr comm = scai::dmemo::Communicator::getCommunicatorPtr();
+        const scai::dmemo::CommunicatorPtr comm = scai::dmemo::Communicator::getCommunicatorPtr();        
         PRINT0("Requested space-filling curve with precision " << recursionDepth << " but return datatype is double and only holds " << bitsInValueType/dimensions << ". Setting recursion depth to " << newRecursionDepth);
     }
 
@@ -344,7 +344,10 @@
         PRINT0("In HilbertCurve.getHilbertIndex2DVector but dimensions is " << dimensions << " and not 2");
         throw std::runtime_error("Wrong dimensions given");
     }
-
+SCAI_ASSERT( coordinates[0].getDistributionPtr()->isEqual( coordinates[1].getDistribution()), "Distribution mismatch" );
+
+const scai::dmemo::CommunicatorPtr comm = scai::dmemo::Communicator::getCommunicatorPtr();    
+PRINT( comm->getRank() );
     /*
      * get minimum / maximum of coordinates
      */
@@ -352,10 +355,13 @@
     ValueType maxCoords[2];
 
     {
-        SCAI_REGION( "HilbertCurve.getHilbertIndex2DVector.minMax" )
+        SCAI_REGION( "HilbertCurve.getHilbertIndex2DVector.minMax" )   
         for (IndexType dim = 0; dim < 2; dim++) {
+PRINT( comm->getRank() << " -- " << dim );            
             minCoords[dim] = coordinates[dim].min();
+PRINT( comm->getRank() << " -- " << minCoords[dim]);                 
             maxCoords[dim] = coordinates[dim].max();
+PRINT( comm->getRank() << " ** " << maxCoords[dim]);            
             assert(std::isfinite(minCoords[dim]));
             assert(std::isfinite(maxCoords[dim]));
             SCAI_ASSERT_GE_ERROR(maxCoords[dim], minCoords[dim], "Wrong coordinates for dimension " << dim);
@@ -367,7 +373,7 @@
 
     ValueType dim0Extent = maxCoords[0] - minCoords[0];
     ValueType dim1Extent = maxCoords[1] - minCoords[1];
-
+PRINT( comm->getRank() << " ++ " << dim0Extent );
     ValueType scaledPoint[2];
     unsigned long integerIndex = 0;//TODO: also check whether this data type is long enough
     const IndexType localN = coordinates[0].getLocalValues().size();
@@ -423,7 +429,7 @@
             hilbertIndices[i] = double(integerIndex) / double(divisor);
         }
     }
-
+PRINT( comm->getRank() );
     return hilbertIndices;
 
 }
@@ -709,11 +715,7 @@
     const IndexType globalN = coordDist->getGlobalSize();
 
     const IndexType recursionDepth = settings.sfcResolution > 0 ? settings.sfcResolution : std::min(ValueType(std::log2(globalN)), ValueType(21));
-<<<<<<< HEAD
-
-=======
     
->>>>>>> 71922767
     /*
     *	create space filling curve indices.
     */
@@ -791,7 +793,7 @@
     if (comm->getSize() == 1) {
         return;
     }
-
+PRINT( rank );
     std::chrono::time_point<std::chrono::system_clock> beforeInitPart =  std::chrono::system_clock::now();
     const IndexType numNodeWeights = nodeWeights.size();
 
@@ -801,14 +803,14 @@
     }
 
     std::chrono::duration<double> migrationCalculation, migrationTime;
-
+PRINT( rank );
     std::vector<double> hilbertIndices = HilbertCurve<IndexType, ValueType>::getHilbertIndexVector(coordinates, settings.sfcResolution, settings.dimensions);
     SCAI_REGION_END("HilbertCurve.redistribute.sfc")
     SCAI_REGION_START("HilbertCurve.redistribute.sort")
     /*
      * fill sort pair
      */
-PRINT(*comm);
+PRINT( rank );
     scai::hmemo::HArray<IndexType> myGlobalIndices(localN, IndexType(0) );
     inputDist->getOwnedIndexes(myGlobalIndices);
     std::vector<sort_pair> localPairs(localN);
@@ -819,17 +821,17 @@
             localPairs[i].index = rIndices[i];
         }
     }
-PRINT(*comm);
+PRINT( rank );
     MPI_Comm mpi_comm = MPI_COMM_WORLD; //TODO: cast the communicator ptr to a MPI communicator and get getMPIComm()?
     JanusSort::sort(mpi_comm, localPairs, MPI_DOUBLE_INT);
     //JanusSort::sort(mpi_comm, localPairs, getMPITypePair<ValueType,IndexType>() );
-    
+PRINT( rank );    
     migrationCalculation = std::chrono::system_clock::now() - beforeInitPart;
     metrics.MM["timeMigrationAlgo"] = migrationCalculation.count();
     std::chrono::time_point < std::chrono::system_clock > beforeMigration = std::chrono::system_clock::now();
     assert(localPairs.size() > 0);
     SCAI_REGION_END("HilbertCurve.redistribute.sort")
-PRINT(*comm);
+
     sort_pair minLocalIndex = localPairs[0];
     std::vector<double> sendThresholds(comm->getSize(), minLocalIndex.value);
     std::vector<double> recvThresholds(comm->getSize());
@@ -839,7 +841,6 @@
     //MPI_Alltoall(sendThresholds.data(), 1, MPI_ValueType, recvThresholds.data(), 1, MPI_ValueType, mpi_comm); //TODO: replace this monstrosity with a proper call to LAMA
     comm->all2all(recvThresholds.data(), sendThresholds.data());//TODO: maybe speed up with hypercube
     SCAI_ASSERT_LT_ERROR(recvThresholds[comm->getSize() - 1], 1, "invalid hilbert index");
-PRINT(*comm);    
     // merge to get quantities //Problem: nodes are not sorted according to their hilbert indices, so accesses are not aligned.
     // Need to sort before and after communication
     assert(std::is_sorted(recvThresholds.begin(), recvThresholds.end()));
@@ -848,7 +849,7 @@
     std::sort(permutation.begin(), permutation.end(), [&](IndexType i, IndexType j) {
         return hilbertIndices[i] < hilbertIndices[j];
     });
-PRINT(*comm);
+
     //now sorting hilbert indices themselves
     std::sort(hilbertIndices.begin(), hilbertIndices.end());
     std::vector<IndexType> quantities(comm->getSize(), 0);
@@ -865,7 +866,7 @@
             quantities[p]++;
         }
     }
-PRINT(*comm);
+
     SCAI_REGION_START("HilbertCurve.redistribute.communicationPlan")
 
     // allocate sendPlan
@@ -876,7 +877,7 @@
     scai::dmemo::CommunicationPlan recvPlan = comm->transpose( sendPlan );
     IndexType newLocalN = recvPlan.totalQuantity();
     SCAI_REGION_END("HilbertCurve.redistribute.communicationPlan")
-PRINT(*comm);
+
     if (settings.verbose) {
         PRINT0(std::to_string(localN) + " old local values "
                + std::to_string(newLocalN) + " new ones.");
@@ -898,7 +899,7 @@
     scai::hmemo::HArray<IndexType> indexTransport(newLocalN, recvIndices.data());
     
     auto newDist = scai::dmemo::generalDistributionUnchecked(globalN, std::move(indexTransport), comm);
-PRINT(*comm);
+
     SCAI_ASSERT_EQUAL(newDist->getLocalSize(), newLocalN,
                       "wrong size of new distribution");
     for (IndexType i = 0; i < newLocalN; i++) {
@@ -932,7 +933,6 @@
                 }
             }
         }
-PRINT(*comm);        
         // same for node weights
         for (IndexType w = 0; w < numNodeWeights; w++) {
             if (nodesUnweighted) {
