--- conflicted
+++ resolved
@@ -834,20 +834,6 @@
         }
     }
 
-<<<<<<< HEAD
-PRINT(comm->getRank()<< ": " << localN );  
-    //MPI_Comm mpi_comm = MPI_COMM_WORLD; //TODO: cast the communicator ptr to a MPI communicator and get getMPIComm()?
-    //const scai::dmemo::MPICommunicator* mpi_comm = dynamic_cast<scai::dmemo::MPICommunicator*>(comm); //->getCommunicatorPtr(scai::dmemo::CommunicatorType::MPI);
-
-    //scai::dmemo::CommunicatorPtr comm2 = inputDist->getCommunicatorPtr();    
-    std::shared_ptr<const scai::dmemo::MPICommunicator> mpi_comm = std::dynamic_pointer_cast<const scai::dmemo::MPICommunicator>(comm);
-
-    //MPI_Comm mpi_comm = commMPI.getMPIComm();
-    JanusSort::sort(mpi_comm->getMPIComm(), localPairs, MPI_DOUBLE_INT);
-    //JanusSort::sort(mpi_comm, localPairs, getMPITypePair<ValueType,IndexType>() );
-PRINT(comm->getRank() << ": " << localPairs.size() );    
-    
-=======
     MPI_Comm mpi_comm = MPI_COMM_WORLD; //TODO: cast the communicator ptr to a MPI communicator and get getMPIComm()?
 
     // as MPI communicator might have been splitted, take the one used by comm
@@ -859,7 +845,6 @@
     //JanusSort::sort(mpi_comm, localPairs, MPI_DOUBLE_INT);
     JanusSort::sort(mpi_comm, localPairs, getMPITypePair<ValueType,IndexType>() );
 
->>>>>>> b9dc099c
     migrationCalculation = std::chrono::steady_clock::now() - beforeInitPart;
     metrics.MM["timeMigrationAlgo"] = migrationCalculation.count();
     std::chrono::time_point < std::chrono::steady_clock > beforeMigration = std::chrono::steady_clock::now();
@@ -910,12 +895,9 @@
     // allocate recvPlan - either with allocateTranspose, or directly
     scai::dmemo::CommunicationPlan recvPlan = comm->transpose( sendPlan );
     const IndexType newLocalN = recvPlan.totalQuantity();
-<<<<<<< HEAD
 PRINT(comm->getRank() << ": new localN= " << newLocalN);
     //in some rare cases it can happen that some PE(s) do not get
     //any new local points; TODO: debug/investigate
-=======
->>>>>>> b9dc099c
 
     SCAI_REGION_END("HilbertCurve.redistribute.communicationPlan")
 
@@ -1083,7 +1065,7 @@
 //template function to get a MPI datatype. These are on purpose outside
 // the class because we cannot specialize them without specializing
 // the whole class. Maybe doing so it not a problem...
-/*
+
 template<>
 MPI_Datatype getMPIType<float>(){
  return MPI_FLOAT;
@@ -1103,7 +1085,7 @@
 MPI_Datatype getMPITypePair<float,IndexType>(){
     return MPI_FLOAT_INT;
 }
-*/
+
 //-------------------------------------------------------------------------------------------------
 
 template class HilbertCurve<IndexType, double>;
