/*
 * ParcoReportHilbert.cpp
 *
 *  Created on: 15.11.2016
 *      Author: tzovas
 */

#include "HilbertCurve.h"

namespace ITI{

template<typename IndexType, typename ValueType>//TODO: template this to help branch prediction
ValueType HilbertCurve<IndexType, ValueType>::getHilbertIndex(ValueType const * point, IndexType dimensions, IndexType recursionDepth, const std::vector<ValueType> &minCoords, const std::vector<ValueType> &maxCoords){
    SCAI_REGION( "HilbertCurve.getHilbertIndex_newVersion")

    if(dimensions==2) 
        return HilbertCurve<IndexType, ValueType>::getHilbertIndex2D( point, dimensions, recursionDepth,
            minCoords, maxCoords);
		
    if(dimensions==3) 
        return HilbertCurve<IndexType, ValueType>::getHilbertIndex3D( point, dimensions, recursionDepth,
			minCoords, maxCoords);
    
    throw std::logic_error("Space filling curve currently only implemented for two or three dimensions");
}

//-------------------------------------------------------------------------------------------------

template<typename IndexType, typename ValueType>
ValueType HilbertCurve<IndexType, ValueType>::getHilbertIndex2D(ValueType const* point, IndexType dimensions, IndexType recursionDepth, const std::vector<ValueType> &minCoords, const std::vector<ValueType> &maxCoords) {
    SCAI_REGION("HilbertCurve.getHilbertIndex2D")
   
    size_t bitsInValueType = sizeof(ValueType) * CHAR_BIT;
    if (recursionDepth > bitsInValueType/dimensions) {
        throw std::runtime_error("A space-filling curve that precise won't fit into the return datatype.");
    }
    
    std::vector<ValueType> scaledCoord(dimensions);

    for (IndexType dim = 0; dim < dimensions; dim++) {
        scaledCoord[dim] = (point[dim] - minCoords[dim]) / (maxCoords[dim] - minCoords[dim]);
        if (scaledCoord[dim] < 0 || scaledCoord[dim] > 1) {
            throw std::runtime_error("Coordinate " + std::to_string(point[dim]) +" does not agree with bounds "
            + std::to_string(minCoords[dim]) + " and " + std::to_string(maxCoords[dim]));
        }
    }
    
    unsigned long integerIndex = 0;//TODO: also check whether this data type is long enough
    for (IndexType i = 0; i < recursionDepth; i++) {
        int subSquare;
        //two dimensions only, for now
        if (scaledCoord[0] < 0.5) {
            if (scaledCoord[1] < 0.5) {
                subSquare = 0;
                //apply inverse hilbert operator
                double temp = scaledCoord[0];
                scaledCoord[0] = 2*scaledCoord[1];
                scaledCoord[1] = 2*temp;
            } else {
                subSquare = 1;
                //apply inverse hilbert operator
                scaledCoord[0] *= 2;
                scaledCoord[1] = 2*scaledCoord[1] -1;
            }
        } else {
            if (scaledCoord[1] < 0.5) {
                subSquare = 3;
                //apply inverse hilbert operator
                double temp = scaledCoord[0];
                scaledCoord[0] = -2*scaledCoord[1]+1;
                scaledCoord[1] = -2*temp+2;
            } else {
                subSquare = 2;
                //apply inverse hilbert operator
                scaledCoord[0] = 2*scaledCoord[0]-1;
                scaledCoord[1] = 2*scaledCoord[1]-1;
            }
        }
        //std::cout<< subSquare<<std::endl;
        integerIndex = (integerIndex << 2) | subSquare;	
    }
    unsigned long divisor = size_t(1) << size_t(2*int(recursionDepth));
    return double(integerIndex) / double(divisor);
    
}

//-------------------------------------------------------------------------------------------------

template<typename IndexType, typename ValueType>
ValueType HilbertCurve<IndexType, ValueType>::getHilbertIndex3D(ValueType const* point, IndexType dimensions, IndexType recursionDepth,	const std::vector<ValueType> &minCoords, const std::vector<ValueType> &maxCoords) {
        SCAI_REGION("HilbertCurve.getHilbertIndex3D")
        
	if (dimensions != 3) {
		throw std::logic_error("Space filling curve for 3 dimensions.");
	}

	size_t bitsInValueType = sizeof(ValueType) * CHAR_BIT;
	if ((unsigned int) recursionDepth > bitsInValueType/dimensions) {
		throw std::runtime_error("A space-filling curve that precise won't fit into the return datatype.");
	}
	
	std::vector<ValueType> scaledCoord(dimensions);

	for (IndexType dim = 0; dim < dimensions; dim++) {
		scaledCoord[dim] = (point[dim] - minCoords[dim]) / (maxCoords[dim] - minCoords[dim]);
		if (scaledCoord[dim] < 0 || scaledCoord[dim] > 1) {
			throw std::runtime_error("Coordinate " + std::to_string(point[dim])+" does not agree with bounds "
				+ std::to_string(minCoords[dim]) + " and " + std::to_string(maxCoords[dim]));
		}
	}
	
	ValueType x ,y ,z; 	//the coordinates each of the three dimensions
	x= scaledCoord[0];
	y= scaledCoord[1];
	z= scaledCoord[2];
	//PRINT( x <<"__" << y<< "__"<<z );
	SCAI_ASSERT(x>=0 && x<=1, x);
	SCAI_ASSERT(y>=0 && y<=1, y);
	SCAI_ASSERT(z>=0 && z<=1, z);
	unsigned long long integerIndex = 0;	//TODO: also check whether this data type is long enough

	for (IndexType i = 0; i < recursionDepth; i++) {
		int subSquare;
		if (z < 0.5) {
			if (x < 0.5) {
				if (y <0.5){		//x,y,z <0.5
					subSquare= 0;
					//apply inverse hilbert operator
					ValueType tmpX= x;
					x= 2*z;
					z= 2*y;
					y= 2*tmpX;
				} else{			//z<0.5, y>0.5, x<0.5
					subSquare= 1;
					ValueType tmpX= x;
					x= 2*y-1;
					y= 2*z;
					z= 2*tmpX;
				}
			} else if (y>=0.5){		//z<0.5, y,x>0,5
					subSquare= 2;
					//apply inverse hilbert operator
					ValueType tmpX= x;					
					x= 2*y-1;
					y= 2*z;
					z= 2*tmpX-1;
				}else{			//z<0.5, y<0.5, x>0.5
					subSquare= 3;
					x= -2*x+2;
					y= -2*y+1;
					z= 2*z;
				}
		} else if(x>=0.5){
				if(y<0.5){ 		//z>0.5, y<0.5, x>0.5
					subSquare= 4;
					x= -2*x+2;
					y= -2*y+1;
					z= 2*z-1;
				} else{			//z>0.5, y>0.5, x>0.5
					subSquare= 5;
					ValueType tmpX= x;
					x= 2*y-1;
					y= -2*z+2;
					z= -2*tmpX+2;				
				}
			}else if(y<0.5){		//z>0.5, y<0.5, x<0.5
					subSquare= 7;	//care, this is 7, not 6	
					ValueType tmpX= x;
					x= -2*z+2;
					z= -2*y+1;
					y= 2*tmpX;				
				}else{			//z>0.5, y>0.5, x<0.5
					subSquare= 6;	//this is case 6
					ValueType tmpX= x;
					x= 2*y-1;
					y= -2*z +2;
					z= -2*tmpX+1;				
				}
		integerIndex = (integerIndex << 3) | subSquare;		
	}
	unsigned long long divisor = size_t(1) << size_t(3*int(recursionDepth));
	double ret = double(integerIndex) / double(divisor);
	SCAI_ASSERT(ret<1, ret << " , divisor= "<< divisor << " , integerIndex=" << integerIndex <<" , recursionDepth= " << recursionDepth << ", sizeof(unsigned long long)="<< sizeof(unsigned long long));
	return ret;

}
//-------------------------------------------------------------------------------------------------

//
// versions that take as input all the coordinates and return a vector with the indices
//

template<typename IndexType, typename ValueType>
std::vector<ValueType> HilbertCurve<IndexType, ValueType>::getHilbertIndexVector (const std::vector<DenseVector<ValueType>> &coordinates, IndexType recursionDepth, const IndexType dimensions) {
	
<<<<<<< HEAD
    if(dimensions==2){
        return HilbertCurve<IndexType, ValueType>::getHilbertIndex2DVector( coordinates, recursionDepth);
    }
	
	if(dimensions==3) {
        return HilbertCurve<IndexType, ValueType>::getHilbertIndex3DVector( coordinates, recursionDepth);
	}
        
=======
    if(dimensions==2){ 
        return HilbertCurve<IndexType, ValueType>::getHilbertIndex2DVector( coordinates, recursionDepth);
	}
	if(dimensions==3){
        return HilbertCurve<IndexType, ValueType>::getHilbertIndex3DVector( coordinates, recursionDepth);
	}        
>>>>>>> 98cd1a58
    throw std::logic_error("Space filling curve currently only implemented for two or three dimensions");
}

//-------------------------------------------------------------------------------------------------

template<typename IndexType, typename ValueType>
std::vector<ValueType> HilbertCurve<IndexType, ValueType>::getHilbertIndex2DVector (const std::vector<DenseVector<ValueType>> &coordinates, IndexType recursionDepth) {
    SCAI_REGION("HilbertCurve.getHilbertIndex2DVector")
	
	const IndexType dimensions = coordinates.size();
	
    size_t bitsInValueType = sizeof(ValueType) * CHAR_BIT;
    if (recursionDepth > bitsInValueType/dimensions) {
        throw std::runtime_error("A space-filling curve that precise won't fit into the return datatype.");
    }    
    
	if( dimensions!=2 ){
		PRINT("In HilbertCurve.getHilbertIndex2DVector but dimensions is " << dimensions << " and not 2");
		throw std::runtime_error("Wrong dimensions given");
	}
	
	/**
     * get minimum / maximum of coordinates
     */
	ValueType minCoords[2];
	ValueType maxCoords[2];

	{
		SCAI_REGION( "HilbertCurve.getHilbertIndex2DVector.minMax" )
		for (IndexType dim = 0; dim < 2; dim++) {
			minCoords[dim] = coordinates[dim].min();
			maxCoords[dim] = coordinates[dim].max();
			assert(std::isfinite(minCoords[dim]));
			assert(std::isfinite(maxCoords[dim]));
			SCAI_ASSERT_GT_ERROR(maxCoords[dim], minCoords[dim], "Wrong coordinates.");
		}
    }
    
    ValueType dim0Extent = maxCoords[0] - minCoords[0];
    ValueType dim1Extent = maxCoords[1] - minCoords[1];
    
    ValueType scaledPoint[2];
	unsigned long integerIndex = 0;//TODO: also check whether this data type is long enough
	const IndexType localN = coordinates[0].getLocalValues().size();
	
	// the vector to be returned
	std::vector<ValueType> hilbertIndices(localN,-1);
	
	{
		SCAI_REGION( "HilbertCurve.getHilbertIndex2DVector.indicesCalculation" )
		
		scai::hmemo::ReadAccess<ValueType> coordAccess0( coordinates[0].getLocalValues() );
        scai::hmemo::ReadAccess<ValueType> coordAccess1( coordinates[1].getLocalValues() );
		//scai::hmemo::WriteOnlyAccess<ValueType> hilbertIndices(hilbertIndices.getLocalValues());
		
		for (IndexType i = 0; i < localN; i++) {
			scaledPoint[0] = (coordAccess0[i]-minCoords[0])/dim0Extent;
			scaledPoint[1] = (coordAccess1[i]-minCoords[1])/dim1Extent;
			
			integerIndex = 0;
			for (IndexType j = 0; j < recursionDepth; j++) {
				int subSquare;
				if (scaledPoint[0] < 0.5) {
					if (scaledPoint[1] < 0.5) {
						subSquare = 0;
						//apply inverse hilbert operator
						double temp = scaledPoint[0];
						scaledPoint[0] = 2*scaledPoint[1];
						scaledPoint[1] = 2*temp;
					} else {
						subSquare = 1;
						//apply inverse hilbert operator
						scaledPoint[0] *= 2;
						scaledPoint[1] = 2*scaledPoint[1] -1;
					}
				} else {
					if (scaledPoint[1] < 0.5) {
						subSquare = 3;
						//apply inverse hilbert operator
						double temp = scaledPoint[0];
						scaledPoint[0] = -2*scaledPoint[1]+1;
						scaledPoint[1] = -2*temp+2;
					} else {
						subSquare = 2;
						//apply inverse hilbert operator
						scaledPoint[0] = 2*scaledPoint[0]-1;
						scaledPoint[1] = 2*scaledPoint[1]-1;
					}
				}
				//std::cout<< subSquare<<std::endl;
				integerIndex = (integerIndex << 2) | subSquare;	
			}
			unsigned long divisor = size_t(1) << size_t(2*int(recursionDepth));
			hilbertIndices[i] = double(integerIndex) / double(divisor);
		}
	}
	
    return hilbertIndices;   
    
}
//-------------------------------------------------------------------------------------------------

template<typename IndexType, typename ValueType>
std::vector<ValueType> HilbertCurve<IndexType, ValueType>::getHilbertIndex3DVector (const std::vector<DenseVector<ValueType>> &coordinates, IndexType recursionDepth) {
    SCAI_REGION("HilbertCurve.getHilbertIndex3DVector")
	
	const IndexType dimensions = coordinates.size();
	
    size_t bitsInValueType = sizeof(ValueType) * CHAR_BIT;
    if (recursionDepth > bitsInValueType/dimensions) {
        throw std::runtime_error("A space-filling curve that precise won't fit into the return datatype.");
    }    
    
	if( dimensions!=3 ){
		PRINT("In HilbertCurve.getHilbertIndex2DVector but dimensions is " << dimensions << " and not 3");
		throw std::runtime_error("Wrong dimensions given");
	}
	
	/**
     * get minimum / maximum of coordinates
     */
	ValueType minCoords[3];
	ValueType maxCoords[3];

	{
		SCAI_REGION( "HilbertCurve.getHilbertIndex3DVector.minMax" )
		for (IndexType dim = 0; dim < 3; dim++) {
			minCoords[dim] = coordinates[dim].min();
			maxCoords[dim] = coordinates[dim].max();
			assert(std::isfinite(minCoords[dim]));
			assert(std::isfinite(maxCoords[dim]));
			SCAI_ASSERT(maxCoords[dim] > minCoords[dim], "Wrong coordinates.");
		}
    }
    
    ValueType dim0Extent = maxCoords[0] - minCoords[0];
    ValueType dim1Extent = maxCoords[1] - minCoords[1];
	ValueType dim2Extent = maxCoords[2] - minCoords[2];
    
    ValueType x ,y ,z;
	unsigned long integerIndex = 0;	//TODO: also check whether this data type is long enough
	const IndexType localN = coordinates[0].getLocalValues().size();
	
	// the DV to be returned
	std::vector<ValueType> hilbertIndices(localN,-1);
	
	{
		SCAI_REGION( "HilbertCurve.getHilbertIndex3DVector.indicesCalculation" )
		
		scai::hmemo::ReadAccess<ValueType> coordAccess0( coordinates[0].getLocalValues() );
        scai::hmemo::ReadAccess<ValueType> coordAccess1( coordinates[1].getLocalValues() );
		scai::hmemo::ReadAccess<ValueType> coordAccess2( coordinates[2].getLocalValues() );
		//scai::hmemo::WriteOnlyAccess<ValueType> hilbertIndices(hilbertIndices.getLocalValues());
		
		for (IndexType i = 0; i < localN; i++) {
			x = (coordAccess0[i]-minCoords[0])/dim0Extent;
			y = (coordAccess1[i]-minCoords[1])/dim1Extent;
			z = (coordAccess2[i]-minCoords[2])/dim2Extent;
			
			integerIndex = 0;
			for (IndexType j = 0; j < recursionDepth; j++) {
				int subSquare;
				if (z < 0.5) {
					if (x < 0.5) {
						if (y <0.5){		//x,y,z <0.5
							subSquare= 0;
							//apply inverse hilbert operator
							ValueType tmpX= x;
							x= 2*z;
							z= 2*y;
							y= 2*tmpX;
						} else{			//z<0.5, y>0.5, x<0.5
							subSquare= 1;
							ValueType tmpX= x;
							x= 2*y-1;
							y= 2*z;
							z= 2*tmpX;
						}
					} else if (y>=0.5){		//z<0.5, y,x>0,5
						subSquare= 2;
						//apply inverse hilbert operator
						ValueType tmpX= x;					
						x= 2*y-1;
						y= 2*z;
						z= 2*tmpX-1;
					}else{			//z<0.5, y<0.5, x>0.5
						subSquare= 3;
						x= -2*x+2;
						y= -2*y+1;
						z= 2*z;
					}
				} else if(x>=0.5){
					if(y<0.5){ 		//z>0.5, y<0.5, x>0.5
						subSquare= 4;
						x= -2*x+2;
						y= -2*y+1;
						z= 2*z-1;
					} else{			//z>0.5, y>0.5, x>0.5
						subSquare= 5;
						ValueType tmpX= x;
						x= 2*y-1;
						y= -2*z+2;
						z= -2*tmpX+2;				
					}
				}else if(y<0.5){		//z>0.5, y<0.5, x<0.5
					subSquare= 7;	//care, this is 7, not 6	
					ValueType tmpX= x;
					x= -2*z+2;
					z= -2*y+1;
					y= 2*tmpX;				
				}else{			//z>0.5, y>0.5, x<0.5
					subSquare= 6;	//this is case 6
					ValueType tmpX= x;
					x= 2*y-1;
					y= -2*z +2;
					z= -2*tmpX+1;				
				}
				integerIndex = (integerIndex << 3) | subSquare;	
			}
			unsigned long long divisor = size_t(1) << size_t(3*int(recursionDepth));
			hilbertIndices[i] = double(integerIndex) / double(divisor);
		}
	}
	
    return hilbertIndices;   
    
}
//-------------------------------------------------------------------------------------------------

//
// reverse:  from hilbert index to 2D/3D point
//

template<typename IndexType, typename ValueType>
std::vector<ValueType> HilbertCurve<IndexType, ValueType>::HilbertIndex2Point(const ValueType index, const IndexType level, const IndexType dimensions){
	
	if (dimensions==2)
		return HilbertCurve<IndexType, ValueType>::Hilbert2DIndex2Point(index, level);
	
	if (dimensions==3)
		return HilbertCurve<IndexType, ValueType>::Hilbert3DIndex2Point(index, level);
	
	throw std::logic_error("Hilbert space filling curve only implemented for two or three dimensions");	
}
//-------------------------------------------------------------------------------------------------

template<typename IndexType, typename ValueType>
std::vector<ValueType> HilbertCurve<IndexType, ValueType>::Hilbert2DIndex2Point(const ValueType index, const IndexType level){
	SCAI_REGION( "HilbertCurve.Hilbert2DIndex2Point" )
    std::vector<ValueType>  p(2,0), ret(2,0);
	ValueType r;
	IndexType q;
    if(index>1 || index < 0){
        throw std::runtime_error("Index: " + std::to_string(index) +" for hilbert curve must be >0 and <1");
    }

	if (level > 0) {
		q=int(4*index);
    		r= 4*index-q;
		p = HilbertCurve<IndexType, ValueType>::Hilbert2DIndex2Point(r, level-1);
		switch(q){
			case 0: ret = {p[1]/2,      p[0]/2}; break;
			case 1: ret = {p[0]/2,      p[1]/2 + 0.5}; break;
			case 2: ret = {p[0]/2+0.5,  p[1]/2 + 0.5}; break;
			case 3: ret = {-p[1]/2+1,   -p[0]/2 + 0.5}; break;
		}
	}
	return ret;
}

//-------------------------------------------------------------------------------------------------

/*
* Given a 3D point it returns its index in [0,1] on the hilbert curve based on the level depth.
*/

template<typename IndexType, typename ValueType>
std::vector<ValueType> HilbertCurve<IndexType, ValueType>::Hilbert3DIndex2Point(const ValueType index, const IndexType level){
	SCAI_REGION( "HilbertCurve.Hilbert3DIndex2Point" )
	
    std::vector<ValueType>  p(3,0), ret(3,0);
	ValueType r;
	IndexType q;
	
	if (level > 0) {
		q=int(8*index); 
    		r= 8*index-q;
		if( (q==0) && r==0 ) return ret;
		p = HilbertCurve<IndexType, ValueType>::Hilbert3DIndex2Point(r, level-1);

        switch(q){
            case 0: ret = {p[1]/2,   p[2]/2,     p[0]/2};  break;
            case 1: ret = {p[2]/2,   0.5+p[0]/2,     p[1]/2};  break;
            case 2: ret = {0.5+p[2]/2,   0.5+p[0]/2,     p[1]/2};  break;
            case 3: ret = {1-p[0]/2,     0.5-p[1]/2,     p[2]/2};  break;
            case 4: ret = {1-p[0]/2,     0.5-p[1]/2,     0.5+p[2]/2};  break;
            case 5: ret = {1-p[2]/2,     0.5+p[0]/2,     1-p[1]/2};    break;
            case 6: ret = {0.5-p[2]/2,   0.5+p[0]/2,     1-p[1]/2};    break;
            case 7: ret = {p[1]/2,   0.5-p[2]/2,     1-p[0]/2};    break;
		}
	}
	return ret;
}
//-------------------------------------------------------------------------------------------------

template<typename IndexType, typename ValueType>
std::vector<std::vector<ValueType>> HilbertCurve<IndexType, ValueType>::HilbertIndex2PointVec(const std::vector<ValueType> indices, const IndexType level, const IndexType dimensions){
	
	if( dimensions==2 )
		return HilbertCurve<IndexType, ValueType>::Hilbert2DIndex2PointVec(indices, level);
	
	if( dimensions==3 )
		return HilbertCurve<IndexType, ValueType>::Hilbert3DIndex2PointVec(indices, level);
	
	throw std::logic_error("Space filling curve currently only implemented for two or three dimensions");
}
//-------------------------------------------------------------------------------------------------

template<typename IndexType, typename ValueType>
std::vector<std::vector<ValueType>> HilbertCurve<IndexType, ValueType>::Hilbert2DIndex2PointVec(const std::vector<ValueType> indices, const IndexType level){
	SCAI_REGION( "HilbertCurve.Hilbert2DIndex2PointVec" )
	std::vector <std::vector<ValueType>> res( indices.size());
	
	for( int i=0; i<indices.size(); i++){
		res[i] = Hilbert2DIndex2Point( indices[i], level);
	}
	SCAI_ASSERT_EQ_ERROR( res[0].size(), 2 , "The points should have size 2");
	
	return res;
}
//-------------------------------------------------------------------------------------------------

/*
* Given a 3D point it returns its index in [0,1] on the hilbert curve based on the level depth.
*/

template<typename IndexType, typename ValueType>
std::vector<std::vector<ValueType>> HilbertCurve<IndexType, ValueType>::Hilbert3DIndex2PointVec(const std::vector<ValueType> indices, const IndexType level){
	SCAI_REGION( "HilbertCurve.Hilbert3DIndex2PointVec" )
	std::vector <std::vector<ValueType>> res( indices.size());
	
	for( int i=0; i<indices.size(); i++){
		res[i] = Hilbert3DIndex2Point( indices[i], level);
	}
	SCAI_ASSERT_EQ_ERROR( res[0].size(), 3 , "The points should have size 3");
	
	return res;
}

//-------------------------------------------------------------------------------------------------

template<typename IndexType, typename ValueType>
std::vector<sort_pair> HilbertCurve<IndexType, ValueType>::getSortedHilbertIndices( const std::vector<DenseVector<ValueType>> &coordinates, Settings settings){
	
	const scai::dmemo::DistributionPtr coordDist = coordinates[0].getDistributionPtr();
    const scai::dmemo::CommunicatorPtr comm = coordDist->getCommunicatorPtr();
	
	const IndexType dimensions = coordinates.size();
	const IndexType localN = coordDist->getLocalSize();
    const IndexType globalN = coordDist->getGlobalSize();

    const IndexType recursionDepth = settings.sfcResolution > 0 ? settings.sfcResolution : std::min(std::log2(globalN), double(21));
    //const IndexType recursionDepth = std::min(std::log2(globalN), double(21));
	
	 /**
     *	create space filling curve indices.
     */
    
	std::vector<sort_pair> localPairs(localN);
	
    {
        SCAI_REGION("ParcoRepart.getSortedHilbertIndices.spaceFillingCurve");
        
        //get hilbert indices for all the points
        std::vector<ValueType> localHilbertInd = HilbertCurve<IndexType,ValueType>::getHilbertIndexVector(coordinates, recursionDepth, dimensions);
        SCAI_ASSERT_EQ_ERROR(localHilbertInd.size(), localN, "Size mismatch");

        for (IndexType i = 0; i < localN; i++) {
<<<<<<< HEAD
            coordAccess0.getValue(point[0], i);
            coordAccess1.getValue(point[1], i);
            // TODO change how I treat different dimensions
            if(dimensions == 3){
                coordAccess2.getValue(point[2], i);
            }
            
            ValueType globalHilbertIndex = HilbertCurve<IndexType, ValueType>::getHilbertIndex( point, dimensions, recursionDepth, minCoords, maxCoords);
			localPairs[i].value = globalHilbertIndex;
        	localPairs[i].index = coordDist->local2Global(i);
=======
			localPairs[i].value = localHilbertInd[i];
        	localPairs[i].index = coordDist->local2global(i);
>>>>>>> 98cd1a58
        }
    }
    
     /**
     * now sort the global indices by where they are on the space-filling curve.
     */
	 
	 {
        SCAI_REGION( "ParcoRepart.getSortedHilbertIndices.sorting" );
        
        int typesize;
        MPI_Type_size(SortingDatatype<sort_pair>::getMPIDatatype(), &typesize);
        //assert(typesize == sizeof(sort_pair)); does not have to be true anymore due to padding
        		
		//call distributed sort
        //MPI_Comm mpi_comm, std::vector<value_type> &data, long long global_elements = -1, Compare comp = Compare()
        MPI_Comm mpi_comm = MPI_COMM_WORLD;
        SQuick::sort<sort_pair>(mpi_comm, localPairs, -1);

        //check size and sanity, TODO: move also to debugMode
        SCAI_ASSERT_EQ_ERROR( comm->sum(localPairs.size()), globalN, "Global index mismatch.");

        //check checksum
        if( settings.debugMode){
        	PRINT0("******** in debug mode");
	        long indexSumAfter = 0;
	        unsigned int newLocalN = localPairs.size();
	        for (IndexType i=0; i<newLocalN; i++) {
	        	indexSumAfter += localPairs[i].index;
	        }
	        unsigned long checkSum = globalN*(globalN-1)/2;
	        const long newCheckSum = comm->sum(indexSumAfter);
	        SCAI_ASSERT_EQ_ERROR( newCheckSum, checkSum, "Old checksum: " << checkSum << ", new checksum: " << newCheckSum );
		}
		
    }
	 
	return localPairs;
}

//-------------------------------------------------------------------------------------------------


template<typename IndexType, typename ValueType>
void HilbertCurve<IndexType, ValueType>::hilbertRedistribution(std::vector<DenseVector<ValueType> >& coordinates, DenseVector<ValueType>& nodeWeights, Settings settings, struct Metrics& metrics) {
    SCAI_REGION_START("ParcoRepart.hilbertRedistribution.sfc")
    scai::dmemo::DistributionPtr inputDist = coordinates[0].getDistributionPtr();
    scai::dmemo::CommunicatorPtr comm = inputDist->getCommunicatorPtr();
    const IndexType localN = inputDist->getLocalSize();
    const IndexType globalN = inputDist->getGlobalSize();
    const IndexType rank = comm->getRank();

    std::chrono::time_point<std::chrono::system_clock> beforeInitPart =  std::chrono::system_clock::now();

    bool nodesUnweighted = (nodeWeights.max() == nodeWeights.min());

    std::chrono::duration<double> migrationCalculation, migrationTime;

    std::vector<ValueType> hilbertIndices = HilbertCurve<IndexType, ValueType>::getHilbertIndexVector(coordinates, settings.sfcResolution, settings.dimensions);
    SCAI_REGION_END("ParcoRepart.hilbertRedistribution.sfc")
    SCAI_REGION_START("ParcoRepart.hilbertRedistribution.sort")
    /**
     * fill sort pair
     */

    scai::hmemo::HArray<IndexType> myGlobalIndices(localN, IndexType(0) );
    inputDist->getOwnedIndexes(myGlobalIndices);
    std::vector<sort_pair> localPairs(localN);
    {
        scai::hmemo::ReadAccess<IndexType> rIndices(myGlobalIndices);
        for (IndexType i = 0; i < localN; i++) {
            localPairs[i].value = hilbertIndices[i];
            localPairs[i].index = rIndices[i];
        }
    }

    MPI_Comm mpi_comm = MPI_COMM_WORLD; //maybe cast the communicator ptr to a MPI communicator and get getMPIComm()?
    SQuick::sort<sort_pair>(mpi_comm, localPairs, -1); //could also do this with just the hilbert index - as a valueType
    //IndexType newLocalN = localPairs.size();
    migrationCalculation = std::chrono::system_clock::now() - beforeInitPart;
    metrics.timeMigrationAlgo[rank] = migrationCalculation.count();
    std::chrono::time_point < std::chrono::system_clock > beforeMigration = std::chrono::system_clock::now();
    assert(localPairs.size() > 0);
    SCAI_REGION_END("ParcoRepart.hilbertRedistribution.sort")

    sort_pair minLocalIndex = localPairs[0];
    std::vector<ValueType> sendThresholds(comm->getSize(), minLocalIndex.value);
    std::vector<ValueType> recvThresholds(comm->getSize());

    MPI_Datatype MPI_ValueType = MPI_DOUBLE; //TODO: properly template this
    MPI_Alltoall(sendThresholds.data(), 1, MPI_ValueType, recvThresholds.data(),
            1, MPI_ValueType, mpi_comm); //TODO: replace this monstrosity with a proper call to LAMA
    //comm->all2all(recvThresholds.data(), sendTresholds.data());//TODO: maybe speed up with hypercube
    SCAI_ASSERT_LT_ERROR(recvThresholds[comm->getSize() - 1], 1, "invalid hilbert index");
    // merge to get quantities //Problem: nodes are not sorted according to their hilbert indices, so accesses are not aligned.
    // Need to sort before and after communication
    assert(std::is_sorted(recvThresholds.begin(), recvThresholds.end()));
    std::vector<IndexType> permutation(localN);
    std::iota(permutation.begin(), permutation.end(), 0);
    std::sort(permutation.begin(), permutation.end(), [&](IndexType i, IndexType j){return hilbertIndices[i] < hilbertIndices[j];});

    //now sorting hilbert indices themselves
    std::sort(hilbertIndices.begin(), hilbertIndices.end());
    std::vector<IndexType> quantities(comm->getSize(), 0);
    {
        IndexType p = 0;
        for (IndexType i = 0; i < localN; i++) {
            //increase target block counter if threshold is reached. Skip empty blocks if necessary.
            while (p + 1 < comm->getSize()
                    && recvThresholds[p + 1] <= hilbertIndices[i]) {
                p++;
            }
            assert(p < comm->getSize());

            quantities[p]++;
        }
    }

    SCAI_REGION_START("ParcoRepart.hilbertRedistribution.communicationPlan")
    // allocate sendPlan
    scai::dmemo::CommunicationPlan sendPlan(quantities.data(), comm->getSize());
    SCAI_ASSERT_EQ_ERROR(sendPlan.totalQuantity(), localN,
            "wrong size of send plan")
    // allocate recvPlan - either with allocateTranspose, or directly
    scai::dmemo::CommunicationPlan recvPlan;
    recvPlan.allocateTranspose(sendPlan, *comm);
    IndexType newLocalN = recvPlan.totalQuantity();
    SCAI_REGION_END("ParcoRepart.hilbertRedistribution.communicationPlan")

    if (settings.verbose) {
        PRINT0(std::to_string(localN) + " old local values "
                        + std::to_string(newLocalN) + " new ones.");
    }
    //transmit indices, allowing for resorting of the received values
    std::vector<IndexType> sendIndices(localN);
    {
        SCAI_REGION("ParcoRepart.hilbertRedistribution.permute");
        scai::hmemo::ReadAccess<IndexType> rIndices(myGlobalIndices);
        for (IndexType i = 0; i < localN; i++) {
            assert(permutation[i] < localN);
            assert(permutation[i] >= 0);
            sendIndices[i] = rIndices[permutation[i]];
        }
    }
    std::vector<IndexType> recvIndices(newLocalN);
    comm->exchangeByPlan(recvIndices.data(), recvPlan, sendIndices.data(),
            sendPlan);
    //get new distribution
    scai::hmemo::HArray<IndexType> indexTransport(newLocalN,
            recvIndices.data());
    scai::dmemo::DistributionPtr newDist(
            new scai::dmemo::GeneralDistribution(globalN, indexTransport,
                    comm));
    SCAI_ASSERT_EQUAL(newDist->getLocalSize(), newLocalN,
            "wrong size of new distribution");
    for (IndexType i = 0; i < newLocalN; i++) {
        SCAI_ASSERT_VALID_INDEX_DEBUG(recvIndices[i], globalN, "invalid index");
    }

    {
        SCAI_REGION("ParcoRepart.hilbertRedistribution.redistribute");
        // for each dimension: define DenseVector with new distribution, get write access to local values, call exchangeByPlan
        std::vector<ValueType> sendBuffer(localN);
        std::vector<ValueType> recvBuffer(newLocalN);

        for (IndexType d = 0; d < settings.dimensions; d++) {
            {
                SCAI_REGION("ParcoRepart.hilbertRedistribution.redistribute.permute");
                scai::hmemo::ReadAccess<ValueType> rCoords(coordinates[d].getLocalValues());
                for (IndexType i = 0; i < localN; i++) { //TODO:maybe extract into lambda?
                    sendBuffer[i] = rCoords[permutation[i]]; //TODO: how to make this more cache-friendly? (Probably by using pairs and sorting them.)
                }
            }

            comm->exchangeByPlan(recvBuffer.data(), recvPlan, sendBuffer.data(), sendPlan);
            coordinates[d] = DenseVector<ValueType>(newDist, 0);
            {
                SCAI_REGION("ParcoRepart.hilbertRedistribution.redistribute.permute");
                scai::hmemo::WriteAccess<ValueType> wCoords(coordinates[d].getLocalValues());
                assert(wCoords.size() == newLocalN);
                for (IndexType i = 0; i < newLocalN; i++) {
                    wCoords[newDist->global2local(recvIndices[i])] =
                            recvBuffer[i];
                }
            }
        }
        // same for node weights
        if (nodesUnweighted) {
            nodeWeights = DenseVector<ValueType>(newDist, 1);
        }
        else {
            {
                SCAI_REGION("ParcoRepart.hilbertRedistribution.redistribute.permute");
                scai::hmemo::ReadAccess<ValueType> rWeights(nodeWeights.getLocalValues());
                for (IndexType i = 0; i < localN; i++) {
                    sendBuffer[i] = rWeights[permutation[i]]; //TODO: how to make this more cache-friendly? (Probably by using pairs and sorting them.)
                }
            }
            comm->exchangeByPlan(recvBuffer.data(), recvPlan, sendBuffer.data(), sendPlan);
            nodeWeights = DenseVector<ValueType>(newDist, 0);
            {
                SCAI_REGION("ParcoRepart.hilbertRedistribution.redistribute.permute");
                scai::hmemo::WriteAccess<ValueType> wWeights(nodeWeights.getLocalValues());
                for (IndexType i = 0; i < newLocalN; i++) {
                    wWeights[newDist->global2local(recvIndices[i])] = recvBuffer[i];
                }
            }
        }
    }
    migrationTime = std::chrono::system_clock::now() - beforeMigration;
    metrics.timeFirstDistribution[rank] = migrationTime.count();
}
//-------------------------------------------------------------------------------------------------
template<typename IndexType, typename ValueType>
bool HilbertCurve<IndexType, ValueType>::confirmHilbertDistribution(
	//const scai::lama::CSRSparseMatrix<ValueType> &graph,
	const std::vector<DenseVector<ValueType>> &coordinates,
	const DenseVector<ValueType> &nodeWeights,
	Settings settings
	){

	//get distributions of the input
	const scai::dmemo::DistributionPtr coordDist = coordinates[0].getDistributionPtr();
	//const scai::dmemo::DistributionPtr graphDist = graph.getRowDistributionPtr();
	const scai::dmemo::DistributionPtr weightDist = nodeWeights.getDistributionPtr();

	if( not coordDist->isEqual( *weightDist) ){
		throw std::runtime_error( "Distributions should be equal.");
	}

	//get sfc indices in every PE
	std::vector<ValueType> localSFCInd = getHilbertIndexVector ( coordinates,  settings.sfcResolution, settings.dimensions);

	//sort local indices
	std::sort( localSFCInd.begin(), localSFCInd.end() );

	//the min and max local sfc value
	ValueType sfcMinMax[2] = { localSFCInd.front(), localSFCInd.back() };

	
	const scai::dmemo::CommunicatorPtr comm = coordDist->getCommunicatorPtr();

	if( settings.debugMode ){	
		PRINT(*comm <<": sending "<< sfcMinMax[0] << ", " << sfcMinMax[1] )	;
	}

	const IndexType p = comm->getSize();
	const IndexType root = 0; //set PE 0 as root 
	IndexType arraySize = 1;
	if( comm->getRank()==root ){
		arraySize = 2*p;
	}
	//so only the root PE allocates the array
	ValueType allMinMax[arraySize];

	comm->gather(allMinMax, 2, root, sfcMinMax );


	if( settings.debugMode and comm->getRank()==root ){
		PRINT0("gathered: ");
		for(unsigned int i=0; i<arraySize; i++){
			std::cout<< ", " << allMinMax[i];
		}
		std::cout<< std::endl;
	}
	
	//check if array is sorted. For all PEs except the root, this is trivially
	// true since their array has only one element
	std::vector<ValueType> gatheredInd( allMinMax, allMinMax+arraySize  );
	bool isSorted = std::is_sorted( gatheredInd.begin(), gatheredInd.end() );

	return comm->all( isSorted );
}


template class HilbertCurve<IndexType, ValueType>;
//this instantiation does not work
//template class HilbertCurve<int, double>;

} //namespace ITI<|MERGE_RESOLUTION|>--- conflicted
+++ resolved
@@ -6,6 +6,7 @@
  */
 
 #include "HilbertCurve.h"
+
 
 namespace ITI{
 
@@ -193,7 +194,6 @@
 template<typename IndexType, typename ValueType>
 std::vector<ValueType> HilbertCurve<IndexType, ValueType>::getHilbertIndexVector (const std::vector<DenseVector<ValueType>> &coordinates, IndexType recursionDepth, const IndexType dimensions) {
 	
-<<<<<<< HEAD
     if(dimensions==2){
         return HilbertCurve<IndexType, ValueType>::getHilbertIndex2DVector( coordinates, recursionDepth);
     }
@@ -202,14 +202,6 @@
         return HilbertCurve<IndexType, ValueType>::getHilbertIndex3DVector( coordinates, recursionDepth);
 	}
         
-=======
-    if(dimensions==2){ 
-        return HilbertCurve<IndexType, ValueType>::getHilbertIndex2DVector( coordinates, recursionDepth);
-	}
-	if(dimensions==3){
-        return HilbertCurve<IndexType, ValueType>::getHilbertIndex3DVector( coordinates, recursionDepth);
-	}        
->>>>>>> 98cd1a58
     throw std::logic_error("Space filling curve currently only implemented for two or three dimensions");
 }
 
@@ -588,21 +580,8 @@
         SCAI_ASSERT_EQ_ERROR(localHilbertInd.size(), localN, "Size mismatch");
 
         for (IndexType i = 0; i < localN; i++) {
-<<<<<<< HEAD
-            coordAccess0.getValue(point[0], i);
-            coordAccess1.getValue(point[1], i);
-            // TODO change how I treat different dimensions
-            if(dimensions == 3){
-                coordAccess2.getValue(point[2], i);
-            }
-            
-            ValueType globalHilbertIndex = HilbertCurve<IndexType, ValueType>::getHilbertIndex( point, dimensions, recursionDepth, minCoords, maxCoords);
-			localPairs[i].value = globalHilbertIndex;
+			localPairs[i].value = localHilbertInd[i];
         	localPairs[i].index = coordDist->local2Global(i);
-=======
-			localPairs[i].value = localHilbertInd[i];
-        	localPairs[i].index = coordDist->local2global(i);
->>>>>>> 98cd1a58
         }
     }
     
@@ -616,13 +595,16 @@
         int typesize;
         MPI_Type_size(SortingDatatype<sort_pair>::getMPIDatatype(), &typesize);
         //assert(typesize == sizeof(sort_pair)); does not have to be true anymore due to padding
-        		
+        
+		
 		//call distributed sort
         //MPI_Comm mpi_comm, std::vector<value_type> &data, long long global_elements = -1, Compare comp = Compare()
         MPI_Comm mpi_comm = MPI_COMM_WORLD;
         SQuick::sort<sort_pair>(mpi_comm, localPairs, -1);
 
-        //check size and sanity, TODO: move also to debugMode
+        //copy hilbert indices into array
+
+        //check size and sanity
         SCAI_ASSERT_EQ_ERROR( comm->sum(localPairs.size()), globalN, "Global index mismatch.");
 
         //check checksum
@@ -722,13 +704,13 @@
     }
 
     SCAI_REGION_START("ParcoRepart.hilbertRedistribution.communicationPlan")
+
     // allocate sendPlan
     scai::dmemo::CommunicationPlan sendPlan(quantities.data(), comm->getSize());
-    SCAI_ASSERT_EQ_ERROR(sendPlan.totalQuantity(), localN,
-            "wrong size of send plan")
+    SCAI_ASSERT_EQ_ERROR(sendPlan.totalQuantity(), localN, "wrong size of send plan")
+
     // allocate recvPlan - either with allocateTranspose, or directly
-    scai::dmemo::CommunicationPlan recvPlan;
-    recvPlan.allocateTranspose(sendPlan, *comm);
+    scai::dmemo::CommunicationPlan recvPlan = comm->transpose( sendPlan );
     IndexType newLocalN = recvPlan.totalQuantity();
     SCAI_REGION_END("ParcoRepart.hilbertRedistribution.communicationPlan")
 
@@ -748,14 +730,12 @@
         }
     }
     std::vector<IndexType> recvIndices(newLocalN);
-    comm->exchangeByPlan(recvIndices.data(), recvPlan, sendIndices.data(),
-            sendPlan);
+    comm->exchangeByPlan(recvIndices.data(), recvPlan, sendIndices.data(), sendPlan);
     //get new distribution
-    scai::hmemo::HArray<IndexType> indexTransport(newLocalN,
-            recvIndices.data());
-    scai::dmemo::DistributionPtr newDist(
-            new scai::dmemo::GeneralDistribution(globalN, indexTransport,
-                    comm));
+    scai::hmemo::HArray<IndexType> indexTransport(newLocalN, recvIndices.data());
+    //scai::dmemo::DistributionPtr newDist = scai::dmemo::GeneralDistribution(globalN, indexTransport, comm);
+    auto newDist = scai::dmemo::generalDistributionUnchecked(globalN, std::move(indexTransport), comm);
+
     SCAI_ASSERT_EQUAL(newDist->getLocalSize(), newLocalN,
             "wrong size of new distribution");
     for (IndexType i = 0; i < newLocalN; i++) {
@@ -784,7 +764,7 @@
                 scai::hmemo::WriteAccess<ValueType> wCoords(coordinates[d].getLocalValues());
                 assert(wCoords.size() == newLocalN);
                 for (IndexType i = 0; i < newLocalN; i++) {
-                    wCoords[newDist->global2local(recvIndices[i])] =
+                    wCoords[newDist->global2Local(recvIndices[i])] =
                             recvBuffer[i];
                 }
             }
@@ -807,7 +787,7 @@
                 SCAI_REGION("ParcoRepart.hilbertRedistribution.redistribute.permute");
                 scai::hmemo::WriteAccess<ValueType> wWeights(nodeWeights.getLocalValues());
                 for (IndexType i = 0; i < newLocalN; i++) {
-                    wWeights[newDist->global2local(recvIndices[i])] = recvBuffer[i];
+                    wWeights[newDist->global2Local(recvIndices[i])] = recvBuffer[i];
                 }
             }
         }
