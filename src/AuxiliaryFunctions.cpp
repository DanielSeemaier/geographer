#include "AuxiliaryFunctions.h"
#include "scai/partitioning/Partitioning.hpp"
#include <numeric>


namespace ITI {

template<typename IndexType, typename ValueType>
scai::dmemo::DistributionPtr aux<IndexType,ValueType>::redistributeFromPartition(
    DenseVector<IndexType>& partition,
    CSRSparseMatrix<ValueType>& graph,
    std::vector<DenseVector<ValueType>>& coordinates,
    std::vector<DenseVector<ValueType>>& nodeWeights,
    Settings settings,
    bool useRedistributor,
    bool renumberPEs ) {
    SCAI_REGION("aux.redistributeFromPartition");

    scai::dmemo::CommunicatorPtr comm = graph.getRowDistributionPtr()->getCommunicatorPtr();
    const IndexType numPEs = comm->getSize();
    const IndexType thisPE = comm->getRank();
    const IndexType globalN = coordinates[0].getDistributionPtr()->getGlobalSize();
    const IndexType localN = partition.getDistributionPtr()->getLocalSize();

    SCAI_ASSERT_EQ_ERROR( partition.getDistribution(), graph.getRowDistribution(), "Distributions do not agree");
    SCAI_ASSERT_EQ_ERROR( graph.getNumRows(), globalN, "Mismatch in graph and coordinates size" );
    SCAI_ASSERT_EQ_ERROR( nodeWeights[0].getDistributionPtr()->getGlobalSize(), globalN, "Mismatch in nodeWeights vector" );
    SCAI_ASSERT_EQ_ERROR( partition.size(), globalN, "Mismatch in partition size");
    SCAI_ASSERT_EQ_ERROR( partition.min(), 0, "Minimum entry in partition should be 0" );
    SCAI_ASSERT_EQ_ERROR( partition.max(), numPEs-1, "Maximum entry in partition must be equal the number of processors.")

    //----------------------------------------------------------------
    // renumber blocks according to which block is the majority in every PE
    // in order to reduce redistribution costs
    //

<<<<<<< HEAD
    if( renumberPEs ) {
        SCAI_REGION("aux.redistributeFromPartition.renumberPEs");

=======
    if( renumberPEs and partition.max()==numPEs-1) {
>>>>>>> b9dc099c
        scai::hmemo::ReadAccess<IndexType> rPart( partition.getLocalValues() );
        std::vector<IndexType> blockSizes( numPEs, 0 );
        for (IndexType i = 0; i < localN; i++) {
            blockSizes[ rPart[i] ] += (IndexType) 1;
        }

        //sort block IDs based on their local size
        std::vector<IndexType> indices( numPEs );
        std::iota( indices.begin(), indices.end(), 0);
        std::sort( indices.begin(), indices.end(), [&](IndexType i1, IndexType i2) {
            return blockSizes[i1] > blockSizes[i2];
        });
        std::sort( blockSizes.begin(), blockSizes.end(), std::greater<IndexType>() ); //sort also block sizes

        SCAI_ASSERT_EQ_ERROR( std::accumulate(indices.begin(), indices.end(), 0), numPEs*(numPEs-1)/2, "wrong indices vector" );//not needed?

        //for profiling/debugging, count the non-zero values, i.e., number of blocks owned by this PE
        const IndexType numBlocksOwned = std::count_if( blockSizes.begin(), blockSizes.end(), [&](IndexType bSize) {
            return bSize>0;
        } );
        if( settings.debugMode ) {
            PRINT(*comm<<": owns "<< numBlocksOwned << " blocks");
        }

        //the claimed PE id and size for the claimed block
        std::vector<IndexType> allClaimedIDs( numPEs, 0 );
        std::vector<IndexType> allClaimedSizes( numPEs, 0 );
        std::vector<IndexType> finalMapping( numPEs, 0 );

        //TODO: check bitset
        std::vector<bool> mappedPEs ( numPEs, false); //none is mapped
        std::vector<bool> availableIDs( numPEs, true); //all PE IDs are available to claim

        IndexType preference = 0; //the index of the block I want to claim, start with the first, heaviest block

        while( std::accumulate(mappedPEs.begin(), mappedPEs.end(), 0)!=numPEs ) { //all 1's

            //TODO: send 2-3 claimed indices at once so you have less global sum rounds

            //need to set to 0 because of the global sum
            allClaimedIDs.assign( numPEs, 0);
            allClaimedSizes.assign( numPEs, 0);

            //TODO: find a better way to solve this problem
            //set the ID you claim and its weight

            //if I am already mapped send previous choice
            if( mappedPEs[thisPE] ) {
                //set again otherwise the global sum will destroy the old values
                allClaimedIDs[thisPE] = finalMapping[thisPE]; //the block id that I claim
                allClaimedSizes[thisPE] = thisPE;  //it does not matter
            } else {
                //no point of asking an ID of a block I own nothing
                while( preference<numBlocksOwned ) {
                    //if the prefered ID is available
                    if( availableIDs[ indices[preference] ] ) {
                        allClaimedIDs[thisPE] = indices[preference]; //the block id that I claim
                        allClaimedSizes[thisPE] = blockSizes[preference]; //and its weight
                        break;
                    } else {
                        preference++;
                    }
                }
                //TODO: not so great solution, can pick non local blocks
                //that means that all the block IDs that I want are already taken. pick one ID at random
                if( preference==numBlocksOwned) {
                    srand( thisPE*thisPE ); //TODO: do something better here
                    IndexType ind = rand()%numPEs;
                    while( not availableIDs[ind] ) {
                        ind = (ind+1)%numPEs;
                    }
                    allClaimedIDs[thisPE] = ind;
                    allClaimedSizes[thisPE] = thisPE;
                    PRINT( thisPE <<": all preferences are taken, pick ID " << ind << " at random" );
                }
            }
            SCAI_ASSERT_LE_ERROR( preference, numBlocksOwned, "index out of bounds" );

            if( settings.debugMode ) {
                PRINT( thisPE <<": claims ID " << allClaimedIDs[thisPE] << " with size " << allClaimedSizes[thisPE] );
            }

            //global sum to gather all claimed IDs for all PEs
            comm->sumImpl( allClaimedIDs.data(), allClaimedIDs.data(), numPEs, scai::common::TypeTraits<IndexType>::stype );
            comm->sumImpl( allClaimedSizes.data(), allClaimedSizes.data(), numPEs, scai::common::TypeTraits<IndexType>::stype );

            //go over the gathered claims and resolve conflicts

            std::vector<IndexType> indicesAfterSum( numPEs );
            std::iota( indicesAfterSum.begin(), indicesAfterSum.end(), 0);
            std::sort( indicesAfterSum.begin(), indicesAfterSum.end(),
            [&](IndexType i1, IndexType i2) {
                if( allClaimedIDs[i1]==allClaimedIDs[i2] ) {
                    return allClaimedSizes[i1]<allClaimedSizes[i2];
                }
                return allClaimedIDs[i1]<allClaimedIDs[i2];
            });
            SCAI_ASSERT_EQ_ERROR( std::accumulate(indicesAfterSum.begin(), indicesAfterSum.end(), 0), numPEs*(numPEs-1)/2, "wrong indices vector" );

            for( IndexType i=0; i<numPEs-1; i++ ) {
                IndexType index = indicesAfterSum[i]; //go over according to sorting
                IndexType nextIndex = indicesAfterSum[i+1];
                //since we sort them, only adjacent claimed IDs can have a conflict
                if( allClaimedIDs[index]==allClaimedIDs[nextIndex] ) {
                    // coflict: the last one will be mapped since it has larger size
                    SCAI_ASSERT_LE_ERROR( allClaimedSizes[index], allClaimedSizes[nextIndex], "for index " << index << "; sorting gonne wrong?");
                } else {
                    finalMapping[index] = allClaimedIDs[index];
                    mappedPEs[index]= true; //this PE got mapped for this round
                    availableIDs[ allClaimedIDs[index]  ] = false;
                    //PRINT0( index << ": claims ID " << allClaimedIDs[index] << " with size " << allClaimedSizes[index] );
                }
            }//for i<numPEs-1

            {
                //this way, the last index always takes what it asked for
                const IndexType lastIndex = indicesAfterSum.back();
                //PRINT0( lastIndex << ": claims ID " << allClaimedIDs[lastIndex] << " with size " << allClaimedSizes[lastIndex] );
                finalMapping[lastIndex] = allClaimedIDs[lastIndex];
                mappedPEs[lastIndex] = true; //this PE got mapped for this round
                availableIDs[ allClaimedIDs[lastIndex] ] = false;  //ID becomes unavailable
            }

            //PRINT0("there are " << std::accumulate(mappedPEs.begin(), mappedPEs.end(), 0) << " mapped PEs");

        }//while //TODO/WARNING:not sure at all that this will always finish

        //here. allClaimedIDs should have the final claimed ID for every PE
        SCAI_ASSERT_EQ_ERROR( std::accumulate(finalMapping.begin(), finalMapping.end(), 0), numPEs*(numPEs-1)/2, "wrong indices vector" );

        //instead of renumber the PEs, renumber the blocks
        std::vector<IndexType> blockRenumbering( numPEs ); //this should be k, but the whole functions works only when k=p

        //if every PE got the same ID as the one already has
        bool nothingChanged = true;

        //reverse the renumbering from PEs to blocks: if PE 3 claimed ID 5, then renumber block 5 to 3
        for( IndexType i=0; i<numPEs; i++) {
            blockRenumbering[ finalMapping[i] ] = i;
            if( settings.debugMode ) {
                MSG0("block " << finalMapping[i] << " is mapped to " << i );
            }
            if( finalMapping[i]!=i )
                nothingChanged = false;
        }

        //go over local partition and renumber if some IDs changed
        if( not nothingChanged ) {
            scai::hmemo::WriteAccess<IndexType> partAccess( partition.getLocalValues() );
            for( IndexType i=0; i<localN; i++) {
                partAccess[i] = blockRenumbering[ partAccess[i] ];
            }
        }

    }// if( renumberPEs )

    if( settings.debugMode ) {
        IndexType numSamePart = 0;
        scai::hmemo::ReadAccess<IndexType> partAccess( partition.getLocalValues() );
        for( IndexType i=0; i<localN; i++) {
            if( partAccess[i]==thisPE ) {
                numSamePart++;
            }
        }
        ValueType percentSame = ((ValueType)numSamePart)/localN;
        PRINT( comm->getRank() <<": renumber= "<< renumberPEs << ", percent of points with part=rank: "<< percentSame <<", numPoints= "<< numSamePart );
        IndexType totalNotMovedPoints = comm->sum( numSamePart );
        PRINT0(">>> the total number of non-migrating points is " << totalNotMovedPoints );
    }

    //----------------------------------------------------------------
    // create the new distribution and redistribute data
    //
    SCAI_REGION_START("aux.redistributeFromPartition.redistribution");

    scai::dmemo::DistributionPtr distFromPartition;

    if( useRedistributor ) {
        scai::dmemo::RedistributePlan resultRedist = scai::dmemo::redistributePlanByNewOwners(partition.getLocalValues(), partition.getDistributionPtr());
        distFromPartition = resultRedist.getTargetDistributionPtr();
        SCAI_ASSERT_EQ_ERROR( partition.getDistribution(), graph.getRowDistribution(), "Distributions do not agree");
        
        scai::dmemo::RedistributePlan redistributor = scai::dmemo::redistributePlanByNewDistribution( distFromPartition, graph.getRowDistributionPtr());
    
        redistributeInput( redistributor, partition, graph, coordinates, nodeWeights);      
    } else {
        // create new distribution from partition
        distFromPartition = scai::dmemo::generalDistributionByNewOwners( partition.getDistribution(), partition.getLocalValues());

        redistributeInput( distFromPartition, partition, graph, coordinates, nodeWeights);       
    }
    SCAI_REGION_END("aux.redistributeFromPartition.redistribution");

    const scai::dmemo::DistributionPtr rowDist = graph.getRowDistributionPtr();
    SCAI_ASSERT_ERROR( nodeWeights[0].getDistribution().isEqual(*rowDist), "Distribution mismatch" );
    SCAI_ASSERT_ERROR( coordinates[0].getDistribution().isEqual(*rowDist), "Distribution mismatch" );
    SCAI_ASSERT_ERROR( partition.getDistribution().isEqual(*rowDist), "Distribution mismatch" );

    return distFromPartition;
}//redistributeFromPartition
//---------------------------------------------------------------------------------------

template<typename IndexType, typename ValueType>
void aux<IndexType,ValueType>::redistributeInput(
    const scai::dmemo::DistributionPtr targetDistribution,
    DenseVector<IndexType>& partition,
    CSRSparseMatrix<ValueType>& graph,
    std::vector<DenseVector<ValueType>>& coordinates,
    std::vector<DenseVector<ValueType>>& nodeWeights){

    for (IndexType d=0; d<coordinates.size(); d++) {
        coordinates[d].redistribute( targetDistribution );
    }

    for(int w=0; w<nodeWeights.size(); w++){
        nodeWeights[w].redistribute( targetDistribution );
    }

    //column are not distributed
    const IndexType globalN = coordinates[0].getDistributionPtr()->getGlobalSize();
    const scai::dmemo::DistributionPtr noDist(new scai::dmemo::NoDistribution(globalN));

    graph.redistribute( targetDistribution, noDist );
    partition.redistribute( targetDistribution );
} 

//---------------------------------------------------------------------------------------

template<typename IndexType, typename ValueType>
void  aux<IndexType,ValueType>::redistributeInput(
    const scai::dmemo::RedistributePlan redistributor,
    DenseVector<IndexType>& partition,
    CSRSparseMatrix<ValueType>& graph,
    std::vector<DenseVector<ValueType>>& coordinates,
    std::vector<DenseVector<ValueType>>& nodeWeights){

    for (IndexType d=0; d<coordinates.size(); d++) {
        coordinates[d].redistribute(redistributor);
    }
    for(int w=0; w<nodeWeights.size(); w++){
        nodeWeights[w].redistribute(redistributor);
    }

    //column are not distributed
    const IndexType globalN = coordinates[0].getDistributionPtr()->getGlobalSize();
    const scai::dmemo::DistributionPtr noDist(new scai::dmemo::NoDistribution(globalN));

    graph.redistribute( redistributor, noDist );
    partition.redistribute(redistributor);
    //30/09/19: below is older code that seems wrong
    //partition = DenseVector<IndexType>( distFromPartition, comm->getRank());
} 

//---------------------------------------------------------------------------------------

template<typename IndexType, typename ValueType>
IndexType aux<IndexType, ValueType>::toMetisInterface(
    const scai::lama::CSRSparseMatrix<ValueType> &graph,
    const std::vector<scai::lama::DenseVector<ValueType>> &coords,
    const std::vector<scai::lama::DenseVector<ValueType>> &nodeWeights,
    const struct Settings &settings,
    std::vector<IndexType>& vtxDist, 
    std::vector<IndexType>& xadj,
    std::vector<IndexType>& adjncy,
    std::vector<ValueType>& vwgt,
    std::vector<double>& tpwgts,
    IndexType &wgtFlag,
    IndexType &numWeights,
    std::vector<double>& ubvec,
    std::vector<double>& xyzLocal,
    std::vector<IndexType>& options){
    SCAI_REGION( "aux.toMetisInterface");

    const scai::dmemo::CommunicatorPtr comm = graph.getRowDistributionPtr()->getCommunicatorPtr();
    const scai::dmemo::DistributionPtr dist = graph.getRowDistributionPtr();
    const IndexType N = graph.getNumRows();
    const IndexType localN= dist->getLocalSize();    
    const IndexType size = comm->getSize();
    
    if( not checkConsistency( graph, coords, nodeWeights, settings)){
        PRINT0("Input not consistent.\nAborting...");
        return -1;
    }

    SCAI_ASSERT_ERROR( dist->isBlockDistributed(comm), "to convert to metis interface the input must have a block or generalBlock distribution");
        
    // get local range of indices

    IndexType lb2=N+1, ub2=-1;
    {
        scai::hmemo::HArray<IndexType> myGlobalIndexes;
        dist->getOwnedIndexes( myGlobalIndexes );
        scai::hmemo::ReadAccess<IndexType> rIndices( myGlobalIndexes );
        SCAI_ASSERT_EQ_ERROR( localN, myGlobalIndexes.size(), "Local size mismatch" );

        for( int i=0; i<localN; i++) {
            if( rIndices[i]<lb2 ) lb2=rIndices[i];
            if( rIndices[i]>ub2 ) ub2=rIndices[i];
        }
        ++ub2;  // we need max+1
    }
    //PRINT(comm->getRank() << ": "<< lb2 << " - "<< ub2);    

    scai::hmemo::HArray<IndexType> sendVtx(size+1, static_cast<ValueType>( 0 ));
    scai::hmemo::HArray<IndexType> recvVtx(size+1);

    //TODO: use a sumArray instead of shiftArray
    for(IndexType round=0; round<comm->getSize(); round++) {
        SCAI_REGION("ParcoRepart.getBlockGraph.shiftArray");
        {   // write your part
            scai::hmemo::WriteAccess<IndexType> sendPartWrite( sendVtx );
            sendPartWrite[0]=0;
            sendPartWrite[comm->getRank()+1]=ub2;
        }
        comm->shiftArray(recvVtx, sendVtx, 1);
        sendVtx.swap(recvVtx);
    }

    scai::hmemo::ReadAccess<IndexType> recvPartRead( recvVtx );

    // vtxDist is an array of size numPEs and is replicated in every processor
    //IndexType* tmpVtxDist = new IndexType[ size+1 ];
    vtxDist.resize( size+1 );
    vtxDist[0]= 0;

    for(int i=0; i<recvPartRead.size()-1; i++) {
        vtxDist[i+1]= recvPartRead[i+1];
    }

    //for(IndexType i=0; i<recvPartRead.size(); i++){
    //  PRINT(*comm<< " , " << i <<": " << vtxDist[i]);
    //}
    
    recvPartRead.release();

    //
    // set the input parameters for parmetis
    //

    // ndims: the number of dimensions
    IndexType ndims = settings.dimensions;

    // setting xadj=ia and adjncy=ja values, these are the local values of every processor
    const scai::lama::CSRStorage<ValueType>& localMatrix= graph.getLocalStorage();

    scai::hmemo::ReadAccess<IndexType> ia( localMatrix.getIA() );
    scai::hmemo::ReadAccess<IndexType> ja( localMatrix.getJA() );
    IndexType iaSize= ia.size();

    xadj.resize( iaSize ); 
    adjncy.resize( ja.size() );

    for(int i=0; i<iaSize ; i++) {
        xadj[i]= ia[i];
        SCAI_ASSERT( xadj[i] >=0, "negative value for i= "<< i << " , val= "<< xadj[i]);
    }

    for(int i=0; i<ja.size(); i++) {
        adjncy[i]= ja[i];
        SCAI_ASSERT( adjncy[i] >=0, "negative value for i= "<< i << " , val= "<< adjncy[i]);
        SCAI_ASSERT( adjncy[i] <N, "too large value for i= "<< i << " , val= "<< adjncy[i]);
    }
    ia.release();
    ja.release();

    // wgtflag is for the weight and can take 4 values. Here, 0 is for no weights.
    wgtFlag= 0;

    // the numbers of weights each vertex has.
    numWeights = 1;

    // if node weights are given

    if( nodeWeights[0].getLocalValues().size()!=0  ) {
        numWeights = nodeWeights.size();
        vwgt.resize( localN*numWeights );

        for( unsigned int w=0; w<numWeights; w++ ) {
            scai::hmemo::ReadAccess<ValueType> localWeights( nodeWeights[w].getLocalValues() );
            SCAI_ASSERT_EQ_ERROR( localN, localWeights.size(), "Local weights size mismatch. Are node weights distributed correctly?");

            //all weights for each vertex are stored contiguously
            for(unsigned int i=0; i<localN; i++) {
                int index = i*numWeights + w;
                vwgt[index] = localWeights[i];
            }
        }
        wgtFlag = 2;    //weights only in vertices
    }

    // ubvec: array of size ncon to specify imbalance for every vertex weight.
    // 1 is perfect balance and nparts perfect imbalance. Here 1 for now
    ubvec.resize( numWeights );
    for(unsigned int i=0; i<numWeights; i++) {
        ubvec[i] = ValueType(settings.epsilon + 1); //same balance for all constraints
    }

    // nparts: the number of parts to partition (=k)
    IndexType nparts= settings.numBlocks;

    // tpwgts: array of size ncons*nparts, that is used to specify the fraction of
    // vertex weight that should be distributed to each sub-domain for each balance
    // constraint. Here we want equal sizes, so every value is 1/nparts.
    
    tpwgts.resize( nparts*numWeights );

    ValueType total = 0.0;
    for(int i=0; i<nparts*numWeights ; i++) {
        tpwgts[i] = ValueType(1.0)/nparts;
        total += tpwgts[i];
    }

    SCAI_ASSERT_LT_ERROR( std::abs(total-numWeights), 1e-6, "Wrong tpwgts assignment");


    // the xyz array for coordinates of size dim*localN contains the local coords
    xyzLocal.resize( ndims*localN );

    std::vector<scai::hmemo::HArray<ValueType>> localPartOfCoords( ndims );
    for(int d=0; d<ndims; d++) {
        localPartOfCoords[d] = coords[d].getLocalValues();
    }
    for(unsigned int i=0; i<localN; i++) {
        SCAI_ASSERT_LE_ERROR( ndims*(i+1), ndims*localN, "Too large index, localN= " << localN );
        for(int d=0; d<ndims; d++) {
            xyzLocal[ndims*i+d] = ValueType(localPartOfCoords[d][i]);
        }
    }

    // options: array of integers for passing arguments.
    // Here, options[0]=0 for the default values.
    options.resize(1, 0);

    return localN;

}//toMetisInterface
//---------------------------------------------------------------------------------------

//overloaded version with commTree
template<typename IndexType, typename ValueType>
IndexType aux<IndexType, ValueType>::toMetisInterface(
    const scai::lama::CSRSparseMatrix<ValueType> &graph,
    const std::vector<scai::lama::DenseVector<ValueType>> &coords,
    const std::vector<scai::lama::DenseVector<ValueType>> &nodeWeights,
    const ITI::CommTree<IndexType,ValueType> &commTree,
    const struct Settings &settings,
    std::vector<IndexType>& vtxDist, 
    std::vector<IndexType>& xadj,
    std::vector<IndexType>& adjncy,
    std::vector<ValueType>& vwgt,
    std::vector<double>& tpwgts,
    IndexType &wgtFlag,
    IndexType &numWeights,
    std::vector<double>& ubvec,
    std::vector<double>& xyzLocal,
    std::vector<IndexType>& options){
    SCAI_REGION( "aux.toMetisInterface");

    //create as without the commTree
    const IndexType localN = aux<IndexType,ValueType>::toMetisInterface(
        graph, coords, nodeWeights, settings, vtxDist, xadj, adjncy,
        vwgt, tpwgts, wgtFlag, numWeights, ubvec, xyzLocal, options );

    //overwrite only affected data

    std::vector<std::vector<ValueType>> blockSizes = commTree.getBalanceVectors();
    SCAI_ASSERT_EQ_ERROR( blockSizes.size(), numWeights, "Wrong number of weights");
    SCAI_ASSERT_EQ_ERROR( blockSizes[0].size(), settings.numBlocks, "Wrong size of weights" );

    // tpwgts: array of size numWeights*nparts, that is used to specify the fraction of
    // vertex weight that should be distributed to each sub-domain for each balance
    // constraint. Here, perhaps we do NOT want equal sizes

    //the total weight of all blocks for each weight
    std::vector<ValueType> blockWeightsSum(numWeights);
    for( int w=0; w<numWeights; w++ ){
        blockWeightsSum[w] = std::accumulate( blockSizes[w].begin(), blockSizes[w].end(), 0.0 );
    }

    const IndexType nparts= settings.numBlocks; //metis naming
    assert( tpwgts.size()== nparts*numWeights );

    ValueType total = 0.0;
    for( int w=0; w<numWeights; w++ ){
        for(int k=0; k<nparts; k++){
            int index = k*numWeights+w;
            tpwgts[index] = blockSizes[w][k]/blockWeightsSum[w];
            total += tpwgts[index];
        }
    }

    SCAI_ASSERT_LT_ERROR( std::abs(total-numWeights), 1e-6, "Wrong tpwgts assignment");

    return localN;
}//toMetisInterface
//---------------------------------------------------------------------------------------

template<typename IndexType, typename ValueType>
void ITI::aux<IndexType, ValueType>::checkLocalDegreeSymmetry(const CSRSparseMatrix<ValueType> &input) {
    SCAI_REGION( "aux.checkLocalDegreeSymmetry" )

    const scai::dmemo::DistributionPtr inputDist = input.getRowDistributionPtr();
    const IndexType localN = inputDist->getLocalSize();

    const CSRStorage<ValueType>& storage = input.getLocalStorage();
    const scai::hmemo::ReadAccess<IndexType> localIa(storage.getIA());
    const scai::hmemo::ReadAccess<IndexType> localJa(storage.getJA());

    std::vector<IndexType> inDegree(localN, 0);
    std::vector<IndexType> outDegree(localN, 0);
    for (IndexType i = 0; i < localN; i++) {
        IndexType globalI = inputDist->local2Global(i);
        const IndexType beginCols = localIa[i];
        const IndexType endCols = localIa[i+1];

        for (IndexType j = beginCols; j < endCols; j++) {
            IndexType globalNeighbor = localJa[j];

            if (globalNeighbor != globalI && inputDist->isLocal(globalNeighbor)) {
                IndexType localNeighbor = inputDist->global2Local(globalNeighbor);
                outDegree[i]++;
                inDegree[localNeighbor]++;
            }
        }
    }

    for (IndexType i = 0; i < localN; i++) {
        if (inDegree[i] != outDegree[i]) {
            //now check in detail:
            IndexType globalI = inputDist->local2Global(i);
            for (IndexType j = localIa[i]; j < localIa[i+1]; j++) {
                IndexType globalNeighbor = localJa[j];
                if (inputDist->isLocal(globalNeighbor)) {
                    IndexType localNeighbor = inputDist->global2Local(globalNeighbor);
                    bool foundBackEdge = false;
                    for (IndexType y = localIa[localNeighbor]; y < localIa[localNeighbor+1]; y++) {
                        if (localJa[y] == globalI) {
                            foundBackEdge = true;
                        }
                    }
                    if (!foundBackEdge) {
                        throw std::runtime_error("Local node " + std::to_string(globalI) + " has edge to local node " + std::to_string(globalNeighbor)
                                                 + " but no back edge found.");
                    }
                }
            }
        }
    }
}//checkLocalDegreeSymmetry
//---------------------------------------------------------------------------------------

template<typename IndexType, typename ValueType>
bool ITI::aux<IndexType, ValueType>::checkConsistency(
	const CSRSparseMatrix<ValueType> &input,
    const std::vector<DenseVector<ValueType>> &coordinates,
    const std::vector<DenseVector<ValueType>> &nodeWeights,
    const Settings settings){
	
	SCAI_REGION( "aux.checkConsistency" )

    const IndexType k = settings.numBlocks;
    const ValueType epsilon = settings.epsilon;
    const IndexType dimensions = coordinates.size();
	const IndexType n = input.getNumRows();

    /*
    * check input arguments for sanity
    */

    for( int d=0; d<dimensions; d++) {
        if (n != coordinates[d].size()) {
            throw std::runtime_error("Matrix has " + std::to_string(n) + " rows, but " + std::to_string(coordinates[0].size())
                                     + " coordinates are given.");
        }
    }

    if (n != input.getNumColumns()) {
        throw std::runtime_error("Matrix must be quadratic.");
    }

    if (!input.isConsistent()) {
        throw std::runtime_error("Input matrix inconsistent");
    }

    if (k > n) {
        throw std::runtime_error("Creating " + std::to_string(k) + " blocks from " + std::to_string(n) + " elements is impossible.");
    }

    if (epsilon < 0) {
        throw std::runtime_error("Epsilon " + std::to_string(epsilon) + " is invalid.");
    }

    const scai::dmemo::DistributionPtr coordDist = coordinates[0].getDistributionPtr();
    const scai::dmemo::DistributionPtr inputDist = input.getRowDistributionPtr();
    const scai::dmemo::DistributionPtr noDist(new scai::dmemo::NoDistribution(n));
    const scai::dmemo::CommunicatorPtr comm = coordDist->getCommunicatorPtr();

    if (!coordDist->isEqual( *inputDist) ) {
        throw std::runtime_error( "Coordinate and graph distributions should be equal.");
    }

    if (settings.repartition && nodeWeights.size() > 1) {
        throw std::logic_error("Repartitioning not implemented for multiple node weights.");
    }

    if (settings.initialPartition == ITI::Tool::geoMS && nodeWeights.size() > 1) {
        throw std::logic_error("MultiSection not implemented for multiple weights.");
    }

    for (IndexType i = 0; i < nodeWeights.size(); i++) {
        assert(nodeWeights[i].getDistribution().isEqual(*inputDist));
    }
    
    {
        SCAI_REGION("aux.checkConsistency.synchronize")
        comm->synchronize();
    }

	return true;
}//checkConsistency
//---------------------------------------------------------------------------------------

template<typename IndexType, typename ValueType>
bool aux<IndexType, ValueType>::alignDistributions(
        scai::lama::CSRSparseMatrix<ValueType> &graph,
        std::vector<scai::lama::DenseVector<ValueType>> &coords,
        std::vector<scai::lama::DenseVector<ValueType>> &nodeWeights,
        scai::lama::DenseVector<IndexType>& partition,
        const Settings settings){
    //-----------------------------------------
    //
    // if distribution do not agree, redistribute

    const scai::dmemo::DistributionPtr graphDist = graph.getRowDistributionPtr();
    scai::dmemo::CommunicatorPtr comm = graphDist->getCommunicatorPtr();

    bool willRedistribute = false;

    if( not coords[0].getDistributionPtr()->isEqual(*graphDist) ){
        PRINT0("Coordinate and graph distribution do not agree; will redistribute input");
        willRedistribute = true;
    }
    if( not nodeWeights[0].getDistributionPtr()->isEqual(*graphDist) ){
        PRINT0("nodeWeights and graph distribution do not agree; will redistribute input");
        willRedistribute = true;        
    }
    if( not partition.getDistributionPtr()->isEqual(*graphDist) ){
        PRINT0("nodeWeights and graph distribution do not agree; will redistribute input");
        willRedistribute = true;        
    }
    if( not graphDist->isBlockDistributed(comm) ){
        PRINT0("Input does not have a suitable distribution; will redistribute");
        willRedistribute = true;            
    }

    if( willRedistribute ){

        const scai::dmemo::DistributionPtr newGenBlockDist = GraphUtils<IndexType, ValueType>::genBlockRedist(graph);
        
        aux<IndexType,ValueType>::redistributeInput( newGenBlockDist, partition, graph, coords, nodeWeights);
    }
    return willRedistribute;
}//alignDistributions
//------------------------------------------------------------------------

//Force that vertices have equal, unit weights by accepting the input size as a number, not the node weights.
//In this case, the input load is equal the size of the graph.

template <typename IndexType, typename ValueType>
std::vector<ValueType> aux<IndexType, ValueType>::blockSizesForMemory( 
    const std::vector<std::vector<ValueType>> &inBlockSizes,
    const IndexType inputSize,
    const IndexType maxMemoryCapacity ) {

    const scai::dmemo::CommunicatorPtr comm = scai::dmemo::Communicator::getCommunicatorPtr();
    const IndexType myRank = comm->getRank();

    // if( commTree.isProportional[1] and maxMemoryCapacity==0){
    //     throw std::logic_error( "Memory per PE is given as a percentage but the maximum memory of the system is not given");
    // }

    //first weight is computational speed and its sum is the total computational speed of the system
    //the total memory capacity is needed if memory is given as a percentage
    SCAI_ASSERT_EQ_ERROR( inBlockSizes.size(), 2, 
        "We need 2 weights per PE for computational load and memory. Was a description of the system provided? use option --blockSizesFile or --topologyFile" );

    const IndexType numBlocks = inBlockSizes[0].size();
    std::vector<IndexType> blockIndices( numBlocks );
    std::iota( blockIndices.begin(), blockIndices.end(), 0 );

    auto cpuOverMem = [&](IndexType i, IndexType j)->bool{
        const ValueType iCpuOverMem = inBlockSizes[0][i]/inBlockSizes[1][i];
        const ValueType jCpuOverMem = inBlockSizes[0][j]/inBlockSizes[1][j];;
        return iCpuOverMem>jCpuOverMem;
    };

    std::sort( blockIndices.begin(), blockIndices.end(), cpuOverMem );

    const ValueType totalCompSpeed = std::accumulate( inBlockSizes[0].begin(), inBlockSizes[0].end(), 0.0 );
    const ValueType totalMemCapacity = std::accumulate( inBlockSizes[1].begin(), inBlockSizes[1].end(), 0.0 );
    if(myRank==0){
        std::cout <<"total computational speed of the system is "<< totalCompSpeed << " and memory " << totalMemCapacity << std::endl;
    }
    
    ValueType assignedLoad = 0.0; //for debugging
    ValueType speedLeft = totalCompSpeed;
    ValueType loadLeft = inputSize;
    ValueType prevAssignedWeight = 0;

    std::vector<ValueType> retBlockSizes(numBlocks);
    bool filledFastPEs = false; //the fast PEs are filled first

    for( auto i : blockIndices){
        const std::vector<ValueType> &thisBlock = { inBlockSizes[0][i], inBlockSizes[1][i]};

        const ValueType thisCompSpeedPerCent = thisBlock[0]/speedLeft;
        //we add the percentage this block need to take from the excess load so far.
        const ValueType optWeight = thisCompSpeedPerCent*loadLeft;

        //memory constraint can be given as a percentage or an absolute number
        ValueType memCapacity=0.0;
        if( maxMemoryCapacity>0 ) {
            memCapacity = thisBlock[1]/totalMemCapacity*maxMemoryCapacity;
        }else{
            memCapacity = thisBlock[1];
        }

        ValueType excessLoad = 0;
        //if the opt weight fits
        if( optWeight<memCapacity ){
            retBlockSizes[i] = optWeight; //give the optimum
            if(not filledFastPEs){
                //print that only once
                MSG0("in " << __FUNCTION__ << ", from block " << i << " and on, blocks get their optWeight= " << optWeight );
            }
            filledFastPEs = true;
        }else{
            assert(not filledFastPEs);
            retBlockSizes[i] = memCapacity; //fill it
            excessLoad = optWeight-memCapacity;
            MSG0("in " << __FUNCTION__ << ", block " << i << ", optWeight= " << optWeight << ", memCapacity= " << memCapacity << 
                ", assigned= " << retBlockSizes[i] << ", excess load is " << excessLoad );
        }
        speedLeft -= thisBlock[0];
        loadLeft -= retBlockSizes[i];
        assignedLoad += retBlockSizes[i];

        if( std::abs(retBlockSizes[i]-prevAssignedWeight) > 0.01 ){
            MSG0("new assigned weight= " << retBlockSizes[i] << " for block " << i << ", optWeight= " << optWeight << ", memCapacity= " << memCapacity);
            prevAssignedWeight = retBlockSizes[i];
        }

    }//for blockIndices

    //all input is assigned; take care of floating errors
    SCAI_ASSERT_LT_ERROR( std::abs(assignedLoad-inputSize), 5, "Not all load was distributed, input does not fit to system");

    return retBlockSizes;
}//blockSizesForMemory
//------------------------------------------------------------------------

template class aux<IndexType, double>;
//template class aux<long long unsigned int, double>; //required for the parhip wrapper
template class aux<IndexType, float>;

}//namespace ITI<|MERGE_RESOLUTION|>--- conflicted
+++ resolved
@@ -34,13 +34,9 @@
     // in order to reduce redistribution costs
     //
 
-<<<<<<< HEAD
-    if( renumberPEs ) {
+    if( renumberPEs and partition.max()==numPEs-1) {
         SCAI_REGION("aux.redistributeFromPartition.renumberPEs");
 
-=======
-    if( renumberPEs and partition.max()==numPEs-1) {
->>>>>>> b9dc099c
         scai::hmemo::ReadAccess<IndexType> rPart( partition.getLocalValues() );
         std::vector<IndexType> blockSizes( numPEs, 0 );
         for (IndexType i = 0; i < localN; i++) {
