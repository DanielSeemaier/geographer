#include <scai/lama.hpp>

#include <scai/lama/matrix/all.hpp>
#include <scai/lama/matutils/MatrixCreator.hpp>

#include <scai/dmemo/BlockDistribution.hpp>
#include <scai/dmemo/Distribution.hpp>

#include <scai/hmemo/Context.hpp>
#include <scai/hmemo/HArray.hpp>

#include <scai/lama/Vector.hpp>

#include <memory>
#include <cstdlib>
#include <chrono>
#include <iomanip>

#include <cxxopts.hpp>

#include "Diffusion.h"
#include "MeshGenerator.h"
#include "FileIO.h"
#include "ParcoRepart.h"
#include "Settings.h"
#include "Metrics.h"
#include "GraphUtils.h"
#include "parseArgs.h"
#include "mainHeader.h"

/**
 *  Examples of use:
 *
 *  for reading from file "fileName"
 * ./a.out --graphFile fileName --epsilon 0.05 --sfcRecursionSteps=10 --dimensions=2 --borderDepth=10  --stopAfterNoGainRounds=3 --minGainForNextGlobalRound=10
 *
 * for generating a 10x20x30 mesh
 * ./a.out --generate --numX=10 --numY=20 --numZ=30 --epsilon 0.05 --sfcRecursionSteps=10 --dimensions=3 --borderDepth=10  --stopAfterNoGainRounds=3 --minGainForNextGlobalRound=10
 *
 * ./a.out --graphFile fileName --epsilon 0.05 --initialPartition=4 --dimensions=2 --bisect=0 --numPoints=4000000 --distribution=uniform --cutsPerDim=10 13
 *
 */

//----------------------------------------------------------------------------

//void memusage(size_t *, size_t *,size_t *,size_t *,size_t *);

int main(int argc, char** argv) {

    using namespace ITI;
    typedef double ValueType;   //use double

    //--------------------------------------------------------
    //
    // initialize
    //

    // timing information
    std::chrono::time_point<std::chrono::steady_clock> startTime = std::chrono::steady_clock::now();

    //global communicator
    scai::dmemo::CommunicatorPtr comm = scai::dmemo::Communicator::getCommunicatorPtr();

    const int prevArgc = argc; // options.parse(argc, argv) changed argc

    //As stated in https://github.com/jarro2783/cxxopts
    //"Note that the result of options.parse should only be used as long as the 
    //  options object that created it, is in scope."
    cxxopts::Options options = ITI::populateOptions();
    cxxopts::ParseResult vm = options.parse(argc, argv);
    Settings settings = initialize( prevArgc, argv, vm, comm);

    if (vm.count("help")) {
        std::cout << options.help() << std::endl;
        return 0;
    } 

    printInfo( std::cout, comm, settings);

    //---------------------------------------------------------
    //
    // generate or read graph and coordinates
    //

    scai::lama::CSRSparseMatrix<ValueType> graph; 	// the adjacency matrix of the graph
    std::vector<scai::lama::DenseVector<ValueType>> coordinates(settings.dimensions); // the coordinates of the graph
    std::vector<scai::lama::DenseVector<ValueType>> nodeWeights;		//the weights for each node

    // total number of points
    const IndexType N = readInput<ValueType>( vm, settings, comm, graph, coordinates, nodeWeights );

    if( settings.setAutoSettings ){
        settings = settings.setDefault( graph );
        if( !settings.isValid )
               return -1;
    }

    //---------------------------------------------------------------
    //
    // read the communication graph or the block sizes if provided
    //
    std::string blockSizesFile;

    if( vm.count("PEgraphFile") and vm.count("blockSizesFile") ) {
        throw std::runtime_error("You should provide either a file for a communication graph OR a file for block sizes. Not both.");
    }

    ITI::CommTree<IndexType,ValueType> commTree;

    if(vm.count("PEgraphFile")) {
        throw std::logic_error("Reading of communication trees not yet implemented here.");
        //commTree =  FileIO<IndexType, ValueType>::readPETree( settings.PEGraphFile );
    } else if( vm.count("blockSizesFile") ) {
        //blockSizes.size()=number of weights, blockSizes[i].size()= number of blocks
        blockSizesFile = vm["blockSizesFile"].as<std::string>();
        std::vector<std::vector<ValueType>> blockSizes = ITI::FileIO<IndexType, ValueType>::readBlockSizes( blockSizesFile, settings.numBlocks );
        if (blockSizes.size() < nodeWeights.size()) {
            throw std::invalid_argument("Block size file " + blockSizesFile + " has " + std::to_string(blockSizes.size()) + " weights per block, "
                                        + "but nodes have " + std::to_string(nodeWeights.size()) + " weights.");
        }

        if (blockSizes.size() > nodeWeights.size()) {
            blockSizes.resize(nodeWeights.size());
            if (comm->getRank() == 0) {
                std::cout << "Block size file " + blockSizesFile + " has " + std::to_string(blockSizes.size()) + " weights per block, "
                          + "but nodes have " + std::to_string(nodeWeights.size()) + " weights. Discarding surplus block sizes." << std::endl;
            }
        }

        for (IndexType i = 0; i < nodeWeights.size(); i++) {
            const ValueType blockSizesSum  = std::accumulate( blockSizes[i].begin(), blockSizes[i].end(), 0);
            const ValueType nodeWeightsSum = nodeWeights[i].sum();
            SCAI_ASSERT_GE( blockSizesSum, nodeWeightsSum, "The block sizes provided are not enough to fit the total weight of the input" );
        }

        commTree.createFlatHeterogeneous( blockSizes );
    }else if( settings.hierLevels.size()!=0 ){
        const IndexType numWeights = nodeWeights.size();
        commTree.createFromLevels(settings.hierLevels, numWeights );
    } else {
        commTree.createFlatHomogeneous( settings.numBlocks, nodeWeights.size() );
    }

    commTree.adaptWeights( nodeWeights );


    //---------------------------------------------------------------
    //
    // get previous partition, if set
    //

    DenseVector<IndexType> previous;
    if (vm.count("previousPartition")) {
        std::string filename = vm["previousPartition"].as<std::string>();
        previous = ITI::FileIO<IndexType, ValueType>::readPartition(filename, N);
        if (previous.size() != N) {
            throw std::runtime_error("Previous partition has wrong size.");
        }
        if (previous.max() != settings.numBlocks-1) {
            throw std::runtime_error("Illegal maximum block ID in previous partition:" + std::to_string(previous.max()));
        }
        if (previous.min() != 0) {
            throw std::runtime_error("Illegal minimum block ID in previous partition:" + std::to_string(previous.min()));
        }
        settings.repartition = true;
    }

    //
    // time needed to get the input. Synchronize first to make sure that all processes are finished.
    //

    comm->synchronize();
    std::chrono::duration<double> inputTime = std::chrono::steady_clock::now() - startTime;

    assert(N > 0);

    if (settings.repartition && comm->getSize() == settings.numBlocks) {
        //redistribute according to previous partition now to simulate the setting in a dynamic repartitioning
        assert(previous.size() == N);
        auto previousRedist = scai::dmemo::redistributePlanByNewOwners(previous.getLocalValues(), previous.getDistributionPtr());
        graph.redistribute(previousRedist, graph.getColDistributionPtr());
        for (IndexType d = 0; d < settings.dimensions; d++) {
            coordinates[d].redistribute(previousRedist);
        }

        for (IndexType i = 0; i < nodeWeights.size(); i++) {
            nodeWeights[i].redistribute(previousRedist);
        }
        previous = fill<DenseVector<IndexType>>(previousRedist.getTargetDistributionPtr(), comm->getRank());

    }

    std::vector<Metrics<ValueType>> metricsVec;

    std::string outFile = getOutFileName(settings, "", comm);
    //------------------------------------------------------------
    //
    // partition the graph
    //
    IndexType repeatTimes = settings.repeatTimes;

    if( repeatTimes>0 ) {
        scai::dmemo::DistributionPtr rowDistPtr = graph.getRowDistributionPtr();
        // SCAI_ASSERT_ERROR(rowDistPtr->isEqual( new scai::dmemo::BlockDistribution(N, comm) ) , "Graph row distribution should (?) be a block distribution." );
        SCAI_ASSERT_ERROR( coordinates[0].getDistributionPtr()->isEqual( *rowDistPtr ), "rowDistribution and coordinates distribution must be equal" );
        for (IndexType i = 0; i < nodeWeights.size(); i++) {
            SCAI_ASSERT_ERROR( nodeWeights[i].getDistributionPtr()->isEqual( *rowDistPtr ), "rowDistribution and nodeWeights distribution must be equal" );
        }
    }

    //store distributions to use later
    const scai::dmemo::DistributionPtr rowDistPtr( new scai::dmemo::BlockDistribution(N, comm) );
    const scai::dmemo::DistributionPtr noDistPtr( new scai::dmemo::NoDistribution( N ) );

    scai::lama::DenseVector<IndexType> partition;

    for( IndexType r=0; r<repeatTimes; r++) {

        // for the next runs the input is redistributed, so we must redistribute to the original distributions

        if (repeatTimes > 1) {
            if(comm->getRank()==0) std::cout<< std::endl<< std::endl;
            PRINT0("\t\t ----------- Starting run number " << r +1 << " -----------");
        }

        if(r>0) {
            PRINT0("Input redistribution: block distribution for graph rows, coordinates and nodeWeigts, no distribution for graph columns");

            graph.redistribute( rowDistPtr, noDistPtr );
            for(int d=0; d<settings.dimensions; d++) {
                coordinates[d].redistribute( rowDistPtr );
            }
            for (IndexType i = 0; i < nodeWeights.size(); i++) {
                nodeWeights[i].redistribute( rowDistPtr );
            }
        }

        //metricsVec.push_back( Metrics( comm->getSize()) );
        metricsVec.push_back( Metrics<ValueType>( settings ) );

        std::chrono::time_point<std::chrono::steady_clock> beforePartTime =  std::chrono::steady_clock::now();

        partition = ITI::ParcoRepart<IndexType, ValueType>::partitionGraph( graph, coordinates, nodeWeights, previous, commTree, comm, settings, metricsVec[r] );
        assert( partition.size() == N);
        assert( coordinates[0].size() == N);

        std::chrono::duration<double> partitionTime =  std::chrono::steady_clock::now() - beforePartTime;

        //WARNING: with the noRefinement flag the partition is not distributed
        if (!comm->all(partition.getDistribution().isEqual(graph.getRowDistribution()))) {
            partition.redistribute( graph.getRowDistributionPtr());
        }
        SCAI_ASSERT_EQ_ERROR( nodeWeights[0].getDistributionPtr()->getLocalSize(),\
                              partition.getDistributionPtr()->getLocalSize(), "Partition distribution mismatch(?)");

        //---------------------------------------------
        //
        // Get metrics
        //

        std::chrono::time_point<std::chrono::steady_clock> beforeReport = std::chrono::steady_clock::now();

        metricsVec[r].getMetrics(graph, partition, nodeWeights, settings );

        metricsVec[r].MM["inputTime"] = ValueType ( comm->max(inputTime.count() ));
        //metricsVec[r].MM["timeFinalPartition"] = ValueType (comm->max(partitionTime.count()));

        std::chrono::duration<double> reportTime =  std::chrono::steady_clock::now() - beforeReport;

        //---------------------------------------------
        //
        // Print some output
        //

        if (comm->getRank() == 0 ) {
            std::cout<< "commit:"<< version << " machine:" << settings.machine << " input:"<< ( vm.count("graphFile") ? vm["graphFile"].as<std::string>() :"generate");
            std::cout << " p:"<< comm->getSize() << " k:"<< settings.numBlocks;
            auto oldprecision = std::cout.precision(std::numeric_limits<double>::max_digits10);
            std::cout <<" seed:" << vm["seed"].as<double>() << std::endl;
            std::cout.precision(oldprecision);
            metricsVec[r].printHorizontal2( std::cout ); //TODO: remove?
        }

        //---------------------------------------------------------------
        //
        // Reporting output to std::cout and file for this repetition
        //

        metricsVec[r].MM["reportTime"] = ValueType (comm->max(reportTime.count()));

        if (comm->getRank() == 0 && settings.metricsDetail.compare("no") != 0) {
            metricsVec[r].print( std::cout );
        }
        if( settings.storeInfo && outFile!="-" ) {
            //TODO: create a better tmp name
            std::string fileName = outFile+ "_r"+ std::to_string(r);
            if( comm->getRank()==0 ) {
                std::ofstream outF( fileName, std::ios::out);
                if(outF.is_open()) {
					printInfo( outF, comm, settings);
                    settings.print( outF, comm);
                    metricsVec[r].print( outF );
                }
            }
        }

        comm->synchronize();
    }// repeat loop

    std::chrono::duration<double> totalTime =  std::chrono::steady_clock::now() - startTime;
    ValueType totalT = ValueType ( comm->max(totalTime.count() ));

    //
    // writing results in a file and std::cout
    //

    //aggregate metrics in one struct
    const Metrics<ValueType> aggrMetrics = aggregateVectorMetrics( metricsVec, comm );

    if (repeatTimes > 1) {
        if (comm->getRank() == 0) {
			std::cout<< "\n Average metrics for all runs:" << std::endl;
            std::cout<<  "\033[1;36m";
            aggrMetrics.print( std::cout );
            std::cout << " \033[0m";
        }
    }


    if( settings.storeInfo && outFile!="-" ) {
        if( comm->getRank()==0) {
            std::ofstream outF( outFile, std::ios::out);
            if(outF.is_open()) {
                outF << "Running " << __FILE__ << std::endl;
                printInfo( outF, comm, settings);
                settings.print( outF, comm);

                aggrMetrics.print( outF );

                //	profiling info for k-means
                if(settings.verbose) {
                    outF << "iter | delta | time | imbalance | balanceIter" << std::endl;
                    ValueType totTime = 0.0;
                    SCAI_ASSERT_EQ_ERROR( metricsVec[0].kmeansProfiling.size(), metricsVec[0].numBalanceIter.size(), "mismatch in kmeans profiling metrics vectors");


                    for( int i=0; i<metricsVec[0].kmeansProfiling.size(); i++) {
                        std::tuple<ValueType, ValueType, ValueType> tuple = metricsVec[0].kmeansProfiling[i];

                        outF << i << " " << std::get<0>(tuple) << " " << std::get<1>(tuple) << " " << std::get<2>(tuple) << " " <<  metricsVec[0].numBalanceIter[i] << std::endl;
                        totTime += std::get<1>(tuple);
                    }
                    outF << "totTime: " << totTime << std::endl;
                }
                //

                //printVectorMetrics( metricsVec, outF );
                std::cout<< "Output information written to file " << outFile << " in total time " << totalT << std::endl;
            }	else	{
                std::cout<< "Could not open file " << outFile << " information not stored"<< std::endl;
            }
        }
    }


    if( outFile!="-" and settings.storePartition ) {
        std::chrono::time_point<std::chrono::steady_clock> beforePartWrite = std::chrono::steady_clock::now();
<<<<<<< HEAD
        std::string partOutFile = settings.outFile+".part";
        if( settings.noRefinement ){
            ITI::FileIO<IndexType, ValueType>::writePartitionParallel( partition, partOutFile );
        }else{
            //refinement redistributes the data and must be redistributes before writing the partition
            aux<IndexType,ValueType>::redistributeInput( rowDistPtr, partition, graph, coordinates, nodeWeights);
            ITI::FileIO<IndexType, ValueType>::writePartitionParallel( partition, partOutFile );
        }
=======
        std::string partOutFile = outFile+".part";
        ITI::FileIO<IndexType, ValueType>::writePartitionParallel( partition, partOutFile );
>>>>>>> 064b11af

        std::chrono::duration<double> writePartTime =  std::chrono::steady_clock::now() - beforePartWrite;
        if( comm->getRank()==0 ) {
            std::cout << " and last partition of the series in file " << partOutFile << std::endl;
            std::cout<< "Time needed to write .part file: " << writePartTime.count() <<  std::endl;
        }
    }

    // the code below writes the output coordinates in one file per processor for visualization purposes.
    //=================

    if (settings.writeDebugCoordinates) {

        std::vector<DenseVector<ValueType> > coordinateCopy = coordinates;
        auto distFromPartition = scai::dmemo::generalDistributionByNewOwners( partition.getDistribution(), partition.getLocalValues() );
        for (IndexType dim = 0; dim < settings.dimensions; dim++) {
            assert( coordinateCopy[dim].size() == N);
            coordinateCopy[dim].redistribute( distFromPartition );
        }

        ITI::FileIO<IndexType, ValueType>::writeCoordsDistributed( coordinateCopy, settings.dimensions, "debugResult");
        comm->synchronize();
    }

    // write the PE graph for further experiments
    if(settings.writePEgraph) { 
        std::string filename;
        if( settings.outFile!="-"){
            filename = settings.outFile + ".PEgraph";
        }else if( settings.fileName!="-"){
            filename = settings.fileName + ".PEgraph";
        }else{
            filename = "someGraph.PEgraph";
        }
        scai::lama::CSRSparseMatrix<ValueType> processGraph = GraphUtils<IndexType, ValueType>::getPEGraph(graph);
        if( not ITI::FileIO<IndexType,ValueType>::fileExists(filename) ) {
            ITI::FileIO<IndexType,ValueType>::writeGraph(processGraph, filename, 1);
        }
        
        PRINT0("PE graph stored in " << filename );
    }

    if (vm.count("callExit")) {
        //this is needed for supermuc
        std::exit(0);
    }

    return 0;
}<|MERGE_RESOLUTION|>--- conflicted
+++ resolved
@@ -363,9 +363,8 @@
     }
 
 
-    if( outFile!="-" and settings.storePartition ) {
+    if( settings.outFile!="-" and settings.storePartition ) {
         std::chrono::time_point<std::chrono::steady_clock> beforePartWrite = std::chrono::steady_clock::now();
-<<<<<<< HEAD
         std::string partOutFile = settings.outFile+".part";
         if( settings.noRefinement ){
             ITI::FileIO<IndexType, ValueType>::writePartitionParallel( partition, partOutFile );
@@ -374,10 +373,6 @@
             aux<IndexType,ValueType>::redistributeInput( rowDistPtr, partition, graph, coordinates, nodeWeights);
             ITI::FileIO<IndexType, ValueType>::writePartitionParallel( partition, partOutFile );
         }
-=======
-        std::string partOutFile = outFile+".part";
-        ITI::FileIO<IndexType, ValueType>::writePartitionParallel( partition, partOutFile );
->>>>>>> 064b11af
 
         std::chrono::duration<double> writePartTime =  std::chrono::steady_clock::now() - beforePartWrite;
         if( comm->getRank()==0 ) {
