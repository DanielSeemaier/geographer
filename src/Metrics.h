--- conflicted
+++ resolved
@@ -48,12 +48,8 @@
         {"edgeImbalance", -1.0}, {"maxBorderNodesPercent",-1.0}, {"avgBorderNodesPercent",-1.0},
         {"maxBlockDiameter",-1.0}, {"harmMeanDiam",-1.0}, {"numDisconBlocks",-1.0},
         {"maxRedistVol",-1.0}, {"totRedistVol",-1.0},	 //redistribution metrics
-<<<<<<< HEAD
-        {"maxCongestion",-1.0}, {"maxDilation",-1.0}, {"avgDilation",0.0},	//mapping metrics
+        {"maxCongestion",-1.0}, {"maxDilation",-1.0}, {"avgDilation",-1.0}, {"qap_J(C,D,P)", -1.0}, //mapping metrics
         {"timeSpMV",-1.0}, {"timeComm",-1.0} //SpMV based metrics
-=======
-        {"maxCongestion",-1.0}, {"maxDilation",-1.0}, {"avgDilation",-1.0}, {"qap_J(C,D,P)", -1.0}//mapping metrics
->>>>>>> b9dc099c
     };
 
     //constructors
