--- conflicted
+++ resolved
@@ -62,9 +62,7 @@
 
     return partitionGraph(input, coordinates, settings, metrics);
 }
-<<<<<<< HEAD
 //---------------------------------------------------------------------------------------
-=======
 
 // overloaded version without a graph
 template<typename IndexType, typename ValueType>
@@ -100,7 +98,6 @@
 	return partitionGraph( graph, coordinates, nodeWeights, settings, metrics );
 }
 
->>>>>>> b0aa3844
 
 // overloaded version with metrics
 template<typename IndexType, typename ValueType>
@@ -260,79 +257,35 @@
     /*
     * check input arguments for sanity
     */
-
-    SCAI_REGION_START("ParcoRepart.partitionGraph.inputCheck")
-
-    IndexType n = input.getNumRows();
-    for( int d=0; d<dimensions; d++) {
-        if (n != coordinates[d].size()) {
-            throw std::runtime_error("Matrix has " + std::to_string(n) + " rows, but " + std::to_string(coordinates[0].size())
-                                     + " coordinates are given.");
-        }
-    }
-
-    if (n != input.getNumColumns()) {
-        throw std::runtime_error("Matrix must be quadratic.");
-    }
-
-    if (!input.isConsistent()) {
-        throw std::runtime_error("Input matrix inconsistent");
-    }
-
-    if (k > n) {
-        throw std::runtime_error("Creating " + std::to_string(k) + " blocks from " + std::to_string(n) + " elements is impossible.");
-    }
-
-    if (epsilon < 0) {
-        throw std::runtime_error("Epsilon " + std::to_string(epsilon) + " is invalid.");
-    }
-
-    const scai::dmemo::DistributionPtr coordDist = coordinates[0].getDistributionPtr();
+	
+	assert( (aux<IndexType, ValueType>::checkConsistency(  input, coordinates, nodeWeights, settings)) );
+	
+	// check outside function to avoid dependency of aux in CommTree
+    assert( commTree.checkTree() );
+	
+    const IndexType n = input.getNumRows();
+	const scai::dmemo::DistributionPtr coordDist = coordinates[0].getDistributionPtr();
     const scai::dmemo::DistributionPtr inputDist = input.getRowDistributionPtr();
     const scai::dmemo::DistributionPtr noDist(new scai::dmemo::NoDistribution(n));
     const scai::dmemo::CommunicatorPtr comm = coordDist->getCommunicatorPtr();
     const IndexType rank = comm->getRank();
-
-    if (!coordDist->isEqual( *inputDist) ) {
-        throw std::runtime_error( "Distributions should be equal.");
-    }
-
-    bool nodesUnweighted = nodeWeights.size() == 1 && (nodeWeights[0].max() == nodeWeights[0].min());
-
-    if (settings.repartition && nodeWeights.size() > 1) {
-        throw std::logic_error("Repartitioning not implemented for multiple node weights.");
-    }
-
-    if (settings.initialPartition == ITI::Tool::geoMS && nodeWeights.size() > 1) {
-        throw std::logic_error("MultiSection not implemented for multiple weights.");
-    }
-
-    for (IndexType i = 0; i < nodeWeights.size(); i++) {
-        assert(nodeWeights[i].getDistribution().isEqual(*inputDist));
-    }
-    
-    SCAI_REGION_END("ParcoRepart.partitionGraph.inputCheck")
-    {
-        SCAI_REGION("ParcoRepart.synchronize")
-        comm->synchronize();
-    }
-
-
+	
+	
     //-------------------------
     //
     // timing info
 
-    std::chrono::duration<double> kMeansTime = std::chrono::duration<double>(0.0);
     std::chrono::duration<double> migrationCalculation = std::chrono::duration<double> (0.0);
     std::chrono::duration<double> migrationTime= std::chrono::duration<double>(0.0);
     std::chrono::duration<double> secondRedistributionTime = std::chrono::duration<double>(0.0) ;
     std::chrono::duration<double> partitionTime= std::chrono::duration<double>(0.0);
 
-    std::chrono::time_point<std::chrono::system_clock> beforeInitPart =  std::chrono::system_clock::now();
-
-
-    // get an initial partition
-    DenseVector<IndexType> result = initialPartition( input, coordinates, nodeWeights, previous, commTree, comm, settings, metrics);
+	std::chrono::time_point<std::chrono::system_clock> beforeInitPart =  std::chrono::system_clock::now();
+    
+	/*
+	* get an initial partition
+	*/
+	DenseVector<IndexType> result = initialPartition( input, coordinates, nodeWeights, previous, commTree, comm, settings, metrics);
 
     // if noRefinement then these are the times, if we do refinement they will be overwritten
     partitionTime =  std::chrono::system_clock::now() - beforeInitPart;
@@ -342,8 +295,6 @@
     //
     // At this point we have the initial, geometric partition.
     //
-
-
 
     if (comm->getSize() == k) {
         //WARNING: the result  is not redistributed. must redistribute afterwards
@@ -375,8 +326,6 @@
 
             //now, every PE store its own times. These will be maxed afterwards, before printing in Metrics
             
-            
-            ValueType timeForKmeans = kMeansTime.count();
             ValueType timeForSecondRedistr = secondRedistributionTime.count();
             ValueType timeForInitPart = partitionTime.count();
 
@@ -389,11 +338,10 @@
                 //TODO: do this comm->max here? otherwise it is just PE 0 times
                 ValueType timeToCalcInitMigration = comm->max(migrationCalculation.count()) ;
                 ValueType timeForFirstRedistribution = comm->max( migrationTime.count() );
-                timeForKmeans = comm->max( kMeansTime.count() );
                 timeForSecondRedistr = comm->max( secondRedistributionTime.count() );
                 timeForInitPart = comm->max( partitionTime.count() );
                 if(comm->getRank() == 0 ) {
-                    std::cout<< std::endl << "\033[1;32mTiming: migration algo: "<< timeToCalcInitMigration << ", 1st redistr: " << timeForFirstRedistribution << ", only k-means: " << timeForKmeans <<", only 2nd redistr: "<< timeForSecondRedistr <<", total:" << timeForInitPart << std::endl;
+                    std::cout<< std::endl << "\033[1;32mTiming: migration algo: "<< timeToCalcInitMigration << ", 1st redistr: " << timeForFirstRedistribution <<", only 2nd redistr: "<< timeForSecondRedistr <<", total:" << timeForInitPart << std::endl;
                     std::cout << "# of cut edges:" << cut << ", imbalance:" << imbalance<< " \033[0m" <<std::endl << std::endl;
                 }
             }
@@ -447,19 +395,17 @@
     Settings settings,
     struct Metrics& metrics)
 {
-    const IndexType k = settings.numBlocks;
+    
+	const IndexType k = settings.numBlocks;
+	std::chrono::time_point<std::chrono::system_clock> beforeInitPart =  std::chrono::system_clock::now();
 
     //to be returned
     DenseVector<IndexType> result;
 
     if( settings.initialPartition==ITI::Tool::geoSFC) {
         PRINT0("Initial partition with SFCs");
-<<<<<<< HEAD
-        result= ParcoRepart<IndexType, ValueType>::hilbertPartition(coordinates, settings);
-=======
         result= HilbertCurve<IndexType, ValueType>::computePartition(coordinates, settings);
         std::chrono::duration<double> sfcTime = std::chrono::system_clock::now() - beforeInitPart;
->>>>>>> b0aa3844
         if ( settings.verbose ) {
             ValueType totSFCTime = ValueType(comm->max(sfcTime.count()) );
             if(comm->getRank() == 0)
@@ -533,9 +479,7 @@
                                   result.getDistributionPtr()->getLocalSize(), "Partition distribution mismatch(?)");
         }
 
-        kMeansTime = std::chrono::system_clock::now() - beforeKMeans;
-        metrics.MM["timeKmeans"] = kMeansTime.count();
-        //timeForKmeans = ValueType ( comm->max(kMeansTime.count() ));
+        std::chrono::duration<double>  kMeansTime = std::chrono::system_clock::now() - beforeKMeans;
         assert(scai::utilskernel::HArrayUtils::min(result.getLocalValues()) >= 0);
         SCAI_ASSERT_LT_ERROR(scai::utilskernel::HArrayUtils::max(result.getLocalValues()),k, "");
 
@@ -579,10 +523,8 @@
     }
 
     return result;
-}
-
+} //initialPartition
 //---------------------------------------------------------------------------------------
-
 
 template<typename IndexType, typename ValueType>
 DenseVector<IndexType> ParcoRepart<IndexType, ValueType>::pixelPartition(const std::vector<DenseVector<ValueType>> &coordinates, Settings settings) {
