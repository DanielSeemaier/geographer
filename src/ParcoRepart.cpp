--- conflicted
+++ resolved
@@ -305,29 +305,11 @@
     // At this point we have the initial, geometric partition.
     //
     
+    std::chrono::time_point<std::chrono::system_clock> beforeLR =  std::chrono::system_clock::now();
+
     //WARNING: the result  is not redistributed. must redistribute afterwards
     if( !settings.noRefinement ) {
 
-<<<<<<< HEAD
-    //
-    // Possible (if also k=p) local refinement.
-    //
-
-	std::chrono::time_point<std::chrono::system_clock> beforeLR =  std::chrono::system_clock::now();
-
-    if (comm->getSize() == k) {
-        //WARNING: the result  is not redistributed. must redistribute afterwards
-        if( !settings.noRefinement ) {
-			
-            //store some metrics before local refinement
-            if( settings.metricsDetail.compare("no")!=0 ){
-                Metrics<ValueType> tmpMetrics(settings);
-                Settings tmpSettings = settings;
-                tmpSettings.computeDiameter = false;
-                tmpMetrics.getEasyMetrics( input, result, nodeWeights, tmpSettings);
-                metrics.MM["preliminaryMaxCommVol"] = tmpMetrics.MM["maxCommVolume"];
-                metrics.MM["preliminaryTotalCommVol"] = tmpMetrics.MM["totalCommVolume"];
-=======
         if (comm->getSize()!=k and settings.localRefAlgo==ITI::Tool::geographer) {
             throw std::runtime_error( "Local refinement only implemented for one block per process. Called with " + std::to_string(comm->getSize()) + " processes and " + std::to_string(k) + " blocks.");
         }
@@ -352,7 +334,6 @@
                         metrics.MM[newKey] = tmpMetrics.MM[key];
                     }
                 }
->>>>>>> b9dc099c
             }
         }
 
@@ -447,10 +428,6 @@
                 }else{
                     throw std::logic_error("Wrong option for data migration: " + to_string(settings.initialMigration) );
                 }
-<<<<<<< HEAD
-                HilbertCurve<IndexType,ValueType>::redistribute(coordinateCopy, nodeWeightCopy, settings, metrics);
-=======
->>>>>>> b9dc099c
             }
         }
 
@@ -580,7 +557,6 @@
 	//uncomment to store the first, geometric partition into a file that then can be visualized using matlab and GPI's code
 	//std::string filename = "geomPart.mtx";
 	//result.writeToFile( filename );
-<<<<<<< HEAD
 	
 	if (nodeWeights.size() > 1) {
 		throw std::logic_error("Local refinement not yet implemented for multiple weights.");
@@ -621,10 +597,6 @@
 			std::cout<< std::endl << "\033[1;32mTiming: 2nd redist before local refinement: "<< timeForSecondRedistr << std::endl;
 		}
 	}
-=======
-
-    std::chrono::time_point<std::chrono::steady_clock> start = std::chrono::steady_clock::now();
->>>>>>> b9dc099c
 
     if( settings.localRefAlgo==Tool::parMetisRefine){
 #ifdef PARMETIS_FOUND
