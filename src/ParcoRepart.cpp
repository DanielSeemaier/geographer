--- conflicted
+++ resolved
@@ -438,12 +438,8 @@
             result = ITI::KMeans<IndexType,ValueType>::computePartition(coordinateCopy, nodeWeightCopy, blockSizes, settings, metrics);
         }else if (settings.initialPartition == ITI::Tool::geoKmeansBalance) {
             settings.keepMostBalanced = true;
-<<<<<<< HEAD
-            settings.erodeInfluence = false;
-=======
             settings.balanceIterations = 30;
             //settings.erodeInfluence = true;
->>>>>>> c344cf00
             result = ITI::KMeans<IndexType,ValueType>::computePartition_targetBalance(coordinateCopy, nodeWeightCopy, blockSizes, result, settings, metrics);
         }else if (settings.initialPartition == ITI::Tool::geoHierKM or settings.initialPartition == ITI::Tool::geoHierRepart) {
 
