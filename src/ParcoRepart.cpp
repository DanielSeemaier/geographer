--- conflicted
+++ resolved
@@ -306,12 +306,7 @@
 					} else if (settings.initialMigration == InitialPartitioningMethods::KMeans) {
 						std::vector<ValueType> migrationBlockSizes( migrationSettings.numBlocks, n/migrationSettings.numBlocks );
                         struct Metrics tmpMetrics(migrationSettings);
-<<<<<<< HEAD
 						tempResult = ITI::KMeans::computePartition<IndexType, ValueType>(coordinates, convertedWeights, migrationBlockSizes, migrationSettings, tmpMetrics);
-=======
-//TODO: below, if I do not use <IndexType,ValueType> I get a "couldn't deduce template parameter" error.  why??? <IndexType,ValueType>
-						tempResult = ITI::KMeans::computePartition(coordinates, convertedWeights, migrationBlockSizes, migrationSettings, tmpMetrics);
->>>>>>> 349ff3cd
 					}
 					
 					initMigrationPtr = scai::dmemo::generalDistributionByNewOwners( tempResult.getDistribution(), tempResult.getLocalValues() );
@@ -359,20 +354,12 @@
 		const ValueType weightSum = nodeWeights.sum();
 		
 		// vector of size k, each element represents the size of one block
-<<<<<<< HEAD
 		std::vector<ValueType> blockSizes = settings.blockSizes;
 		if( blockSizes.empty() ){
 			blockSizes = std::vector<ValueType>(settings.numBlocks, weightSum/settings.numBlocks );
             if (settings.verbose) {
                 PRINT0("Setting each block size to " + std::to_string(weightSum/settings.numBlocks));
             }
-=======
-		std::vector<ValueType> blockSizes;
-		if( settings.blockSizes.empty() ){
-			blockSizes.assign( settings.numBlocks, weightSum/settings.numBlocks );
-		}else{
-			blockSizes = settings.blockSizes;
->>>>>>> 349ff3cd
 		}
 		SCAI_ASSERT( blockSizes.size()==settings.numBlocks , "Wrong size of blockSizes vector: " << blockSizes.size() );
 		
@@ -380,12 +367,7 @@
 		if (settings.repartition) {
 			result = ITI::KMeans::computeRepartition<IndexType, ValueType>(coordinateCopy, nodeWeightCopy, blockSizes, previous, settings);
 		} else {
-<<<<<<< HEAD
 			result = ITI::KMeans::computePartition<IndexType, ValueType>(coordinateCopy, nodeWeightCopy, blockSizes, settings, metrics);
-=======
-//TODO: below, if I do not use <IndexType,ValueType> I get a "couldn't deduce template parameter" error.  why???			<IndexType,ValueType>
-			result = ITI::KMeans::computePartition(coordinateCopy, nodeWeightCopy, blockSizes, settings, metrics);
->>>>>>> 349ff3cd
 		}
 		
 		kMeansTime = std::chrono::system_clock::now() - beforeKMeans;
@@ -562,11 +544,7 @@
     // vector of size k, each element represents the size of each block
     //
     std::vector<ValueType> blockSizes;
-<<<<<<< HEAD
-	//TODO: for nowm assume uniform nodeweights
-=======
 	//TODO: for now assume uniform nodeweights
->>>>>>> 349ff3cd
     IndexType weightSum = globalN;// = nodeWeights.sum();
     if( settings.blockSizes.empty() ){
         blockSizes.assign( settings.numBlocks, weightSum/settings.numBlocks );
