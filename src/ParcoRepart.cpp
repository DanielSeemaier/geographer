/*
 * ParcoReport.cpp
 *
 *  Created on: 25.10.2016
 *      Author: moritzl
 */

#include <scai/tracing.hpp>

#include <assert.h>
#include <cmath>
#include <climits>
#include <queue>
#include <string>
#include <unordered_set>
#include <numeric>
#include <iterator>
#include <algorithm>
#include <tuple>
#include <chrono>
#include <set>
#include <iostream>
#include <iomanip> 

#include "PrioQueue.h"
#include "ParcoRepart.h"
#include "HilbertCurve.h"
#include "MultiLevel.h"
#include "SpectralPartition.h"
#include "KMeans.h"
#include "AuxiliaryFunctions.h"
#include "MultiSection.h"
#include "GraphUtils.h"



namespace ITI {
template<typename IndexType, typename ValueType>
DenseVector<IndexType> ParcoRepart<IndexType, ValueType>::partitionGraph(CSRSparseMatrix<ValueType> &input, std::vector<DenseVector<ValueType>> &coordinates, Settings settings, struct Metrics& metrics)
{
	std::vector<DenseVector<ValueType> > uniformWeights(1);
	uniformWeights[0] = fill<DenseVector<ValueType>>(input.getRowDistributionPtr(), 1);
	return partitionGraph(input, coordinates, uniformWeights, settings, metrics);
}

template<typename IndexType, typename ValueType>
DenseVector<IndexType> ParcoRepart<IndexType, ValueType>::partitionGraph(CSRSparseMatrix<ValueType> &input, std::vector<DenseVector<ValueType>> &coordinates, std::vector<DenseVector<ValueType>> &nodeWeights, Settings settings) {
    
    struct Metrics metrics(settings);
    
    assert(settings.storeInfo == false); // Cannot return timing information. Better throw an error than silently drop it.
    
    DenseVector<IndexType> previous;
    assert(!settings.repartition);
    return partitionGraph(input, coordinates, nodeWeights, previous, settings, metrics);
    
}

template<typename IndexType, typename ValueType>
DenseVector<IndexType> ParcoRepart<IndexType, ValueType>::partitionGraph(CSRSparseMatrix<ValueType> &input, std::vector<DenseVector<ValueType>> &coordinates, struct Settings settings){
    
    struct Metrics metrics(settings);
    assert(settings.storeInfo == false); // Cannot return timing information. Better throw an error than silently drop it.
    
<<<<<<< HEAD
    auto uniformWeights = fill<DenseVector<ValueType>>(input.getRowDistributionPtr(), 1);
    SCAI_ASSERT_EQ_ERROR( uniformWeights.sum(), input.getNumRows(), "Uniform weights are not correct" );

    return partitionGraph(input, coordinates, uniformWeights, settings, metrics);
=======
    return partitionGraph(input, coordinates, settings, metrics);
>>>>>>> a4eb4a8b
}

// overloaded version with metrics
template<typename IndexType, typename ValueType>
DenseVector<IndexType> ParcoRepart<IndexType, ValueType>::partitionGraph(CSRSparseMatrix<ValueType> &input, std::vector<DenseVector<ValueType>> &coordinates, std::vector<DenseVector<ValueType>> &nodeWeights, Settings settings, struct Metrics& metrics) {
        
	DenseVector<IndexType> previous;
	assert(!settings.repartition);
	
    return partitionGraph(input, coordinates, nodeWeights, previous, settings, metrics);

}

/* wrapper for input in metis-like format

*   vtxDist, size=numPEs,  is a replicated array, it is the prefix sum of the number of nodes per PE
        eg: [0, 15, 25, 50], PE0 has 15 vertices, PE1 10 and PE2 25
*   xadj, size=localN+1, (= IA array of the CSR sparse matrix format), is the prefix sum of the degrees
        of the local nodes, ie, how many non-zero values the row has.
*   adjncy, size=localM (number of local edges = the JA array), contains numbers >0 and <N, each
        number is the global id of the neighboring vertex
*/
template<typename IndexType, typename ValueType>
std::vector<IndexType> ParcoRepart<IndexType, ValueType>::partitionGraph(
    IndexType *vtxDist, IndexType *xadj, IndexType *adjncy, IndexType localM,
    IndexType *vwgt, IndexType dimensions, ValueType *xyz,
    Settings  settings, Metrics &metrics ){

    const scai::dmemo::CommunicatorPtr comm = scai::dmemo::Communicator::getCommunicatorPtr();
    const IndexType numPEs = comm->getSize();
    const IndexType thisPE = comm->getRank();

   //SCAI_ASSERT_EQ_ERROR(numPEs+1, sizeof(vtxDist)/sizeof(IndexType), "wrong size for array vtxDist" );
    // ^^ this is wrong,  sizeof(vtxDist)=size of a pointer. How to check if size is correct?
    const IndexType N = vtxDist[numPEs];

    // how to check if array has the correct size?
    const IndexType localN = vtxDist[thisPE+1]-vtxDist[thisPE];
    SCAI_ASSERT_GT_ERROR( localN, 0, "Wrong value for localN for PE " << thisPE << ". Probably wrong vtxDist array");
    SCAI_ASSERT_EQ_ERROR( N, comm->sum(localN), "Global number of vertices mismatch");

    PRINT0("N= " << N);

    // contains the size of each part
    std::vector<IndexType> partSize( numPEs );
    for( int i=0; i<numPEs; i++){
        partSize[i] = vtxDist[i+1]-vtxDist[i];
    }

    // pointer to the general block distribution created using the vtxDist array
    const auto genBlockDistPtr = genBlockDistributionBySizes( partSize, comm );

    //-----------------------------------------------------
    //
    // convert to scai data types
    //

    //
    // graph
    //

    scai::hmemo::HArray<IndexType> localIA(localN+1, xadj);
    scai::hmemo::HArray<IndexType> localJA(localM, adjncy);
    scai::hmemo::HArray<ValueType> localValues(localM, 1.0);      //TODO: weight 1.0=> no edge weights, change/generalize

    scai::lama::CSRStorage<ValueType> graphLocalStorage( localN, N, localIA, localJA, localValues);
    scai::lama::CSRSparseMatrix<ValueType> graph (genBlockDistPtr, graphLocalStorage);

    SCAI_ASSERT_EQ_ERROR( graph.getLocalNumRows(), localN, "Local size mismatch");
    SCAI_ASSERT_EQ_ERROR( genBlockDistPtr->getLocalSize(), localN, "Local size mismatch");
    
    //
    // coordinates
    //

    std::vector<std::vector<ValueType>> localCoords(dimensions);

    for (IndexType dim = 0; dim < dimensions; dim++) {
        localCoords[dim].resize(localN);
        for( int i=0; i<localN; i++){
            localCoords[dim][i] = xyz[dimensions*i+dim];
        }
    }

    std::vector<scai::lama::DenseVector<ValueType>> coordinates(dimensions);
    for (IndexType dim = 0; dim < dimensions; dim++) {
        coordinates[dim] = scai::lama::DenseVector<ValueType>(genBlockDistPtr, scai::hmemo::HArray<ValueType>(localN, localCoords[dim].data()) );
    }

    //
    // node weights
    //
    std::vector<scai::lama::DenseVector<ValueType>> nodeWeights(1, scai::lama::DenseVector<ValueType>(genBlockDistPtr, scai::hmemo::HArray<ValueType>(localN, *vwgt)));

    scai::lama::DenseVector<IndexType> localPartitionDV = partitionGraph( graph, coordinates, nodeWeights, settings, metrics);
	
	//WARNING: must check that is correct
	localPartitionDV.redistribute( graph.getRowDistributionPtr() );
	
    //copy the local values to a std::vector and return
	scai::hmemo::ReadAccess<IndexType> localPartRead ( localPartitionDV.getLocalValues() );
	std::vector<IndexType> localPartition( localPartRead.get(), localPartRead.get()+ localN );
	return localPartition;
}

//-------------------------------------------------------------------------------------------------


template<typename IndexType, typename ValueType>
DenseVector<IndexType> ParcoRepart<IndexType, ValueType>::partitionGraph(CSRSparseMatrix<ValueType> &input, std::vector<DenseVector<ValueType>> &coordinates, std::vector<DenseVector<ValueType>> &nodeWeights, DenseVector<IndexType>& previous, Settings settings,struct Metrics& metrics)
{
	IndexType k = settings.numBlocks;
	ValueType epsilon = settings.epsilon;
    const IndexType dimensions = coordinates.size();

	SCAI_REGION( "ParcoRepart.partitionGraph" )

	std::chrono::time_point<std::chrono::steady_clock> start, afterSFC, round;
	start = std::chrono::steady_clock::now();

	SCAI_REGION_START("ParcoRepart.partitionGraph.inputCheck")
	/**
	* check input arguments for sanity
	*/
	IndexType n = input.getNumRows();
    for( int d=0; d<dimensions; d++){
    	if (n != coordinates[d].size()) {
    		throw std::runtime_error("Matrix has " + std::to_string(n) + " rows, but " + std::to_string(coordinates[0].size())
    		 + " coordinates are given.");
    	}
    }

	if (n != input.getNumColumns()) {
		throw std::runtime_error("Matrix must be quadratic.");
	}

	if (!input.isConsistent()) {
		throw std::runtime_error("Input matrix inconsistent");
	}

	if (k > n) {
		throw std::runtime_error("Creating " + std::to_string(k) + " blocks from " + std::to_string(n) + " elements is impossible.");
	}

	if (epsilon < 0) {
		throw std::runtime_error("Epsilon " + std::to_string(epsilon) + " is invalid.");
	}
	        
	const scai::dmemo::DistributionPtr coordDist = coordinates[0].getDistributionPtr();
	const scai::dmemo::DistributionPtr inputDist = input.getRowDistributionPtr();
	const scai::dmemo::DistributionPtr noDist(new scai::dmemo::NoDistribution(n));
	const scai::dmemo::CommunicatorPtr comm = coordDist->getCommunicatorPtr();
	const IndexType rank = comm->getRank();


	if( !coordDist->isEqual( *inputDist) ){
		throw std::runtime_error( "Distributions should be equal.");
	}

	bool nodesUnweighted = nodeWeights.size() == 1 && (nodeWeights[0].max() == nodeWeights[0].min());

    SCAI_REGION_END("ParcoRepart.partitionGraph.inputCheck")
	{
		SCAI_REGION("ParcoRepart.synchronize")
		comm->synchronize();
	}
	
	SCAI_REGION_START("ParcoRepart.partitionGraph.initialPartition")
	// get an initial partition
	DenseVector<IndexType> result;
	
	for (IndexType i = 0; i < nodeWeights.size(); i++) {
		assert(nodeWeights[i].getDistribution().isEqual(*inputDist));
	}

	
	
	//-------------------------
	//
	// timing info
	
	std::chrono::duration<double> kMeansTime = std::chrono::duration<double>(0.0);
	std::chrono::duration<double> migrationCalculation = std::chrono::duration<double> (0.0);
	std::chrono::duration<double> migrationTime= std::chrono::duration<double>(0.0);
	std::chrono::duration<double> secondRedistributionTime = std::chrono::duration<double>(0.0) ;
	std::chrono::duration<double> partitionTime= std::chrono::duration<double>(0.0);
	
	std::chrono::time_point<std::chrono::system_clock> beforeInitPart =  std::chrono::system_clock::now();
	
	if( settings.initialPartition==InitialPartitioningMethods::SFC) {
		PRINT0("Initial partition with SFCs");
		result= ParcoRepart<IndexType, ValueType>::hilbertPartition(coordinates, settings);
		std::chrono::duration<double> sfcTime = std::chrono::system_clock::now() - beforeInitPart;
		if ( settings.verbose ) {
			ValueType totSFCTime = ValueType(comm->max(sfcTime.count()) );
			if(comm->getRank() == 0)
				std::cout << "SFC Time:" << totSFCTime << std::endl;
		}
	} else if ( settings.initialPartition==InitialPartitioningMethods::Pixel) {
		PRINT0("Initial partition with pixels.");
		result = ParcoRepart<IndexType, ValueType>::pixelPartition(coordinates, settings);
	} else if ( settings.initialPartition == InitialPartitioningMethods::Spectral) {
		PRINT0("Initial partition with spectral");
		result = ITI::SpectralPartition<IndexType, ValueType>::getPartition(input, coordinates, settings);
	} else if (settings.initialPartition == InitialPartitioningMethods::KMeans) {
	    if (comm->getRank() == 0) {
	        std::cout << "Initial partition with K-Means" << std::endl;
	    }

		//prepare coordinates for k-means
		std::vector<DenseVector<ValueType> > coordinateCopy = coordinates;
		std::vector<DenseVector<ValueType> > nodeWeightCopy = nodeWeights;
		if (comm->getSize() > 1 && (settings.dimensions == 2 || settings.dimensions == 3)) {
			SCAI_REGION("ParcoRepart.partitionGraph.initialPartition.prepareForKMeans")
			Settings migrationSettings = settings;
			migrationSettings.numBlocks = comm->getSize();
			migrationSettings.epsilon = settings.epsilon;
			//migrationSettings.bisect = true;
			
			// the distribution for the initial migration   
			scai::dmemo::DistributionPtr initMigrationPtr;
			
			if (!settings.repartition || comm->getSize() != settings.numBlocks) {
				
				// the distribution for the initial migration   
				scai::dmemo::DistributionPtr initMigrationPtr;
				
				if (settings.initialMigration == InitialPartitioningMethods::SFC) {
<<<<<<< HEAD
					
					HilbertCurve<IndexType,ValueType>::hilbertRedistribution(coordinateCopy, nodeWeightCopy, settings, metrics);
=======
					if (nodeWeightCopy.size() > 1) {
						throw std::logic_error("Hilbert redistribution not implemented for multiple weights.");
					}
					hilbertRedistribution(coordinateCopy, nodeWeightCopy[0], settings, metrics);
>>>>>>> a4eb4a8b
				}else {
					std::vector<DenseVector<ValueType> > convertedWeights(nodeWeights);
					DenseVector<IndexType> tempResult;				
					if (settings.initialMigration == InitialPartitioningMethods::Multisection) {
						if (convertedWeights.size() > 1) {
							throw std::logic_error("MultiSection not implemented for multiple weights.");
						}
						tempResult  = ITI::MultiSection<IndexType, ValueType>::getPartitionNonUniform(input, coordinates, convertedWeights[0], migrationSettings);
					} else if (settings.initialMigration == InitialPartitioningMethods::KMeans) {
<<<<<<< HEAD
						std::vector<ValueType> migrationBlockSizes( migrationSettings.numBlocks, n/migrationSettings.numBlocks );
                        struct Metrics tmpMetrics(migrationSettings);
						tempResult = ITI::KMeans::computePartition<IndexType, ValueType>(coordinates, convertedWeights, migrationBlockSizes, migrationSettings, tmpMetrics);
=======
						if (convertedWeights.size() > 1) {
							throw std::logic_error("KMeans not implemented for multiple weights.");
						}
						std::vector<std::vector<IndexType>> migrationBlockSizes(1, std::vector<IndexType>(migrationSettings.numBlocks, n/migrationSettings.numBlocks ));
                        struct Metrics tmpMetrics(migrationSettings);
						tempResult = ITI::KMeans::computePartition(coordinates, convertedWeights[0], migrationBlockSizes[0], migrationSettings, tmpMetrics);
>>>>>>> a4eb4a8b
					}
					
					initMigrationPtr = scai::dmemo::generalDistributionByNewOwners( tempResult.getDistribution(), tempResult.getLocalValues() );
					
					if (settings.initialMigration == InitialPartitioningMethods::None) {
						//nothing to do
						initMigrationPtr = inputDist;
					} else {
						throw std::logic_error("Method not yet supported for preparing for K-Means");
					}
					
					migrationCalculation = std::chrono::system_clock::now() - beforeInitPart;
					metrics.timeMigrationAlgo[rank]  = migrationCalculation.count();
					
					std::chrono::time_point<std::chrono::system_clock> beforeMigration =  std::chrono::system_clock::now();
					
					auto prepareRedist = scai::dmemo::redistributePlanByNewDistribution(initMigrationPtr, nodeWeights[0].getDistributionPtr());
					
					std::chrono::time_point<std::chrono::system_clock> afterRedistConstruction =  std::chrono::system_clock::now();
					
					std::chrono::duration<double> redist = (afterRedistConstruction - beforeMigration);
					metrics.timeConstructRedistributor[rank] = redist.count();
					
					if (nodesUnweighted) {
						nodeWeightCopy[0] = DenseVector<ValueType>(initMigrationPtr, nodeWeights[0].getLocalValues()[0]);
					} else {
						for (IndexType i = 0; i < nodeWeightCopy.size(); i++) {
							nodeWeightCopy[i].redistribute(prepareRedist);
						}
					}
					
					for (IndexType d = 0; d < dimensions; d++) {
						coordinateCopy[d].redistribute(prepareRedist);
					}
					
					if (settings.repartition) {
						previous.redistribute(prepareRedist);
					}
					
					migrationTime = std::chrono::system_clock::now() - beforeMigration;
					metrics.timeFirstDistribution[rank]  = migrationTime.count();
				}
			}
			
		}
		
		std::vector<ValueType> weightSum(nodeWeights.size());
		for (int i = 0; i < nodeWeights.size(); i++) {
			weightSum[i] = nodeWeights[i].sum();
		}

		
		// vector of size k, each element represents the size of one block
<<<<<<< HEAD
		std::vector<ValueType> blockSizes = settings.blockSizes;
		if( blockSizes.empty() ){
			blockSizes = std::vector<ValueType>(settings.numBlocks, std::ceil(weightSum/settings.numBlocks) );
            if (settings.verbose) {
                PRINT0("Setting each block size to " + std::to_string(weightSum/settings.numBlocks));
            }
=======
		std::vector<std::vector<IndexType> > blockSizes(nodeWeights.size());
		if( settings.blockSizes.empty() ){
			for (int i = 0; i < nodeWeights.size(); i++) {
				blockSizes[i].assign( settings.numBlocks, weightSum[i]/settings.numBlocks );
			}
		} else {
			blockSizes = settings.blockSizes;
>>>>>>> a4eb4a8b
		}
		SCAI_ASSERT( blockSizes[0].size()==settings.numBlocks , "Wrong size of blockSizes vector: " << blockSizes.size() );
		
		std::chrono::time_point<std::chrono::system_clock> beforeKMeans =  std::chrono::system_clock::now();
		if (nodeWeightCopy.size() > 1) {
			throw std::logic_error("Not yet implemented for multiple node weights.");
		}
		if (settings.repartition) {
<<<<<<< HEAD
			result = ITI::KMeans::computeRepartition<IndexType, ValueType>(coordinateCopy, nodeWeightCopy, blockSizes, previous, settings);
		} else {
			result = ITI::KMeans::computePartition<IndexType, ValueType>(coordinateCopy, nodeWeightCopy, blockSizes, settings, metrics);
=======
			result = ITI::KMeans::computeRepartition(coordinateCopy, nodeWeightCopy[0], blockSizes[0], previous, settings);
		} else {
			result = ITI::KMeans::computePartition(coordinateCopy, nodeWeightCopy[0], blockSizes[0], settings, metrics);
>>>>>>> a4eb4a8b
		}
		
		kMeansTime = std::chrono::system_clock::now() - beforeKMeans;
		metrics.timeKmeans[rank] = kMeansTime.count();
		//timeForKmeans = ValueType ( comm->max(kMeansTime.count() ));
        assert(scai::utilskernel::HArrayUtils::min(result.getLocalValues()) >= 0);
        assert(scai::utilskernel::HArrayUtils::max(result.getLocalValues()) < k);
		
		if (settings.verbose) {
			ValueType totKMeansTime = ValueType( comm->max(kMeansTime.count()) );
			if(comm->getRank() == 0)
				std::cout << "K-Means, Time:" << totKMeansTime << std::endl;
		}
		
        SCAI_ASSERT_EQ_ERROR( result.max(), settings.numBlocks -1, "Wrong index in partition" );
        //assert(result.max() == settings.numBlocks -1);
        assert(result.min() == 0);
		
	} else if (settings.initialPartition == InitialPartitioningMethods::Multisection) {// multisection
		PRINT0("Initial partition with multisection");
		if (nodeWeights.size() > 1) {
			throw std::logic_error("MultiSection not implemented for multiple weights.");
		}
		DenseVector<ValueType> convertedWeights(nodeWeights[0]);
		result = ITI::MultiSection<IndexType, ValueType>::getPartitionNonUniform(input, coordinates, convertedWeights, settings);
		std::chrono::duration<double> msTime = std::chrono::system_clock::now() - beforeInitPart;
		
		if ( settings.verbose ) {
			ValueType totMsTime = ValueType ( comm->max(msTime.count()) );
			if(comm->getRank() == 0)
				std::cout << "MS Time:" << totMsTime << std::endl;
		}
	} else if (settings.initialPartition == InitialPartitioningMethods::None) {
		//no need to explicitly check for repartitioning mode or not.
		assert(comm->getSize() == settings.numBlocks);
		result = DenseVector<IndexType>(input.getRowDistributionPtr(), comm->getRank());
	}
	else {
		throw std::runtime_error("Initial Partitioning mode undefined.");
	}
	
	SCAI_REGION_END("ParcoRepart.partitionGraph.initialPartition")
	
	// TODO: add another 'debug' parameter to control that?
	//if( settings.outFile!="-" and settings.writeInFile ){
	//	FileIO<IndexType, ValueType>::writePartitionParallel( result, settings.outFile+"_initPart.partition" );
	//}
	
	//-----------------------------------------------------------
	//
	// At this point we have the initial, geometric partition.
	//
	
	// if noRefinement then these are the times, if we do refinement they will be overwritten
	partitionTime =  std::chrono::system_clock::now() - beforeInitPart;
	metrics.timePreliminary[rank] = partitionTime.count();
	
	if (comm->getSize() == k) {
		//WARNING: the result  is not redistributed. must redistribute afterwards
		if(  !settings.noRefinement ) {

			//uncomment to store the first, geometric partition into a file that then can be visualized using matlab and GPI's code
			//std::string filename = "geomPart.mtx";
			//result.writeToFile( filename );		

			SCAI_REGION("ParcoRepart.partitionGraph.initialRedistribution");
			if (nodeWeights.size() > 1) {
				throw std::logic_error("Local refinement not yet implemented for multiple weights.");
			}
			/**
			 * redistribute to prepare for local refinement
			 */
            bool useRedistributor = true;
<<<<<<< HEAD
            scai::dmemo::DistributionPtr distFromPartition = aux<IndexType, ValueType>::redistributeFromPartition( result, input, coordinates, nodeWeights, settings, useRedistributor);

            /*
			std::chrono::time_point<std::chrono::system_clock> beforeSecondRedistributiom =  std::chrono::system_clock::now();
			
			auto resultRedist = scai::dmemo::redistributePlanByNewOwners(result.getLocalValues(), result.getDistributionPtr());//TODO: Wouldn't it be faster to use a GeneralDistribution here?
			result = DenseVector<IndexType>(resultRedist.getTargetDistributionPtr(), comm->getRank());
			
			auto redistributor = scai::dmemo::redistributePlanByNewDistribution(resultRedist.getTargetDistributionPtr(), input.getRowDistributionPtr());
			input.redistribute(redistributor, noDist);
			if (settings.useGeometricTieBreaking) {
				for (IndexType d = 0; d < dimensions; d++) {
					coordinates[d].redistribute(redistributor);
				}
			}
			nodeWeights.redistribute(redistributor);
			
			secondRedistributionTime =  std::chrono::system_clock::now() - beforeSecondRedistributiom;
            */
            
			//ValueType timeForSecondRedistr = ValueType ( comm->max(secondRedistributionTime.count() ));

			
=======
            aux<IndexType, ValueType>::redistributeFromPartition( result, input, coordinates, nodeWeights[0], settings, metrics, useRedistributor);
>>>>>>> a4eb4a8b
			
			partitionTime =  std::chrono::system_clock::now() - beforeInitPart;
			//ValueType timeForInitPart = ValueType ( comm->max(partitionTime.count() ));
			ValueType cut = comm->sum(ParcoRepart<IndexType, ValueType>::localSumOutgoingEdges(input, true)) / 2;//TODO: this assumes that the graph is unweighted
			ValueType imbalance = GraphUtils<IndexType, ValueType>::computeImbalance(result, k, nodeWeights[0]);
			
			
			//-----------------------------------------------------------
			//
			// output: in std and file
			//
			
			if (settings.verbose ) {
				ValueType timeToCalcInitMigration = comm->max(migrationCalculation.count()) ;   
				ValueType timeForFirstRedistribution = comm->max( migrationTime.count() );
				ValueType timeForKmeans = comm->max( kMeansTime.count() );
				ValueType timeForSecondRedistr = comm->max( secondRedistributionTime.count() );
				ValueType timeForInitPart = comm->max( partitionTime.count() );
				
				if(comm->getRank() == 0 ){
					std::cout<< std::endl << "\033[1;32mTiming: migration algo: "<< timeToCalcInitMigration << ", 1st redistr: " << timeForFirstRedistribution << ", only k-means: " << timeForKmeans <<", only 2nd redistr: "<< timeForSecondRedistr <<", total:" << timeForInitPart << std::endl;
					std::cout << "# of cut edges:" << cut << ", imbalance:" << imbalance<< " \033[0m" <<std::endl << std::endl;
				}
			}
			
			metrics.timeSecondDistribution[rank] = secondRedistributionTime.count();
			metrics.timePreliminary[rank] = partitionTime.count();
			
			metrics.preliminaryCut = cut;
			metrics.preliminaryImbalance = imbalance;
			
			//IndexType numRefinementRounds = 0;
			
			SCAI_REGION_START("ParcoRepart.partitionGraph.multiLevelStep")
			scai::dmemo::HaloExchangePlan halo = GraphUtils<IndexType, ValueType>::buildNeighborHalo(input);
			ITI::MultiLevel<IndexType, ValueType>::multiLevelStep(input, result, nodeWeights[0], coordinates, halo, settings, metrics);
			SCAI_REGION_END("ParcoRepart.partitionGraph.multiLevelStep")
		}
	} else {
		result.redistribute(inputDist);
		if (comm->getRank() == 0 && !settings.noRefinement) {
			std::cout << "Local refinement only implemented for one block per process. Called with " << comm->getSize() << " processes and " << k << " blocks." << std::endl;
		}
	}
	
	return result;
}
//--------------------------------------------------------------------------------------- 

//TODO: take node weights into account
template<typename IndexType, typename ValueType>
DenseVector<IndexType> ParcoRepart<IndexType, ValueType>::hilbertPartition(const std::vector<DenseVector<ValueType>> &coordinates, DenseVector<ValueType> &nodeWeights, Settings settings){

    auto uniformWeights = fill<DenseVector<ValueType>>(coordinates[0].getDistributionPtr(), 1);
    return hilbertPartition( coordinates, settings);
}
//--------------------------------------------------------------------------------------- 

template<typename IndexType, typename ValueType>
DenseVector<IndexType> ParcoRepart<IndexType, ValueType>::hilbertPartition(const std::vector<DenseVector<ValueType>> &coordinates, Settings settings){
    SCAI_REGION( "ParcoRepart.hilbertPartition" )
    	
    std::chrono::time_point<std::chrono::steady_clock> start, afterSFC;
    start = std::chrono::steady_clock::now();
    
    const scai::dmemo::DistributionPtr coordDist = coordinates[0].getDistributionPtr();
    const scai::dmemo::CommunicatorPtr comm = coordDist->getCommunicatorPtr();
    
    IndexType k = settings.numBlocks;
    const IndexType dimensions = coordinates.size();
    assert(dimensions == settings.dimensions);
    const IndexType localN = coordDist->getLocalSize();
    const IndexType globalN = coordDist->getGlobalSize();
    
    if (k != comm->getSize() && comm->getRank() == 0) {
    	throw std::logic_error("Hilbert curve partition only implemented for same number of blocks and processes.");
    }
 
    if (comm->getSize() == 1) {
        return scai::lama::DenseVector<IndexType>(globalN, 0);
    }
 
    //
    // vector of size k, each element represents the size of each block
    //
<<<<<<< HEAD
    std::vector<ValueType> blockSizes;
	//TODO: for now assume uniform nodeweights
    IndexType weightSum = globalN;// = nodeWeights.sum();
=======
    std::vector<IndexType> blockSizes;
	//TODO: for nowm assume uniform nodeweights
    IndexType weightSum = globalN;
>>>>>>> a4eb4a8b
    if( settings.blockSizes.empty() ){
        blockSizes.assign( settings.numBlocks, weightSum/settings.numBlocks );
    }else{
    	if (settings.blockSizes.size() > 1) {
    		throw std::logic_error("Hilbert partition not implemented for node weights or multiple block sizes.");
    	}
        blockSizes = settings.blockSizes[0];
    }
    SCAI_ASSERT( blockSizes.size()==settings.numBlocks , "Wrong size of blockSizes vector: " << blockSizes.size() );
    
    /**
     * Several possibilities exist for choosing the recursion depth.
     * Either by user choice, or by the maximum fitting into the datatype, or by the minimum distance between adjacent points.
     */
    const IndexType recursionDepth = settings.sfcResolution > 0 ? settings.sfcResolution : std::min(std::log2(globalN), double(21));
    
    /**
     *	create space filling curve indices.
     */
    
    scai::lama::DenseVector<ValueType> hilbertIndices(coordDist, 0);
	std::vector<ValueType> localHilberIndices = HilbertCurve<IndexType,ValueType>::getHilbertIndexVector(coordinates, recursionDepth, dimensions);
	hilbertIndices.assign( scai::hmemo::HArray<ValueType>( localHilberIndices.size(), localHilberIndices.data()) , coordDist);

    //TODO: use the blockSizes vector
    //TODO: take into account node weights: just sorting will create imbalanced blocks, not so much in number of node but in the total weight of each block
    
    /**
     * now sort the global indices by where they are on the space-filling curve.
     */

    std::vector<IndexType> newLocalIndices;

    {
        SCAI_REGION( "ParcoRepart.hilbertPartition.sorting" );
        //TODO: maybe call getSortedHilbertIndices here?
        int typesize;
        MPI_Type_size(SortingDatatype<sort_pair>::getMPIDatatype(), &typesize);
        //assert(typesize == sizeof(sort_pair)); //not valid for int_double, presumably due to padding
        
        std::vector<sort_pair> localPairs(localN);

        //fill with local values
        long indexSum = 0;//for sanity checks
        scai::hmemo::ReadAccess<ValueType> localIndices(hilbertIndices.getLocalValues());//Segfault happening here, likely due to stack overflow. TODO: fix
        for (IndexType i = 0; i < localN; i++) {
        	localPairs[i].value = localIndices[i];
        	localPairs[i].index = coordDist->local2Global(i);
        	indexSum += localPairs[i].index;
        }

        //create checksum
        const long checkSum = comm->sum(indexSum);
        //TODO: int overflow?
        SCAI_ASSERT_EQ_ERROR(checkSum , (long(globalN)*(long(globalN)-1))/2, "Sorting checksum is wrong (possible IndexType overflow?).");

        //call distributed sort
        //MPI_Comm mpi_comm, std::vector<value_type> &data, long long global_elements = -1, Compare comp = Compare()
        MPI_Comm mpi_comm = MPI_COMM_WORLD;
        SQuick::sort<sort_pair>(mpi_comm, localPairs, -1);

        //copy indices into array
        const IndexType newLocalN = localPairs.size();
        newLocalIndices.resize(newLocalN);

        for (IndexType i = 0; i < newLocalN; i++) {
        	newLocalIndices[i] = localPairs[i].index;
        }

        //sort local indices for general distribution
        std::sort(newLocalIndices.begin(), newLocalIndices.end());

        //check size and sanity
        SCAI_ASSERT_LT_ERROR( *std::max_element(newLocalIndices.begin(), newLocalIndices.end()) , globalN, "Too large index (possible IndexType overflow?).");
        SCAI_ASSERT_EQ_ERROR( comm->sum(newLocalIndices.size()), globalN, "distribution mismatch");

        //more expensive checks
        if( settings.debugMode ){
            SCAI_ASSERT_EQ_ERROR( comm->sum(newLocalIndices.size()), globalN, "distribution mismatch");

            //check checksum
            long indexSumAfter = 0;
            for (IndexType i = 0; i < newLocalN; i++) {
            	indexSumAfter += newLocalIndices[i];
            }

            const long newCheckSum = comm->sum(indexSumAfter);
            SCAI_ASSERT( newCheckSum == checkSum, "Old checksum: " << checkSum << ", new checksum: " << newCheckSum );
        }

        //possible optimization: remove dummy values during first copy, then directly copy into HArray and sort with pointers. Would save one copy.
    }
    
    DenseVector<IndexType> result;
	
    {
    	assert(!coordDist->isReplicated() && comm->getSize() == k);
        SCAI_REGION( "ParcoRepart.hilbertPartition.createDistribution" );

        scai::hmemo::HArray<IndexType> indexTransport(newLocalIndices.size(), newLocalIndices.data());
        assert(comm->sum(indexTransport.size()) == globalN);
        scai::dmemo::DistributionPtr newDistribution( new scai::dmemo::GeneralDistribution ( globalN, std::move(indexTransport), true) );
        
        if (comm->getRank() == 0) std::cout << "Created distribution." << std::endl;
        result = fill<DenseVector<IndexType>>(newDistribution, comm->getRank());
        if (comm->getRank() == 0) std::cout << "Created initial partition." << std::endl;
    }

    return result;
}
//--------------------------------------------------------------------------------------- 

template<typename IndexType, typename ValueType>
DenseVector<IndexType> ParcoRepart<IndexType, ValueType>::pixelPartition(const std::vector<DenseVector<ValueType>> &coordinates, Settings settings){
    SCAI_REGION( "ParcoRepart.pixelPartition" )
    	
    SCAI_REGION_START("ParcoRepart.pixelPartition.initialise")
    std::chrono::time_point<std::chrono::steady_clock> start, round;
    start = std::chrono::steady_clock::now();
    
    const scai::dmemo::DistributionPtr coordDist = coordinates[0].getDistributionPtr();
    const scai::dmemo::CommunicatorPtr comm = coordDist->getCommunicatorPtr();
    
    IndexType k = settings.numBlocks;
    const IndexType dimensions = coordinates.size();
    const IndexType localN = coordDist->getLocalSize();
    const IndexType globalN = coordDist->getGlobalSize();
    
    if (k != comm->getSize() && comm->getRank() == 0) {
    	throw std::logic_error("Pixel partition only implemented for same number of blocks and processes.");
    }

    std::vector<ValueType> minCoords(dimensions, std::numeric_limits<ValueType>::max());
    std::vector<ValueType> maxCoords(dimensions, std::numeric_limits<ValueType>::lowest());
    DenseVector<IndexType> result(coordDist, 0);
    
    //TODO: probably minimum is not needed
    //TODO: if we know maximum from the input we could save that although is not too costly
    
    /**
     * get minimum / maximum of local coordinates
     */
    for (IndexType dim = 0; dim < dimensions; dim++) {
        //get local parts of coordinates
        scai::hmemo::ReadAccess<ValueType> localPartOfCoords( coordinates[dim].getLocalValues() );
        for (IndexType i = 0; i < localN; i++) {
            ValueType coord = localPartOfCoords[i];
            if (coord < minCoords[dim]) minCoords[dim] = coord;
            if (coord > maxCoords[dim]) maxCoords[dim] = coord;
        }
    }
    
    /**
     * communicate to get global min / max
     */
    for (IndexType dim = 0; dim < dimensions; dim++) {
        minCoords[dim] = comm->min(minCoords[dim]);
        maxCoords[dim] = comm->max(maxCoords[dim]);
    }
   
    // measure density with rounding
    // have to handle 2D and 3D cases seperately
    const IndexType sideLen = settings.pixeledSideLen;
    const IndexType cubeSize = std::pow(sideLen, dimensions);
    
    //TODO: generalize this to arbitrary dimensions, do not handle 2D and 3D differently
    //TODO: by a  for(int d=0; d<dimension; d++){ ... }
    // a 2D or 3D arrays as a one dimensional vector
    // [i][j] is in position: i*sideLen + j
    // [i][j][k] is in: i*sideLen*sideLen + j*sideLen + k
    
    //std::vector<IndexType> density( cubeSize ,0);
    scai::hmemo::HArray<IndexType> density( cubeSize, IndexType(0) );
    scai::hmemo::WriteAccess<IndexType> wDensity(density);

    SCAI_REGION_END("ParcoRepart.pixelPartition.initialise")
    
    if(dimensions==2){
        SCAI_REGION( "ParcoRepart.pixelPartition.localDensity" )
        scai::hmemo::ReadAccess<ValueType> coordAccess0( coordinates[0].getLocalValues() );
        scai::hmemo::ReadAccess<ValueType> coordAccess1( coordinates[1].getLocalValues() );

        IndexType scaledX, scaledY;
        //the +1 is needed
        IndexType maxX = maxCoords[0]+1;
        IndexType maxY = maxCoords[1]+1;
        
        for(IndexType i=0; i<localN; i++){
            scaledX = coordAccess0[i]/maxX * sideLen;
            scaledY = coordAccess1[i]/maxY * sideLen;
            IndexType pixelInd = scaledX*sideLen + scaledY;      
            SCAI_ASSERT( pixelInd < wDensity.size(), "Index too big: "<< std::to_string(pixelInd) );
            ++wDensity[pixelInd];
        }
    }else if(dimensions==3){
        SCAI_REGION( "ParcoRepart.pixelPartition.localDensity" )
        scai::hmemo::ReadAccess<ValueType> coordAccess0( coordinates[0].getLocalValues() );
        scai::hmemo::ReadAccess<ValueType> coordAccess1( coordinates[1].getLocalValues() );
        scai::hmemo::ReadAccess<ValueType> coordAccess2( coordinates[2].getLocalValues() );
        
        IndexType scaledX, scaledY, scaledZ;
        
        IndexType maxX = maxCoords[0]+1;
        IndexType maxY = maxCoords[1]+1;
        IndexType maxZ = maxCoords[2]+1;
        
        for(IndexType i=0; i<localN; i++){
            scaledX = coordAccess0[i]/maxX * sideLen;
            scaledY = coordAccess1[i]/maxY * sideLen;
            scaledZ = coordAccess2[i]/maxZ * sideLen;
            IndexType pixelInd = scaledX*sideLen*sideLen + scaledY*sideLen + scaledZ;
            
            SCAI_ASSERT( pixelInd < wDensity.size(), "Index too big: "<< std::to_string(pixelInd) );  
            ++wDensity[pixelInd];
        }
    }else{
        throw std::runtime_error("Available only for 2D and 3D. Data given have dimension:" + std::to_string(dimensions) );
    }
    wDensity.release();

    // sum density from all PEs 
    {
        SCAI_REGION( "ParcoRepart.pixelPartition.sumDensity" )
        comm->sumArray( density );
    }
    
    //TODO: is that needed? we just can overwrite density array.
    // use the summed density as a Dense vector
    scai::lama::DenseVector<IndexType> sumDensity( density );
    /*
    if(comm->getRank()==0){
        ITI::aux::writeHeatLike_local_2D(density, sideLen, dimensions, "heat_"+settings.fileName+".plt");
    }
    */
    //
    //using the summed density get an initial pixeled partition
    
    std::vector<IndexType> pixeledPartition( density.size() , -1);
    
    IndexType pointsLeft= globalN;
    IndexType pixelsLeft= cubeSize;
    IndexType maxBlockSize = globalN/k * 1.02; // allowing some imbalance
    PRINT0("max allowed block size: " << maxBlockSize );         
    IndexType thisBlockSize;
    
    //for all the blocks
    for(IndexType block=0; block<k; block++){
        SCAI_REGION( "ParcoRepart.pixelPartition.localPixelGrowing")
           
        ValueType averagePointsPerPixel = ValueType(pointsLeft)/pixelsLeft;
        // a factor to force the block to spread more
        ValueType spreadFactor;
        // make a block spread towards the borders (and corners) of our input space 
        ValueType geomSpread;
        // to measure the distance from the first, center pixel
        ValueType pixelDistance;
        
        // start from the densest pixel
        //IndexType maxDensityPixel = std::distance( sumDensity.begin(), std::max_element(sumDensity.begin(), sumDensity.end()) );
        
        //TODO: sumDensity is local/not distributed. No need for that, just to avoid getValue.
        scai::hmemo::WriteAccess<IndexType> localSumDens( sumDensity.getLocalValues() );
        
        //TODO: bad way to do that. linear time for every block. maybe sort or use a priority queue
        IndexType maxDensityPixel=-1;
        IndexType maxDensity=-1;
        for(IndexType ii=0; ii<sumDensity.size(); ii++){
            if(localSumDens[ii]>maxDensity){
                maxDensityPixel = ii;
                maxDensity= localSumDens[ii];
            }
        }

        if(maxDensityPixel<0){
            PRINT0("Max density pixel id = -1. Should not happen(?) or pixels are finished. For block "<< block<< " and k= " << k);
            break;
        }
        
        SCAI_ASSERT(maxDensityPixel < sumDensity.size(), "Too big index: " + std::to_string(maxDensityPixel));
        SCAI_ASSERT(maxDensityPixel >= 0, "Negative index: " + std::to_string(maxDensityPixel));
        spreadFactor = averagePointsPerPixel/localSumDens[ maxDensityPixel ];

        //TODO: change to more appropriate data type
        // insert all the neighbouring pixels
        std::vector<std::pair<IndexType, ValueType>> border; 
        std::vector<IndexType> neighbours = ParcoRepart<IndexType, ValueType>::neighbourPixels( maxDensityPixel, sideLen, dimensions);

        // insert in border if not already picked
        for(IndexType j=0; j<neighbours.size(); j++){
            // make sure this neighbour does not belong to another block
            if(localSumDens[ neighbours[j]] != -1 ){
                std::pair<IndexType, ValueType> toInsert;
                toInsert.first = neighbours[j];
                SCAI_ASSERT(neighbours[j] < sumDensity.size(), "Too big index: " + std::to_string(neighbours[j]));
                SCAI_ASSERT(neighbours[j] >= 0, "Negative index: " + std::to_string(neighbours[j]));
                geomSpread = 1 + 1/std::log2(sideLen)*( std::abs(sideLen/2 - neighbours[j]/sideLen)/(0.8*sideLen/2) + std::abs(sideLen/2 - neighbours[j]%sideLen)/(0.8*sideLen/2) );
                //PRINT0( geomSpread );            
                // value to pick a border node
                pixelDistance = aux<IndexType, ValueType>::pixelL2Distance2D( maxDensityPixel, neighbours[j], sideLen);
                toInsert.second = (1/pixelDistance)* geomSpread * (spreadFactor* (std::pow(localSumDens[neighbours[j]], 0.5)) + std::pow(localSumDens[maxDensityPixel], 0.5) );
                border.push_back(toInsert);
            }
        }
        thisBlockSize = localSumDens[maxDensityPixel];
        
        pixeledPartition[maxDensityPixel] = block;
        
        // set this pixel to -1 so it is not picked again
        localSumDens[maxDensityPixel] = -1;
        

        while(border.size() !=0 ){      // there are still pixels to check
            
            //TODO: different data type to avoid that
            // sort border by the value in increasing order 
            std::sort( border.begin(), border.end(),
                       [](const std::pair<IndexType, ValueType> &left, const std::pair<IndexType, ValueType> &right){
                           return left.second < right.second; });
             
            std::pair<IndexType, ValueType> bestPixel;
            IndexType bestIndex=-1;
            do{
                bestPixel = border.back();                
                border.pop_back();
                bestIndex = bestPixel.first;
                
            }while( localSumDens[ bestIndex] +thisBlockSize > maxBlockSize and border.size()>0); // this pixel is too big
            
            // picked last pixel in border but is too big
            if(localSumDens[ bestIndex] +thisBlockSize > maxBlockSize ){
                break;
            }
            SCAI_ASSERT(localSumDens[ bestIndex ] != -1, "Wrong pixel choice.");
            
            // this pixel now belongs in this block
            SCAI_ASSERT(bestIndex < sumDensity.size(), "Wrong pixel index: " + std::to_string(bestIndex));
            pixeledPartition[ bestIndex ] = block;
            thisBlockSize += localSumDens[ bestIndex ];
            --pixelsLeft;
            pointsLeft -= localSumDens[ bestIndex ];
            
            //averagePointsPerPixel = ValueType(pointsLeft)/pixelsLeft;
            //spreadFactor = localSumDens[ bestIndex ]/averagePointsPerPixel;
            //spreadFactor = (k-block)*averagePointsPerPixel/localSumDens[ bestIndex ];
            spreadFactor = averagePointsPerPixel/localSumDens[ bestIndex ];

            //get the neighbours of the new pixel
            std::vector<IndexType> neighbours = ParcoRepart<IndexType, ValueType>::neighbourPixels( bestIndex, sideLen, dimensions);
            
            //insert neighbour in border or update value if already there
            for(IndexType j=0; j<neighbours.size(); j++){

                SCAI_ASSERT(neighbours[j] < sumDensity.size(), "Too big index: " + std::to_string(neighbours[j]));
                SCAI_ASSERT(neighbours[j] >= 0, "Negative index: " + std::to_string(neighbours[j]));
                
                //geomSpread = 1 + 1.0/detailLvl*( std::abs(sideLen/2.0 - neighbours[j]/sideLen)/(0.8*sideLen/2.0) + std::abs(sideLen/2.0 - neighbours[j]%sideLen)/(0.8*sideLen/2.0) );
                IndexType ngbrX = neighbours[j]/sideLen;
                IndexType ngbrY = neighbours[j]%sideLen;

                geomSpread= 1+ (std::pow(ngbrX-sideLen/2, 2) + std::pow(ngbrY-sideLen/2, 2))*(2/std::pow(sideLen,2));
                //geomSpread = geomSpread * geomSpread;// std::pow(geomSpread, 0.5);
                //
                geomSpread = 1;
                //
                
                if( localSumDens[ neighbours[j]] == -1){ // this pixel is already picked by a block (maybe this)
                    continue;
                }else{
                    bool inBorder = false;
                    
                    for(IndexType l=0; l<border.size(); l++){                        
                        if( border[l].first == neighbours[j]){ // its already in border, update value
                            //border[l].second = 1.3*border[l].second + geomSpread * (spreadFactor*(std::pow(localSumDens[neighbours[j]], 0.5)) + std::pow(localSumDens[bestIndex], 0.5) );
                            pixelDistance = aux<IndexType, ValueType>::pixelL2Distance2D( maxDensityPixel, neighbours[j], sideLen);    
                            border[l].second += geomSpread*  (1/(pixelDistance*pixelDistance))* ( spreadFactor *std::pow(localSumDens[neighbours[j]], 0.5) + std::pow(localSumDens[bestIndex], 0.5) );
                            inBorder= true;
                        }
                    }
                    if(!inBorder){
                        std::pair<IndexType, ValueType> toInsert;
                        toInsert.first = neighbours[j];
                        //toInsert.second = geomSpread * (spreadFactor* (std::pow(localSumDens[neighbours[j]], 0.5)) + std::pow(localSumDens[bestIndex], 0.5));
                        pixelDistance = aux<IndexType, ValueType>::pixelL2Distance2D( maxDensityPixel, neighbours[j], sideLen);    
                        //toInsert.second = (1/(pixelDistance*pixelDistance))* geomSpread * (spreadFactor* (std::pow(localSumDens[neighbours[j]], 0.5)) + std::pow(localSumDens[bestIndex], 0.5));
                        toInsert.second = geomSpread*  (1/(pixelDistance*pixelDistance))* ( spreadFactor *(std::pow(localSumDens[neighbours[j]], 0.5)) + std::pow(localSumDens[bestIndex], 0.5) );
                        //toInsert.second = geomSpread * (spreadFactor* (std::pow(localSumDens[neighbours[j]], 0.5)) + std::pow(localSumDens[bestIndex], 0.5))/(std::pow( std::abs( localSumDens[bestIndex] - localSumDens[neighbours[j]]),0.5));
                        border.push_back(toInsert);
                    }
                }
            }
            
            localSumDens[ bestIndex ] = -1;
        }
        //PRINT0("##### final blockSize for block "<< block << ": "<< thisBlockSize);      
    } // for(IndexType block=0; block<k; block++)
    
    // assign all orphan pixels to last block
    for(unsigned long int pp=0; pp<pixeledPartition.size(); pp++){  
        scai::hmemo::ReadAccess<IndexType> localSumDens( sumDensity.getLocalValues() );
        if(pixeledPartition[pp] == -1){
            pixeledPartition[pp] = k-1;     
            thisBlockSize += localSumDens[pp];
        }
    }   
    //PRINT0("##### final blockSize for block "<< k-1 << ": "<< thisBlockSize);

    // here all pixels should have a partition 
    
    //=========
    
    // set your local part of the partition/result
    scai::hmemo::WriteOnlyAccess<IndexType> wLocalPart ( result.getLocalValues() );
    
    if(dimensions==2){
        SCAI_REGION( "ParcoRepart.pixelPartition.setLocalPartition" )
        scai::hmemo::ReadAccess<ValueType> coordAccess0( coordinates[0].getLocalValues() );
        scai::hmemo::ReadAccess<ValueType> coordAccess1( coordinates[1].getLocalValues() );
        
        IndexType scaledX, scaledY;
        //the +1 is needed
        IndexType maxX = maxCoords[0]+1;
        IndexType maxY = maxCoords[1]+1;
     
        for(IndexType i=0; i<localN; i++){
            scaledX = coordAccess0[i]/maxX * sideLen;
            scaledY = coordAccess1[i]/maxY * sideLen;
            IndexType densInd = scaledX*sideLen + scaledY;
            //PRINT(densInd << " # " << coordAccess0[i] << " _ " << coordAccess1[i] );            
            SCAI_ASSERT( densInd < density.size(), "Index too big: "<< std::to_string(densInd) );

            wLocalPart[i] = pixeledPartition[densInd];
            SCAI_ASSERT(wLocalPart[i] < k, " Wrong block number: " + std::to_string(wLocalPart[i] ) );
        }
    }else if(dimensions==3){
        SCAI_REGION( "ParcoRepart.pixelPartition.setLocalPartition" )
        scai::hmemo::ReadAccess<ValueType> coordAccess0( coordinates[0].getLocalValues() );
        scai::hmemo::ReadAccess<ValueType> coordAccess1( coordinates[1].getLocalValues() );
        scai::hmemo::ReadAccess<ValueType> coordAccess2( coordinates[2].getLocalValues() );
        
        IndexType scaledX, scaledY, scaledZ;
        
        IndexType maxX = maxCoords[0]+1;
        IndexType maxY = maxCoords[1]+1;
        IndexType maxZ = maxCoords[2]+1;
        
        for(IndexType i=0; i<localN; i++){
            scaledX = coordAccess0[i]/maxX * sideLen;
            scaledY = coordAccess1[i]/maxY * sideLen;
            scaledZ = coordAccess2[i]/maxZ * sideLen;
            IndexType densInd = scaledX*sideLen*sideLen + scaledY*sideLen + scaledZ;
            
            SCAI_ASSERT( densInd < density.size(), "Index too big: "<< std::to_string(densInd) );
            wLocalPart[i] = pixeledPartition[densInd];  
            SCAI_ASSERT(wLocalPart[i] < k, " Wrong block number: " + std::to_string(wLocalPart[i] ) );
        }
    }else{
        throw std::runtime_error("Available only for 2D and 3D. Data given have dimension:" + std::to_string(dimensions) );
    }
    wLocalPart.release();
    
    return result;
}
//--------------------------------------------------------------------------------------- 

template<typename IndexType, typename ValueType>
ValueType ParcoRepart<IndexType, ValueType>::localSumOutgoingEdges(const CSRSparseMatrix<ValueType> &input, const bool weighted) {
	SCAI_REGION( "ParcoRepart.localSumOutgoingEdges" )
	const CSRStorage<ValueType>& localStorage = input.getLocalStorage();
	const scai::hmemo::ReadAccess<IndexType> ja(localStorage.getJA());
    const scai::hmemo::ReadAccess<ValueType> values(localStorage.getValues());

	ValueType sumOutgoingEdgeWeights = 0;
	for (IndexType j = 0; j < ja.size(); j++) {
		if (!input.getRowDistributionPtr()->isLocal(ja[j])) sumOutgoingEdgeWeights += weighted ? values[j] : 1;
	}

	return sumOutgoingEdgeWeights;
}
//--------------------------------------------------------------------------------------- 
 
template<typename IndexType, typename ValueType>
IndexType ParcoRepart<IndexType, ValueType>::localBlockSize(const DenseVector<IndexType> &part, IndexType blockID) {
	SCAI_REGION( "ParcoRepart.localBlockSize" )
	IndexType result = 0;
	scai::hmemo::ReadAccess<IndexType> localPart(part.getLocalValues());
	//possibly shorten with std::count(localPart.get(), localPart.get()+localPart.size(), blockID);

	for (IndexType i = 0; i < localPart.size(); i++) {
		if (localPart[i] == blockID) {
			result++;
		}
	}

	return result;
}
//--------------------------------------------------------------------------------------- 

template<typename IndexType, typename ValueType>
void ITI::ParcoRepart<IndexType, ValueType>::checkLocalDegreeSymmetry(const CSRSparseMatrix<ValueType> &input) {
	SCAI_REGION( "ParcoRepart.checkLocalDegreeSymmetry" )

	const scai::dmemo::DistributionPtr inputDist = input.getRowDistributionPtr();
	const IndexType localN = inputDist->getLocalSize();

	const CSRStorage<ValueType>& storage = input.getLocalStorage();
	const scai::hmemo::ReadAccess<IndexType> localIa(storage.getIA());
	const scai::hmemo::ReadAccess<IndexType> localJa(storage.getJA());

	std::vector<IndexType> inDegree(localN, 0);
	std::vector<IndexType> outDegree(localN, 0);
	for (IndexType i = 0; i < localN; i++) {
		IndexType globalI = inputDist->local2Global(i);
		const IndexType beginCols = localIa[i];
		const IndexType endCols = localIa[i+1];

		for (IndexType j = beginCols; j < endCols; j++) {
			IndexType globalNeighbor = localJa[j];

			if (globalNeighbor != globalI && inputDist->isLocal(globalNeighbor)) {
				IndexType localNeighbor = inputDist->global2Local(globalNeighbor);
				outDegree[i]++;
				inDegree[localNeighbor]++;
			}
		}
	}

	for (IndexType i = 0; i < localN; i++) {
		if (inDegree[i] != outDegree[i]) {
			//now check in detail:
			IndexType globalI = inputDist->local2Global(i);
			for (IndexType j = localIa[i]; j < localIa[i+1]; j++) {
				IndexType globalNeighbor = localJa[j];
				if (inputDist->isLocal(globalNeighbor)) {
					IndexType localNeighbor = inputDist->global2Local(globalNeighbor);
					bool foundBackEdge = false;
					for (IndexType y = localIa[localNeighbor]; y < localIa[localNeighbor+1]; y++) {
						if (localJa[y] == globalI) {
							foundBackEdge = true;
						}
					}
					if (!foundBackEdge) {
						throw std::runtime_error("Local node " + std::to_string(globalI) + " has edge to local node " + std::to_string(globalNeighbor)
											+ " but no back edge found.");
					}
				}
			}
		}
	}
}
//-----------------------------------------------------------------------------------------

template<typename IndexType, typename ValueType>
std::vector< std::vector<IndexType>> ParcoRepart<IndexType, ValueType>::getGraphEdgeColoring_local(CSRSparseMatrix<ValueType> &adjM, IndexType &colors) {
    SCAI_REGION("ParcoRepart.coloring");
    using namespace boost;
    IndexType N= adjM.getNumRows();
    assert( N== adjM.getNumColumns() ); // numRows = numColumns
    
    if (!adjM.getRowDistributionPtr()->isReplicated()) {
        scai::dmemo::CommunicatorPtr comm = scai::dmemo::Communicator::getCommunicatorPtr();
        PRINT0("***WARNING: In getGraphEdgeColoring_local: given graph is not replicated; will replicate now");
        const scai::dmemo::DistributionPtr noDist(new scai::dmemo::NoDistribution(N));
    	adjM.redistribute(noDist, noDist);
    	//throw std::runtime_error("Input matrix must be replicated.");
    }

    // use boost::Graph and boost::edge_coloring()
    typedef adjacency_list< vecS,
                            vecS,
                            undirectedS,
                            no_property,
                            size_t,
                            no_property> Graph;
    //typedef std::pair<std::size_t, std::size_t> Pair;
    Graph G(N);
    
    // retG[0][i] the first node, retG[1][i] the second node, retG[2][i] the color of the edge
    std::vector< std::vector<IndexType>> retG(3);
    
	const CSRStorage<ValueType>& localStorage = adjM.getLocalStorage();
	const scai::hmemo::ReadAccess<IndexType> ia(localStorage.getIA());
	const scai::hmemo::ReadAccess<IndexType> ja(localStorage.getJA());

    // create graph G from the input adjacency matrix
    for(IndexType i=0; i<N; i++){
    	//we replicated the matrix, so global indices are local indices
    	const IndexType globalI = i;
    	for (IndexType j = ia[i]; j < ia[i+1]; j++) {
    		if (globalI < ja[j]) {
				boost::add_edge(globalI, ja[j], G);
				retG[0].push_back(globalI);
				retG[1].push_back(ja[j]);
    		}
    	}
    }
    
    colors = boost::edge_coloring(G, boost::get( boost::edge_bundle, G));
    
    for (size_t i = 0; i <retG[0].size(); i++) {
        retG[2].push_back( G[ boost::edge( retG[0][i],  retG[1][i], G).first] );
    }
    
    return retG;
}

//-----------------------------------------------------------------------------------------

template<typename IndexType, typename ValueType>
std::vector<DenseVector<IndexType>> ParcoRepart<IndexType, ValueType>::getCommunicationPairs_local( CSRSparseMatrix<ValueType> &adjM, Settings settings) {
    IndexType N= adjM.getNumRows();
    SCAI_REGION("ParcoRepart.getCommunicationPairs_local");
    // coloring.size()=3: coloring(i,j,c) means that edge with endpoints i and j is colored with color c.
    // and coloring[i].size()= number of edges in input graph

	const scai::dmemo::CommunicatorPtr comm = scai::dmemo::Communicator::getCommunicatorPtr();
	
    assert(adjM.getNumColumns() == adjM.getNumRows() );
    IndexType colors;
    std::vector<std::vector<IndexType>> coloring;
	{
		std::chrono::time_point<std::chrono::system_clock> beforeColoring =  std::chrono::system_clock::now();
		if (!adjM.getRowDistributionPtr()->isReplicated()) {
			PRINT0("***WARNING: In getCommunicationPairs_local: given graph is not replicated; will replicate now");
			const scai::dmemo::DistributionPtr noDist(new scai::dmemo::NoDistribution(N));
			adjM.redistribute(noDist, noDist);
			//throw std::runtime_error("Input matrix must be replicated.");
		}
		//here graph is replicated. PE0 will write it in a file
		
		if(settings.mec){
			//coloring = getGraphMEC_local( adjM, colors );  // using hasan's code
            coloring = GraphUtils<IndexType, ValueType>::mecGraphColoring( adjM, colors); // our implementation
		}else{
			coloring = getGraphEdgeColoring_local( adjM, colors );
		}
		std::chrono::duration<double> coloringTime = std::chrono::system_clock::now() - beforeColoring;
		ValueType maxTime = comm->max( coloringTime.count() );
		ValueType minTime = comm->min( coloringTime.count() );
		PRINT0("coloring done in time " << minTime << " -- " << maxTime << ", using " << colors << " colors" );
	}	
    std::vector<DenseVector<IndexType>> retG(colors);
    
    if (adjM.getNumRows()==2) {
    	assert(colors<=1);
    	assert(coloring[0].size()<=1);
    }
    
    for(IndexType i=0; i<colors; i++){        
        retG[i].allocate(N);
        // TODO: although not distributed maybe try to avoid setValue, change to std::vector ?
        // initialize so retG[i][j]= j instead of -1
        for( IndexType j=0; j<N; j++){
            retG[i].setValue( j, j );
        }
    }
    
    // for all the edges:
    // coloring[0][i] = the first block , coloring[1][i] = the second block,
    // coloring[2][i]= the color/round in which the two blocks shall communicate
    for(IndexType i=0; i<coloring[0].size(); i++){
        IndexType color = coloring[2][i]; // the color/round of this edge
        //assert(color<colors);
        SCAI_ASSERT_LT_ERROR( color, colors, "Wrong number of colors?");
        IndexType firstBlock = coloring[0][i];
        IndexType secondBlock = coloring[1][i];
        retG[color].setValue( firstBlock, secondBlock);
        retG[color].setValue( secondBlock, firstBlock );
    }
    
    return retG;
}
//---------------------------------------------------------------------------------------

/* A 2D or 3D matrix given as a 1D array of size sideLen^dimesion
 * */
template<typename IndexType, typename ValueType>
std::vector<IndexType> ParcoRepart<IndexType, ValueType>::neighbourPixels(const IndexType thisPixel, const IndexType sideLen, const IndexType dimension){
    SCAI_REGION("ParcoRepart.neighbourPixels");
   
    SCAI_ASSERT(thisPixel>=0, "Negative pixel value: " << std::to_string(thisPixel));
    SCAI_ASSERT(sideLen> 0, "Negative or zero side length: " << std::to_string(sideLen));
    SCAI_ASSERT(sideLen> 0, "Negative or zero dimension: " << std::to_string(dimension));
    
    IndexType totalSize = std::pow(sideLen ,dimension);    
    SCAI_ASSERT( thisPixel < totalSize , "Wrong side length or dimension, sideLen=" + std::to_string(sideLen)+ " and dimension= " + std::to_string(dimension) );
    
    std::vector<IndexType> result;
    
    //calculate the index of the neighbouring pixels
    for(IndexType i=0; i<dimension; i++){
        for( int j :{-1, 1} ){
            // possible neighbour
            IndexType ngbrIndex = thisPixel + j*std::pow(sideLen,i );
            // index is within bounds
            if( ngbrIndex < 0 or ngbrIndex >=totalSize){
                continue;
            }
            if(dimension==2){
                IndexType xCoord = thisPixel/sideLen;
                IndexType yCoord = thisPixel%sideLen;
                if( ngbrIndex/sideLen == xCoord or ngbrIndex%sideLen == yCoord){
                    result.push_back(ngbrIndex);
                }
            }else if(dimension==3){
                IndexType planeSize= sideLen*sideLen;
                IndexType xCoord = thisPixel/planeSize;
                IndexType yCoord = (thisPixel%planeSize) /  sideLen;
                IndexType zCoord = (thisPixel%planeSize) % sideLen;
                IndexType ngbrX = ngbrIndex/planeSize;
                IndexType ngbrY = (ngbrIndex%planeSize)/sideLen;
                IndexType ngbrZ = (ngbrIndex%planeSize)%sideLen;
                if( ngbrX == xCoord and  ngbrY == yCoord ){
                    result.push_back(ngbrIndex);
                }else if(ngbrX == xCoord and  ngbrZ == zCoord){
                    result.push_back(ngbrIndex);
                }else if(ngbrY == yCoord and  ngbrZ == zCoord){
                    result.push_back(ngbrIndex);
                }
            }else{
                throw std::runtime_error("Implemented only for 2D and 3D. Dimension given: " + std::to_string(dimension) );
            }
        }
    }
    return result;
}
//---------------------------------------------------------------------------------------

//to force instantiation
template class ParcoRepart<IndexType, ValueType>;

}<|MERGE_RESOLUTION|>--- conflicted
+++ resolved
@@ -62,14 +62,7 @@
     struct Metrics metrics(settings);
     assert(settings.storeInfo == false); // Cannot return timing information. Better throw an error than silently drop it.
     
-<<<<<<< HEAD
-    auto uniformWeights = fill<DenseVector<ValueType>>(input.getRowDistributionPtr(), 1);
-    SCAI_ASSERT_EQ_ERROR( uniformWeights.sum(), input.getNumRows(), "Uniform weights are not correct" );
-
-    return partitionGraph(input, coordinates, uniformWeights, settings, metrics);
-=======
     return partitionGraph(input, coordinates, settings, metrics);
->>>>>>> a4eb4a8b
 }
 
 // overloaded version with metrics
@@ -298,15 +291,10 @@
 				scai::dmemo::DistributionPtr initMigrationPtr;
 				
 				if (settings.initialMigration == InitialPartitioningMethods::SFC) {
-<<<<<<< HEAD
-					
-					HilbertCurve<IndexType,ValueType>::hilbertRedistribution(coordinateCopy, nodeWeightCopy, settings, metrics);
-=======
 					if (nodeWeightCopy.size() > 1) {
 						throw std::logic_error("Hilbert redistribution not implemented for multiple weights.");
 					}
-					hilbertRedistribution(coordinateCopy, nodeWeightCopy[0], settings, metrics);
->>>>>>> a4eb4a8b
+					HilbertCurve<IndexType,ValueType>::hilbertRedistribution(coordinateCopy, nodeWeightCopy[0], settings, metrics);
 				}else {
 					std::vector<DenseVector<ValueType> > convertedWeights(nodeWeights);
 					DenseVector<IndexType> tempResult;				
@@ -316,18 +304,12 @@
 						}
 						tempResult  = ITI::MultiSection<IndexType, ValueType>::getPartitionNonUniform(input, coordinates, convertedWeights[0], migrationSettings);
 					} else if (settings.initialMigration == InitialPartitioningMethods::KMeans) {
-<<<<<<< HEAD
-						std::vector<ValueType> migrationBlockSizes( migrationSettings.numBlocks, n/migrationSettings.numBlocks );
-                        struct Metrics tmpMetrics(migrationSettings);
-						tempResult = ITI::KMeans::computePartition<IndexType, ValueType>(coordinates, convertedWeights, migrationBlockSizes, migrationSettings, tmpMetrics);
-=======
 						if (convertedWeights.size() > 1) {
 							throw std::logic_error("KMeans not implemented for multiple weights.");
 						}
-						std::vector<std::vector<IndexType>> migrationBlockSizes(1, std::vector<IndexType>(migrationSettings.numBlocks, n/migrationSettings.numBlocks ));
+						std::vector<std::vector<ValueType>> migrationBlockSizes(1, std::vector<ValueType>(migrationSettings.numBlocks, n/migrationSettings.numBlocks ));
                         struct Metrics tmpMetrics(migrationSettings);
-						tempResult = ITI::KMeans::computePartition(coordinates, convertedWeights[0], migrationBlockSizes[0], migrationSettings, tmpMetrics);
->>>>>>> a4eb4a8b
+						tempResult = ITI::KMeans::computePartition<IndexType, ValueType>(coordinates, convertedWeights[0], migrationBlockSizes[0], migrationSettings, tmpMetrics);
 					}
 					
 					initMigrationPtr = scai::dmemo::generalDistributionByNewOwners( tempResult.getDistribution(), tempResult.getLocalValues() );
@@ -381,23 +363,13 @@
 
 		
 		// vector of size k, each element represents the size of one block
-<<<<<<< HEAD
-		std::vector<ValueType> blockSizes = settings.blockSizes;
+		std::vector<std::vector<ValueType> > blockSizes = settings.blockSizes;
 		if( blockSizes.empty() ){
-			blockSizes = std::vector<ValueType>(settings.numBlocks, std::ceil(weightSum/settings.numBlocks) );
-            if (settings.verbose) {
-                PRINT0("Setting each block size to " + std::to_string(weightSum/settings.numBlocks));
-            }
-=======
-		std::vector<std::vector<IndexType> > blockSizes(nodeWeights.size());
-		if( settings.blockSizes.empty() ){
+			blockSizes = std::vector<std::vector<ValueType> >(nodeWeights.size());
 			for (int i = 0; i < nodeWeights.size(); i++) {
-				blockSizes[i].assign( settings.numBlocks, weightSum[i]/settings.numBlocks );
+				blockSizes[i].assign( settings.numBlocks, std::ceil(weightSum[i]/settings.numBlocks) );
 			}
-		} else {
-			blockSizes = settings.blockSizes;
->>>>>>> a4eb4a8b
-		}
+		} 
 		SCAI_ASSERT( blockSizes[0].size()==settings.numBlocks , "Wrong size of blockSizes vector: " << blockSizes.size() );
 		
 		std::chrono::time_point<std::chrono::system_clock> beforeKMeans =  std::chrono::system_clock::now();
@@ -405,15 +377,9 @@
 			throw std::logic_error("Not yet implemented for multiple node weights.");
 		}
 		if (settings.repartition) {
-<<<<<<< HEAD
-			result = ITI::KMeans::computeRepartition<IndexType, ValueType>(coordinateCopy, nodeWeightCopy, blockSizes, previous, settings);
+			result = ITI::KMeans::computeRepartition<IndexType, ValueType>(coordinateCopy, nodeWeightCopy[0], blockSizes[0], previous, settings);
 		} else {
-			result = ITI::KMeans::computePartition<IndexType, ValueType>(coordinateCopy, nodeWeightCopy, blockSizes, settings, metrics);
-=======
-			result = ITI::KMeans::computeRepartition(coordinateCopy, nodeWeightCopy[0], blockSizes[0], previous, settings);
-		} else {
-			result = ITI::KMeans::computePartition(coordinateCopy, nodeWeightCopy[0], blockSizes[0], settings, metrics);
->>>>>>> a4eb4a8b
+			result = ITI::KMeans::computePartition<IndexType, ValueType>(coordinateCopy, nodeWeightCopy[0], blockSizes[0], settings, metrics);
 		}
 		
 		kMeansTime = std::chrono::system_clock::now() - beforeKMeans;
@@ -487,33 +453,7 @@
 			 * redistribute to prepare for local refinement
 			 */
             bool useRedistributor = true;
-<<<<<<< HEAD
-            scai::dmemo::DistributionPtr distFromPartition = aux<IndexType, ValueType>::redistributeFromPartition( result, input, coordinates, nodeWeights, settings, useRedistributor);
-
-            /*
-			std::chrono::time_point<std::chrono::system_clock> beforeSecondRedistributiom =  std::chrono::system_clock::now();
-			
-			auto resultRedist = scai::dmemo::redistributePlanByNewOwners(result.getLocalValues(), result.getDistributionPtr());//TODO: Wouldn't it be faster to use a GeneralDistribution here?
-			result = DenseVector<IndexType>(resultRedist.getTargetDistributionPtr(), comm->getRank());
-			
-			auto redistributor = scai::dmemo::redistributePlanByNewDistribution(resultRedist.getTargetDistributionPtr(), input.getRowDistributionPtr());
-			input.redistribute(redistributor, noDist);
-			if (settings.useGeometricTieBreaking) {
-				for (IndexType d = 0; d < dimensions; d++) {
-					coordinates[d].redistribute(redistributor);
-				}
-			}
-			nodeWeights.redistribute(redistributor);
-			
-			secondRedistributionTime =  std::chrono::system_clock::now() - beforeSecondRedistributiom;
-            */
-            
-			//ValueType timeForSecondRedistr = ValueType ( comm->max(secondRedistributionTime.count() ));
-
-			
-=======
-            aux<IndexType, ValueType>::redistributeFromPartition( result, input, coordinates, nodeWeights[0], settings, metrics, useRedistributor);
->>>>>>> a4eb4a8b
+            aux<IndexType, ValueType>::redistributeFromPartition( result, input, coordinates, nodeWeights[0], settings, useRedistributor);
 			
 			partitionTime =  std::chrono::system_clock::now() - beforeInitPart;
 			//ValueType timeForInitPart = ValueType ( comm->max(partitionTime.count() ));
@@ -599,15 +539,9 @@
     //
     // vector of size k, each element represents the size of each block
     //
-<<<<<<< HEAD
     std::vector<ValueType> blockSizes;
 	//TODO: for now assume uniform nodeweights
     IndexType weightSum = globalN;// = nodeWeights.sum();
-=======
-    std::vector<IndexType> blockSizes;
-	//TODO: for nowm assume uniform nodeweights
-    IndexType weightSum = globalN;
->>>>>>> a4eb4a8b
     if( settings.blockSizes.empty() ){
         blockSizes.assign( settings.numBlocks, weightSum/settings.numBlocks );
     }else{
