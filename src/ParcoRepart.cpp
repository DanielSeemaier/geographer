/*
 * ParcoReport.cpp
 *
 *  Created on: 25.10.2016
 *      Author: moritzl
 */

#include "ParcoRepart.h"

#include <assert.h>
#include <cmath>
#include <climits>
#include <queue>
#include <string>
#include <unordered_set>
#include <numeric>
#include <iterator>
#include <algorithm>
#include <tuple>
#include <chrono>
#include <set>
#include <iostream>
#include <iomanip>

#include <scai/tracing.hpp>

#include "PrioQueue.h"
#include "HilbertCurve.h"
#include "MultiLevel.h"
#include "SpectralPartition.h"
#include "KMeans.h"
#include "AuxiliaryFunctions.h"
#include "MultiSection.h"
#include "GraphUtils.h"
#include "Mapping.h"

#if PARMETIS_FOUND
#include "Wrappers.h"
#include "parmetisWrapper.h"
#include <parmetis.h>
#endif

namespace ITI {

template<typename IndexType, typename ValueType>
DenseVector<IndexType> ParcoRepart<IndexType, ValueType>::partitionGraph(
    CSRSparseMatrix<ValueType> &input,
    std::vector<DenseVector<ValueType>> &coordinates,
    Settings settings,
    Metrics<ValueType>& metrics)
{
    std::vector<DenseVector<ValueType> > uniformWeights(1);
    const scai::dmemo::CommunicatorPtr comm = input.getRowDistributionPtr()->getCommunicatorPtr();
    uniformWeights[0] = fill<DenseVector<ValueType>>(input.getRowDistributionPtr(), 1);
    return partitionGraph(input, coordinates, uniformWeights, comm, settings, metrics);
}
//---------------------------------------------------------------------------------------

template<typename IndexType, typename ValueType>
DenseVector<IndexType> ParcoRepart<IndexType, ValueType>::partitionGraph(
    CSRSparseMatrix<ValueType> &input,
    std::vector<DenseVector<ValueType>> &coordinates,
    struct Settings settings) {

    Metrics<ValueType> metrics(settings);
    assert(settings.storeInfo == false); // Cannot return timing information. Better throw an error than silently drop it.

    return partitionGraph(input, coordinates, settings, metrics);
}
//---------------------------------------------------------------------------------------

// overloaded version without a graph
template<typename IndexType, typename ValueType>
DenseVector<IndexType> ParcoRepart<IndexType, ValueType>::partitionGraph(
    std::vector<DenseVector<ValueType>> &coordinates,
    std::vector<DenseVector<ValueType>> &nodeWeights,
    struct Settings settings,
    Metrics<ValueType>& metrics) {

    const scai::dmemo::CommunicatorPtr comm = coordinates[0].getDistributionPtr()->getCommunicatorPtr();
    if( settings.initialPartition!=ITI::Tool::geoSFC ) {
        if( comm->getRank()==0) {
            std::cout<< "Called ParcoRepart::partitionGraph without the graph as input argument but the tool to partition is "\
                     << settings.initialPartition << " and it require the graph. Call again by also providing the graph" << std::endl;
        }
        throw std::runtime_error("Graph not given but required.");
    }

    if( not settings.noRefinement ) {
        if( comm->getRank()==0) {
            std::cout << "The refinement flag is on but no graph is provided. Call again by also providing the graph" << std::endl;
        }
        throw std::runtime_error("Graph not given but required.");
    }

    const scai::dmemo::DistributionPtr dist = coordinates[0].getDistributionPtr();
    const IndexType N = dist->getGlobalSize();
    const scai::dmemo::DistributionPtr noDistPointer(new scai::dmemo::NoDistribution(N));

    //generate dummy matrix
    scai::lama::CSRSparseMatrix<ValueType> graph = scai::lama::zero<scai::lama::CSRSparseMatrix<ValueType>>(dist, noDistPointer);

    return partitionGraph( graph, coordinates, nodeWeights, comm, settings, metrics );
}


// overloaded version with metrics
template<typename IndexType, typename ValueType>
DenseVector<IndexType> ParcoRepart<IndexType, ValueType>::partitionGraph(
    CSRSparseMatrix<ValueType> &input,
    std::vector<DenseVector<ValueType>> &coordinates,
    std::vector<DenseVector<ValueType>> &nodeWeights,
    const scai::dmemo::CommunicatorPtr comm,
    Settings settings,
    Metrics<ValueType>& metrics) {

    DenseVector<IndexType> previous;
    assert(!settings.repartition);

    CommTree<IndexType,ValueType> commTree;
    commTree.createFlatHomogeneous( settings.numBlocks );
    commTree.adaptWeights( nodeWeights );

    return partitionGraph(input, coordinates, nodeWeights, previous, commTree, comm, settings, metrics);

}
//---------------------------------------------------------------------------------------

//TODO: maybe we do not need that. But how to decide since we do not have
// the settings.blockSizes anymore?
//overloaded with blocksizes
template<typename IndexType, typename ValueType>
DenseVector<IndexType> ParcoRepart<IndexType, ValueType>::partitionGraph(
        CSRSparseMatrix<ValueType> &input,
        std::vector<DenseVector<ValueType>> &coordinates,
        std::vector<DenseVector<ValueType>> &nodeWeights,
        std::vector<std::vector<ValueType>> &blockSizes,
        Settings settings,
        Metrics<ValueType>& metrics) {

    const scai::dmemo::CommunicatorPtr comm = input.getRowDistributionPtr()->getCommunicatorPtr();

    DenseVector<IndexType> previous;
    assert(!settings.repartition);

    CommTree<IndexType,ValueType> commTree;
    commTree.createFlatHeterogeneous( blockSizes );

    return partitionGraph(input, coordinates, nodeWeights, previous, commTree, comm, settings, metrics);

}

/* wrapper for input in metis-like format

*   vtxDist, size=numPEs,  is a replicated array, it is the prefix sum of the number of nodes per PE
        eg: [0, 15, 25, 50], PE0 has 15 vertices, PE1 10 and PE2 25
*   xadj, size=localN+1, (= IA array of the CSR sparse matrix format), is the prefix sum of the degrees
        of the local nodes, ie, how many non-zero values the row has.
*   adjncy, size=localM (number of local edges = the JA array), contains numbers >0 and <N, each
        number is the global id of the neighboring vertex
*/
template<typename IndexType, typename ValueType>
std::vector<IndexType> ParcoRepart<IndexType, ValueType>::partitionGraph(
    IndexType *vtxDist, IndexType *xadj, IndexType *adjncy, IndexType localM,
    IndexType *vwgt, ValueType *xyz,
    const scai::dmemo::CommunicatorPtr comm,
    Settings  settings, Metrics<ValueType>& metrics ) {

    //const scai::dmemo::CommunicatorPtr comm = scai::dmemo::Communicator::getCommunicatorPtr();
    const IndexType numPEs = comm->getSize();
    const IndexType thisPE = comm->getRank();

    const IndexType N = vtxDist[numPEs];
    const IndexType dimensions = settings.dimensions;

    // how to check if array has the correct size?
    const IndexType localN = vtxDist[thisPE+1]-vtxDist[thisPE];
    SCAI_ASSERT_GT_ERROR( localN, 0, "Wrong value for localN for PE " << thisPE << ". Probably wrong vtxDist array");
    SCAI_ASSERT_EQ_ERROR( N, comm->sum(localN), "Global number of vertices mismatch");

    PRINT0("N= " << N);

    // contains the size of each part
    std::vector<IndexType> partSize( numPEs );
    for( int i=0; i<numPEs; i++) {
        partSize[i] = vtxDist[i+1]-vtxDist[i];
    }

    // pointer to the general block distribution created using the vtxDist array
    const auto genBlockDistPtr = genBlockDistributionBySizes( partSize, comm );

    //-----------------------------------------------------
    //
    // convert to scai data types
    //

    //
    // graph
    //

    scai::hmemo::HArray<IndexType> localIA(localN+1, xadj);
    scai::hmemo::HArray<IndexType> localJA(localM, adjncy);
    scai::hmemo::HArray<ValueType> localValues(localM, 1.0);      //TODO: weight 1.0=> no edge weights, change/generalize

    scai::lama::CSRStorage<ValueType> graphLocalStorage( localN, N, localIA, localJA, localValues);
    scai::lama::CSRSparseMatrix<ValueType> graph (genBlockDistPtr, graphLocalStorage);

    SCAI_ASSERT_EQ_ERROR( graph.getLocalNumRows(), localN, "Local size mismatch");
    SCAI_ASSERT_EQ_ERROR( genBlockDistPtr->getLocalSize(), localN, "Local size mismatch");

    //
    // coordinates
    //

    std::vector<std::vector<ValueType>> localCoords(dimensions);

    for (IndexType dim = 0; dim < dimensions; dim++) {
        localCoords[dim].resize(localN);
        for( int i=0; i<localN; i++) {
            localCoords[dim][i] = xyz[dimensions*i+dim];
        }
    }

    std::vector<scai::lama::DenseVector<ValueType>> coordinates(dimensions);
    for (IndexType dim = 0; dim < dimensions; dim++) {
        coordinates[dim] = scai::lama::DenseVector<ValueType>(genBlockDistPtr, scai::hmemo::HArray<ValueType>(localN, localCoords[dim].data()) );
    }

    //
    // node weights
    //
    std::vector<scai::lama::DenseVector<ValueType>> nodeWeights(1, scai::lama::DenseVector<ValueType>(genBlockDistPtr, scai::hmemo::HArray<ValueType>(localN, *vwgt)));

    scai::lama::DenseVector<IndexType> localPartitionDV = partitionGraph( graph, coordinates, nodeWeights, comm, settings, metrics);

    //WARNING: must check that is correct
    localPartitionDV.redistribute( graph.getRowDistributionPtr() );

    //copy the local values to a std::vector and return
    scai::hmemo::ReadAccess<IndexType> localPartRead ( localPartitionDV.getLocalValues() );
    std::vector<IndexType> localPartition( localPartRead.get(), localPartRead.get()+ localN );
    return localPartition;
}

//-------------------------------------------------------------------------------------------------

//the core implementation
template<typename IndexType, typename ValueType>
DenseVector<IndexType> ParcoRepart<IndexType, ValueType>::partitionGraph(
    CSRSparseMatrix<ValueType> &input,
    std::vector<DenseVector<ValueType>> &coordinates,
    std::vector<DenseVector<ValueType>> &nodeWeights,
    DenseVector<IndexType>& previous,
    CommTree<IndexType,ValueType> commTree,
    const scai::dmemo::CommunicatorPtr comm,
    Settings settings,
    Metrics<ValueType>& metrics)
{
    IndexType k = settings.numBlocks;
    const IndexType dimensions = coordinates.size();

    SCAI_REGION( "ParcoRepart.partitionGraph" )

    std::chrono::time_point<std::chrono::steady_clock> startTime = std::chrono::steady_clock::now();

    //-----------------------------------------------------------
    //
    // check input arguments for sanity
    //
	
	assert( (aux<IndexType, ValueType>::checkConsistency(  input, coordinates, nodeWeights, settings)) );
	
	// check outside function to avoid dependency of aux in CommTree
    assert( commTree.checkTree() );
	
    const IndexType n = input.getNumRows();
	const scai::dmemo::DistributionPtr coordDist = coordinates[0].getDistributionPtr();
    const scai::dmemo::DistributionPtr inputDist = input.getRowDistributionPtr();
    const scai::dmemo::DistributionPtr noDist(new scai::dmemo::NoDistribution(n));
    //const scai::dmemo::CommunicatorPtr comm = coordDist->getCommunicatorPtr();
    
	// timing info
    std::chrono::duration<double> partitionTime= std::chrono::duration<double>(0.0);
	std::chrono::time_point<std::chrono::steady_clock> beforeInitPart =  std::chrono::steady_clock::now();
    
	//
	// get an initial partition
	//
	DenseVector<IndexType> result = initialPartition( input, coordinates, nodeWeights, previous, commTree, comm, settings, metrics);

<<<<<<< HEAD
    // if noRefinement then these are the times, if we do refinement they will be overwritten
    partitionTime =  std::chrono::system_clock::now() - beforeInitPart;
    metrics.MM["timeInitialPart"] = partitionTime.count();
=======
    partitionTime =  std::chrono::steady_clock::now() - beforeInitPart;
    metrics.MM["timePreliminary"] = partitionTime.count();
>>>>>>> ee55cb27

    //-----------------------------------------------------------
    //
    // At this point we have the initial, geometric partition.
    //

<<<<<<< HEAD
    //
    // Possible (if also k=p) local refinement.
    //

	std::chrono::time_point<std::chrono::system_clock> beforeLR =  std::chrono::system_clock::now();

=======
>>>>>>> ee55cb27
    if (comm->getSize() == k) {
        //WARNING: the result  is not redistributed. must redistribute afterwards
        if( !settings.noRefinement ) {
			
            //store some metrics before local refinement
            if( settings.metricsDetail.compare("no")!=0 ){
                Metrics<ValueType> tmpMetrics(settings);
                Settings tmpSettings = settings;
                tmpSettings.computeDiameter = false;
                tmpMetrics.getEasyMetrics( input, result, nodeWeights, tmpSettings);
                metrics.MM["preliminaryMaxCommVol"] = tmpMetrics.MM["maxCommVolume"];
                metrics.MM["preliminaryTotalCommVol"] = tmpMetrics.MM["totalCommVolume"];
            }

			doLocalRefinement( result,  input, coordinates, nodeWeights, comm, settings, metrics );

        }
    } else {
        //result.redistribute(inputDist);
        if (comm->getRank() == 0 && !settings.noRefinement) {
            std::cout << "Local refinement only implemented for one block per process. Called with " << comm->getSize() << " processes and " << k << " blocks." << std::endl;
        }

        //TODO: should this be here? probably no, we cannot redistribute
        // if k!=p
        //aux<IndexType, ValueType>::redistributeFromPartition( result, input, coordinates, nodeWeights, settings, true);

    }

<<<<<<< HEAD
    std::chrono::duration<double> elapTime = std::chrono::system_clock::now() - beforeLR;
    metrics.MM["timeLRorRedist"] = elapTime.count();

    std::chrono::time_point<std::chrono::system_clock> beforeMapping =  std::chrono::system_clock::now();

    //-----------------------------------------------------------
    //
    // Possible mapping at the end
    //
=======
    std::chrono::duration<double> elapTime = std::chrono::steady_clock::now() - startTime;
    metrics.MM["timeTotal"] = elapTime.count();
>>>>>>> ee55cb27

    if( settings.mappingRenumbering ) {
        PRINT0("Applying renumbering of blocks based on the SFC index of their centers.");
        std::chrono::time_point<std::chrono::steady_clock> startRnb = std::chrono::steady_clock::now();

        if( not result.getDistribution().isEqual(coordinates[0].getDistribution()) ) {
            PRINT0("WARNING:\nCoordinates and partition do not have the same distribution.\nRedistributing coordinates to match distribution");
            for( int d=0; d<dimensions; d++) {
                coordinates[d].redistribute( result.getDistributionPtr() );
            }
        }
        Mapping<IndexType,ValueType>::applySfcRenumber( coordinates, nodeWeights, result, settings );

        std::chrono::duration<double> elapTime = std::chrono::steady_clock::now() - startRnb;
        PRINT0("renumbering time " << elapTime.count() );
    }

    elapTime = std::chrono::system_clock::now() - beforeMapping;
    metrics.MM["timeMapping"] = elapTime.count();

    return result;
} //partitionGraph

//-------------------------------------------------------------------------------------------------


template<typename IndexType, typename ValueType>
DenseVector<IndexType> ParcoRepart<IndexType, ValueType>::initialPartition(
    const CSRSparseMatrix<ValueType> &input,
    const std::vector<DenseVector<ValueType>> &coordinates,
    const std::vector<DenseVector<ValueType>> &nodeWeights,
    DenseVector<IndexType>& previous,
    CommTree<IndexType,ValueType> commTree,
    scai::dmemo::CommunicatorPtr comm,
    Settings settings,
    Metrics<ValueType>& metrics){
    
	SCAI_REGION( "ParcoRepart.initialPartition" )

	const IndexType k = settings.numBlocks;
	std::chrono::time_point<std::chrono::steady_clock> beforeInitPart =  std::chrono::steady_clock::now();

    //to be returned
    DenseVector<IndexType> result;

    if( settings.initialPartition==ITI::Tool::geoSFC) {
        PRINT0("Initial partition with SFCs");
        result= HilbertCurve<IndexType, ValueType>::computePartition(coordinates, settings);
        std::chrono::duration<double> sfcTime = std::chrono::steady_clock::now() - beforeInitPart;
        if ( settings.verbose ) {
            ValueType totSFCTime = ValueType(comm->max(sfcTime.count()) );
            if(comm->getRank() == 0)
                std::cout << "SFC Time:" << totSFCTime << std::endl;
        }
    }
    else if (settings.initialPartition == ITI::Tool::geoKmeans or settings.initialPartition == ITI::Tool::geoHierKM \
             or  settings.initialPartition == ITI::Tool::geoHierRepart) {
        if (comm->getRank() == 0) {
            std::cout << "Initial partition with K-Means" << std::endl;
        }

        //prepare coordinates for k-means
        std::vector<DenseVector<ValueType>> coordinateCopy = coordinates;
        std::vector<DenseVector<ValueType>> nodeWeightCopy = nodeWeights;
        if (comm->getSize() > 1 && (settings.dimensions == 2 || settings.dimensions == 3)) {
            SCAI_REGION("ParcoRepart.initialPartition.prepareForKMeans")

            if (!settings.repartition || comm->getSize() != settings.numBlocks) {

                if (settings.initialMigration != ITI::Tool::geoSFC) {
                    throw std::logic_error("KMeans depends on pre-sorting with space filling curves.");
                }

                HilbertCurve<IndexType,ValueType>::redistribute(coordinateCopy, nodeWeightCopy, settings, metrics);
            }
        }

        std::vector<ValueType> weightSum(nodeWeights.size());
        for (int i = 0; i < nodeWeights.size(); i++) {
            weightSum[i] = nodeWeights[i].sum();
        }

        // vector of size k, each element represents the size of one block
        std::vector<std::vector<ValueType>> blockSizes = commTree.getBalanceVectors();
        SCAI_ASSERT_EQ_ERROR( blockSizes.size(), nodeWeights.size(), "Wrong number of weights");
        SCAI_ASSERT_EQ_ERROR( blockSizes[0].size(), settings.numBlocks, "Wrong size of weights" );
        if( blockSizes.empty() ) {
            blockSizes = std::vector<std::vector<ValueType> >(nodeWeights.size());
            for (int i = 0; i < nodeWeights.size(); i++) {
                blockSizes[i].assign( settings.numBlocks, std::ceil(weightSum[i]/settings.numBlocks) );
            }
        }

        std::chrono::time_point<std::chrono::steady_clock> beforeKMeans =  std::chrono::steady_clock::now();

        if (settings.repartition) {
            result = ITI::KMeans<IndexType,ValueType>::computeRepartition(coordinateCopy, nodeWeightCopy, blockSizes, previous, settings);
        } else if (settings.initialPartition == ITI::Tool::geoKmeans) {
            result = ITI::KMeans<IndexType,ValueType>::computePartition(coordinateCopy, nodeWeightCopy, blockSizes, settings, metrics);
        } else if (settings.initialPartition == ITI::Tool::geoHierKM or settings.initialPartition == ITI::Tool::geoHierRepart) {

            SCAI_ASSERT_ERROR( commTree.areWeightsAdapted(), "The weight of the tree are not adapted; should call tree.adaptWeights()" );
            SCAI_ASSERT_EQ_ERROR( commTree.getNumLeaves(), settings.numBlocks, "The number of leaves and blocks should agree" );            
            if (settings.initialPartition == ITI::Tool::geoHierKM) {
                result = ITI::KMeans<IndexType,ValueType>::computeHierarchicalPartition( coordinateCopy, nodeWeightCopy, commTree, settings, metrics);
            }
            if (settings.initialPartition == ITI::Tool::geoHierRepart) {
                //settings.debugMode = true;
                result = ITI::KMeans<IndexType,ValueType>::computeHierPlusRepart( coordinateCopy, nodeWeightCopy, commTree, settings, metrics);
            }
            SCAI_ASSERT_EQ_ERROR( nodeWeightCopy[0].getDistributionPtr()->getLocalSize(), \
                result.getDistributionPtr()->getLocalSize(), "Partition distribution mismatch(?)");
        }

        std::chrono::duration<double>  kMeansTime = std::chrono::steady_clock::now() - beforeKMeans;
        assert(scai::utilskernel::HArrayUtils::min(result.getLocalValues()) >= 0);
        SCAI_ASSERT_LT_ERROR(scai::utilskernel::HArrayUtils::max(result.getLocalValues()),k, "");

        if (settings.verbose) {
            ValueType totKMeansTime = ValueType( comm->max(kMeansTime.count()) );
            if(comm->getRank() == 0)
                std::cout << "K-Means, Time:" << totKMeansTime << std::endl;
        }

        SCAI_ASSERT_EQ_ERROR( result.max(), settings.numBlocks -1, "Wrong index in partition" );
        //assert(result.max() == settings.numBlocks -1);
        assert(result.min() == 0);
        SCAI_ASSERT_ERROR( result.getDistributionPtr()->isEqual(coordinateCopy[0].getDistribution()), "Distribution mismatch");

    } else if (settings.initialPartition == ITI::Tool::geoMS) {// multisection
        PRINT0("Initial partition with multisection");
        if( not settings.cutsPerDim.empty() ) { // specific cuts per dimension are provided
            IndexType k = std::accumulate( settings.cutsPerDim.begin(), settings.cutsPerDim.end(), 1, std::multiplies<IndexType>() );
            if( settings.numBlocks!=k ) {
                PRINT0("Input argument numBlocks= " << settings.numBlocks << " but the cutsPerDim provided will partition into "\
                       << k << " blocks. These values should agree.\nAborting...");
                throw std::runtime_error("Input argument values do not agree");
            }
        }

        DenseVector<ValueType> convertedWeights(nodeWeights[0]);
        result = ITI::MultiSection<IndexType, ValueType>::computePartition(input, coordinates, convertedWeights, settings);
        std::chrono::duration<double> msTime = std::chrono::steady_clock::now() - beforeInitPart;

        if ( settings.verbose ) {
            ValueType totMsTime = ValueType ( comm->max(msTime.count()) );
            if(comm->getRank() == 0)
                std::cout << "MS Time:" << totMsTime << std::endl;
        }
    } else if (settings.initialPartition == ITI::Tool::none) {
        //no need to explicitly check for repartitioning mode or not.
        assert(comm->getSize() == settings.numBlocks);
        result = DenseVector<IndexType>(input.getRowDistributionPtr(), comm->getRank());
    }else {
        throw std::runtime_error("Initial Partitioning mode " + to_string(settings.initialPartition) +" unsupported.");
    }

    //if using k-means the result has different distribution
    if( not result.getDistributionPtr()->isEqual( coordinates[0].getDistribution()) ){
        result.redistribute( coordinates[0].getDistributionPtr() );
    }

    return result;
} //initialPartition
//---------------------------------------------------------------------------------------

template<typename IndexType, typename ValueType>
void ParcoRepart<IndexType, ValueType>::doLocalRefinement(
	DenseVector<IndexType> &result,
    CSRSparseMatrix<ValueType> &input,
    std::vector<DenseVector<ValueType>> &coordinates,
    std::vector<DenseVector<ValueType>> &nodeWeights,
	scai::dmemo::CommunicatorPtr comm,
    Settings settings,
	Metrics<ValueType>& metrics){

	SCAI_REGION("ParcoRepart.doLocalRefinement");		
	
	//uncomment to store the first, geometric partition into a file that then can be visualized using matlab and GPI's code
	//std::string filename = "geomPart.mtx";
	//result.writeToFile( filename );
	
	if (nodeWeights.size() > 1) {
		throw std::logic_error("Local refinement not yet implemented for multiple weights.");
	}
<<<<<<< HEAD
	
	//
	// redistribute to prepare for local refinement
	//
=======

    std::chrono::time_point<std::chrono::steady_clock> start =  std::chrono::steady_clock::now();	

	/*
	 * redistribute to prepare for local refinement
	 */
>>>>>>> ee55cb27
	bool useRedistributor = true;
	aux<IndexType, ValueType>::redistributeFromPartition( result, input, coordinates, nodeWeights, settings, useRedistributor);
	
	std::chrono::duration<double> redistTime =  std::chrono::steady_clock::now() - start;
	
	//now, every PE store its own times. These will be maxed afterwards, before printing in Metrics
	metrics.MM["timeSecondDistribution"] = redistTime.count();

    //get some intermediate metrics 
    
    if( settings.metricsDetail!="no"){
        const IndexType k = settings.numBlocks;
        ValueType cut = GraphUtils<IndexType,ValueType>::computeCut( input, result, true);
        ValueType imbalance = GraphUtils<IndexType, ValueType>::computeImbalance(result, k, nodeWeights[0]);
        metrics.MM["preliminaryCut"] = cut;
        metrics.MM["preliminaryImbalance"] = imbalance;
        if( settings.verbose and comm->getRank() == 0 ) {
            std::cout << "# of cut edges:" << cut << ", imbalance:" << imbalance<< " \033[0m" <<std::endl << std::endl;
        }
    }
	
	//
	// output: in std and file
	//	
	if (settings.verbose ) {
		ValueType timeForSecondRedistr = comm->max( redistTime.count() );
		if(comm->getRank() == 0 ) {
			std::cout<< std::endl << "\033[1;32mTiming: 2nd redist before local refinement: "<< timeForSecondRedistr << std::endl;
		}
	}

    if( settings.localRefAlgo==Tool::parMetisRefine){
#ifdef PARMETIS_FOUND
//TODO: get rid of constexpr
        if constexpr ( std::is_same<ValueType,real_t>() ){

            [[maybe_unused]] bool didRedistribution = aux<IndexType,ValueType>::alignDistributions( input, coordinates, nodeWeights, result, settings );

            //result =  Wrappers<IndexType,ValueType>::refine( input, coordinates, nodeWeights, result, settings, metrics );

            //Wrappers<IndexType,ValueType>* parMetis = new parmetisWrapper<IndexType,ValueType>;
            parmetisWrapper<IndexType,ValueType> parMetis;
            result =  parMetis.refine( input, coordinates, nodeWeights, result, settings, metrics );
            
        }else{
            //TODO: with constexpr this is not even compiled; does it make sense to have it here or should it be removed?
            PRINT0("*** WARNING: Requested local refinement with parmetis. Parmetis is found but compiled with a different type for ValueType. Will cast everything to real_t.");
            //TODO: not tested code
            
            scai::lama::CSRSparseMatrix<real_t> copyGraph;
            std::vector<DenseVector<real_t>> copyCoords;
            std::vector<DenseVector<real_t>> copyWeights;
            //TODO: convert properly to Metrics<float>
            Metrics<real_t> copyMetrics;// = metrics;
            copyGraph.assign(input);

            for(int d=0; d<settings.dimensions; d++){
                copyCoords[d].assign( coordinates[d] );
            }
            for(int w=0; w<nodeWeights.size(); w++ ){
                copyWeights[w].assign( nodeWeights[w] );
            }
            parmetisWrapper<IndexType,real_t> parMetis;
            result =  parMetis.refine( copyGraph, copyCoords, copyWeights, result, settings, copyMetrics );
            
        }
        if( not std::is_same<ValueType,real_t>() ){
            throw std::runtime_error("*** ERROR: Requested local refinement with parmetis. Parmetis is found but compiled with a different type for ValueType. Local refinement will not take place. Either compile geographer and parmetis so that real_t=ValueType or choose some other local refinement algorithm.\nAborting...");
        }
#else
        throw std::runtime_error("*** ERROR: requested local refinement using parmetis (settings.localRefAlgo) but parmetis was not installed. Either install parmetis or pick another local refinement method.\nAborting...");
#endif
    } else if( settings.localRefAlgo==Tool::geographer){
    	SCAI_REGION("ParcoRepart.doLocalRefinement.multiLevelStep")
        std::chrono::time_point<std::chrono::steady_clock> start = std::chrono::steady_clock::now();

    	scai::dmemo::HaloExchangePlan halo = GraphUtils<IndexType, ValueType>::buildNeighborHalo(input);
    	ITI::MultiLevel<IndexType, ValueType>::multiLevelStep(input, result, nodeWeights[0], coordinates, halo, settings, metrics);

        std::chrono::duration<double> LRtime = std::chrono::steady_clock::now() - start;
        metrics.MM["timeLocalRef"] = comm->max( LRtime.count() );
    }else{
        throw std::runtime_error("Provided algorithm for local refinement is "+ to_string(settings.localRefAlgo) + " but is not currently supported. Pick geographer or parMetisRefine. \nAborting...");
    }
			
}//doLocalRefinement
//---------------------------------------------------------------------------------------

template<typename IndexType, typename ValueType>
DenseVector<IndexType> ParcoRepart<IndexType, ValueType>::pixelPartition(const std::vector<DenseVector<ValueType>> &coordinates, Settings settings) {
    SCAI_REGION( "ParcoRepart.pixelPartition" )

    SCAI_REGION_START("ParcoRepart.pixelPartition.initialize")
    std::chrono::time_point<std::chrono::steady_clock> start, round;
    start = std::chrono::steady_clock::now();

    const scai::dmemo::DistributionPtr coordDist = coordinates[0].getDistributionPtr();
    const scai::dmemo::CommunicatorPtr comm = coordDist->getCommunicatorPtr();

    IndexType k = settings.numBlocks;
    const IndexType dimensions = coordinates.size();
    const IndexType localN = coordDist->getLocalSize();
    const IndexType globalN = coordDist->getGlobalSize();

    if (k != comm->getSize() && comm->getRank() == 0) {
        throw std::logic_error("Pixel partition only implemented for same number of blocks and processes.");
    }

    std::vector<ValueType> minCoords(dimensions, std::numeric_limits<ValueType>::max());
    std::vector<ValueType> maxCoords(dimensions, std::numeric_limits<ValueType>::lowest());
    DenseVector<IndexType> result(coordDist, 0);

    //TODO: probably minimum is not needed
    //TODO: if we know maximum from the input we could save that although is not too costly

    /*
     * get minimum / maximum of local coordinates
     */
    for (IndexType dim = 0; dim < dimensions; dim++) {
        //get local parts of coordinates
        scai::hmemo::ReadAccess<ValueType> localPartOfCoords( coordinates[dim].getLocalValues() );
        for (IndexType i = 0; i < localN; i++) {
            ValueType coord = localPartOfCoords[i];
            if (coord < minCoords[dim]) minCoords[dim] = coord;
            if (coord > maxCoords[dim]) maxCoords[dim] = coord;
        }
    }

    /*
     * communicate to get global min / max
     */
    for (IndexType dim = 0; dim < dimensions; dim++) {
        minCoords[dim] = comm->min(minCoords[dim]);
        maxCoords[dim] = comm->max(maxCoords[dim]);
    }

    // measure density with rounding
    // have to handle 2D and 3D cases seperately
    const IndexType sideLen = settings.pixeledSideLen;
    const IndexType cubeSize = std::pow(sideLen, dimensions);

    //TODO: generalize this to arbitrary dimensions, do not handle 2D and 3D differently
    //TODO: by a  for(int d=0; d<dimension; d++){ ... }
    // a 2D or 3D arrays as a one dimensional vector
    // [i][j] is in position: i*sideLen + j
    // [i][j][k] is in: i*sideLen*sideLen + j*sideLen + k

    //std::vector<IndexType> density( cubeSize ,0);
    scai::hmemo::HArray<IndexType> density( cubeSize, IndexType(0) );
    scai::hmemo::WriteAccess<IndexType> wDensity(density);

    SCAI_REGION_END("ParcoRepart.pixelPartition.initialize")

    if(dimensions==2) {
        SCAI_REGION( "ParcoRepart.pixelPartition.localDensity" )
        scai::hmemo::ReadAccess<ValueType> coordAccess0( coordinates[0].getLocalValues() );
        scai::hmemo::ReadAccess<ValueType> coordAccess1( coordinates[1].getLocalValues() );

        IndexType scaledX, scaledY;
        //the +1 is needed
        IndexType maxX = maxCoords[0]+1;
        IndexType maxY = maxCoords[1]+1;

        for(IndexType i=0; i<localN; i++) {
            scaledX = coordAccess0[i]/maxX * sideLen;
            scaledY = coordAccess1[i]/maxY * sideLen;
            IndexType pixelInd = scaledX*sideLen + scaledY;
            SCAI_ASSERT( pixelInd < wDensity.size(), "Index too big: "<< std::to_string(pixelInd) );
            ++wDensity[pixelInd];
        }
    } else if(dimensions==3) {
        SCAI_REGION( "ParcoRepart.pixelPartition.localDensity" )
        scai::hmemo::ReadAccess<ValueType> coordAccess0( coordinates[0].getLocalValues() );
        scai::hmemo::ReadAccess<ValueType> coordAccess1( coordinates[1].getLocalValues() );
        scai::hmemo::ReadAccess<ValueType> coordAccess2( coordinates[2].getLocalValues() );

        IndexType scaledX, scaledY, scaledZ;

        IndexType maxX = maxCoords[0]+1;
        IndexType maxY = maxCoords[1]+1;
        IndexType maxZ = maxCoords[2]+1;

        for(IndexType i=0; i<localN; i++) {
            scaledX = coordAccess0[i]/maxX * sideLen;
            scaledY = coordAccess1[i]/maxY * sideLen;
            scaledZ = coordAccess2[i]/maxZ * sideLen;
            IndexType pixelInd = scaledX*sideLen*sideLen + scaledY*sideLen + scaledZ;

            SCAI_ASSERT( pixelInd < wDensity.size(), "Index too big: "<< std::to_string(pixelInd) );
            ++wDensity[pixelInd];
        }
    } else {
        throw std::runtime_error("Available only for 2D and 3D. Data given have dimension:" + std::to_string(dimensions) );
    }
    wDensity.release();

    // sum density from all PEs
    {
        SCAI_REGION( "ParcoRepart.pixelPartition.sumDensity" )
        comm->sumArray( density );
    }

    //TODO: is that needed? we just can overwrite density array.
    // use the summed density as a Dense vector
    scai::lama::DenseVector<IndexType> sumDensity( density );

    //
    //using the summed density get an initial pixeled partition

    std::vector<IndexType> pixeledPartition( density.size(), -1);

    IndexType pointsLeft= globalN;
    IndexType pixelsLeft= cubeSize;
    IndexType maxBlockSize = globalN/k * 1.02; // allowing some imbalance
    PRINT0("max allowed block size: " << maxBlockSize );
    IndexType thisBlockSize;

    //for all the blocks
    for(IndexType block=0; block<k; block++) {
        SCAI_REGION( "ParcoRepart.pixelPartition.localPixelGrowing")

        ValueType averagePointsPerPixel = ValueType(pointsLeft)/pixelsLeft;
        // a factor to force the block to spread more
        ValueType spreadFactor;
        // make a block spread towards the borders (and corners) of our input space
        ValueType geomSpread;
        // to measure the distance from the first, center pixel
        ValueType pixelDistance;

        // start from the densest pixel
        //IndexType maxDensityPixel = std::distance( sumDensity.begin(), std::max_element(sumDensity.begin(), sumDensity.end()) );

        //TODO: sumDensity is local/not distributed. No need for that, just to avoid getValue.
        scai::hmemo::WriteAccess<IndexType> localSumDens( sumDensity.getLocalValues() );

        //TODO: bad way to do that. linear time for every block. maybe sort or use a priority queue
        IndexType maxDensityPixel=-1;
        IndexType maxDensity=-1;
        for(IndexType ii=0; ii<sumDensity.size(); ii++) {
            if(localSumDens[ii]>maxDensity) {
                maxDensityPixel = ii;
                maxDensity= localSumDens[ii];
            }
        }

        if(maxDensityPixel<0) {
            PRINT0("Max density pixel id = -1. Should not happen(?) or pixels are finished. For block "<< block<< " and k= " << k);
            break;
        }

        SCAI_ASSERT(maxDensityPixel < sumDensity.size(), "Too big index: " + std::to_string(maxDensityPixel));
        SCAI_ASSERT(maxDensityPixel >= 0, "Negative index: " + std::to_string(maxDensityPixel));
        spreadFactor = averagePointsPerPixel/localSumDens[ maxDensityPixel ];

        //TODO: change to more appropriate data type
        // insert all the neighbouring pixels
        std::vector<std::pair<IndexType, ValueType>> border;
        std::vector<IndexType> neighbours = ParcoRepart<IndexType, ValueType>::neighbourPixels( maxDensityPixel, sideLen, dimensions);

        // insert in border if not already picked
        for(IndexType j=0; j<neighbours.size(); j++) {
            // make sure this neighbour does not belong to another block
            if(localSumDens[ neighbours[j]] != -1 ) {
                std::pair<IndexType, ValueType> toInsert;
                toInsert.first = neighbours[j];
                SCAI_ASSERT(neighbours[j] < sumDensity.size(), "Too big index: " + std::to_string(neighbours[j]));
                SCAI_ASSERT(neighbours[j] >= 0, "Negative index: " + std::to_string(neighbours[j]));
                geomSpread = 1 + 1/std::log2(sideLen)*( std::abs(sideLen/2 - neighbours[j]/sideLen)/(0.8*sideLen/2) + std::abs(sideLen/2 - neighbours[j]%sideLen)/(0.8*sideLen/2) );
                //PRINT0( geomSpread );
                // value to pick a border node
                pixelDistance = aux<IndexType, ValueType>::pixelL2Distance2D( maxDensityPixel, neighbours[j], sideLen);
                toInsert.second = (1/pixelDistance)* geomSpread * (spreadFactor* (std::pow(localSumDens[neighbours[j]], 0.5)) + std::pow(localSumDens[maxDensityPixel], 0.5) );
                border.push_back(toInsert);
            }
        }
        thisBlockSize = localSumDens[maxDensityPixel];

        pixeledPartition[maxDensityPixel] = block;

        // set this pixel to -1 so it is not picked again
        localSumDens[maxDensityPixel] = -1;


        while(border.size() !=0 ) {     // there are still pixels to check

            //TODO: different data type to avoid that
            // sort border by the value in increasing order
            std::sort( border.begin(), border.end(),
            [](const std::pair<IndexType, ValueType> &left, const std::pair<IndexType, ValueType> &right) {
                return left.second < right.second;
            });

            std::pair<IndexType, ValueType> bestPixel;
            IndexType bestIndex=-1;
            do {
                bestPixel = border.back();
                border.pop_back();
                bestIndex = bestPixel.first;

            } while( localSumDens[ bestIndex] +thisBlockSize > maxBlockSize and border.size()>0); // this pixel is too big

            // picked last pixel in border but is too big
            if(localSumDens[ bestIndex] +thisBlockSize > maxBlockSize ) {
                break;
            }
            SCAI_ASSERT(localSumDens[ bestIndex ] != -1, "Wrong pixel choice.");

            // this pixel now belongs in this block
            SCAI_ASSERT(bestIndex < sumDensity.size(), "Wrong pixel index: " + std::to_string(bestIndex));
            pixeledPartition[ bestIndex ] = block;
            thisBlockSize += localSumDens[ bestIndex ];
            --pixelsLeft;
            pointsLeft -= localSumDens[ bestIndex ];

            //averagePointsPerPixel = ValueType(pointsLeft)/pixelsLeft;
            //spreadFactor = localSumDens[ bestIndex ]/averagePointsPerPixel;
            //spreadFactor = (k-block)*averagePointsPerPixel/localSumDens[ bestIndex ];
            spreadFactor = averagePointsPerPixel/localSumDens[ bestIndex ];

            //get the neighbours of the new pixel
            std::vector<IndexType> neighbours = ParcoRepart<IndexType, ValueType>::neighbourPixels( bestIndex, sideLen, dimensions);

            //insert neighbour in border or update value if already there
            for(IndexType j=0; j<neighbours.size(); j++) {

                SCAI_ASSERT(neighbours[j] < sumDensity.size(), "Too big index: " + std::to_string(neighbours[j]));
                SCAI_ASSERT(neighbours[j] >= 0, "Negative index: " + std::to_string(neighbours[j]));

                //geomSpread = 1 + 1.0/detailLvl*( std::abs(sideLen/2.0 - neighbours[j]/sideLen)/(0.8*sideLen/2.0) + std::abs(sideLen/2.0 - neighbours[j]%sideLen)/(0.8*sideLen/2.0) );
                IndexType ngbrX = neighbours[j]/sideLen;
                IndexType ngbrY = neighbours[j]%sideLen;

                geomSpread= 1+ (std::pow(ngbrX-sideLen/2, 2) + std::pow(ngbrY-sideLen/2, 2))*(2/std::pow(sideLen,2));
                //geomSpread = geomSpread * geomSpread;// std::pow(geomSpread, 0.5);
                //
                geomSpread = 1;
                //

                if (localSumDens[ neighbours[j]] == -1) { // this pixel is already picked by a block (maybe this)
                    continue;
                } else {
                    bool inBorder = false;

                    for (IndexType l=0; l<border.size(); l++) {
                        if( border[l].first == neighbours[j]) { // its already in border, update value
                            //border[l].second = 1.3*border[l].second + geomSpread * (spreadFactor*(std::pow(localSumDens[neighbours[j]], 0.5)) + std::pow(localSumDens[bestIndex], 0.5) );
                            pixelDistance = aux<IndexType, ValueType>::pixelL2Distance2D( maxDensityPixel, neighbours[j], sideLen);
                            border[l].second += geomSpread*  (1/(pixelDistance*pixelDistance))* ( spreadFactor *std::pow(localSumDens[neighbours[j]], 0.5) + std::pow(localSumDens[bestIndex], 0.5) );
                            inBorder= true;
                        }
                    }
                    if (!inBorder) {
                        std::pair<IndexType, ValueType> toInsert;
                        toInsert.first = neighbours[j];
                        //toInsert.second = geomSpread * (spreadFactor* (std::pow(localSumDens[neighbours[j]], 0.5)) + std::pow(localSumDens[bestIndex], 0.5));
                        pixelDistance = aux<IndexType, ValueType>::pixelL2Distance2D( maxDensityPixel, neighbours[j], sideLen);
                        //toInsert.second = (1/(pixelDistance*pixelDistance))* geomSpread * (spreadFactor* (std::pow(localSumDens[neighbours[j]], 0.5)) + std::pow(localSumDens[bestIndex], 0.5));
                        toInsert.second = geomSpread*  (1/(pixelDistance*pixelDistance))* ( spreadFactor *(std::pow(localSumDens[neighbours[j]], 0.5)) + std::pow(localSumDens[bestIndex], 0.5) );
                        //toInsert.second = geomSpread * (spreadFactor* (std::pow(localSumDens[neighbours[j]], 0.5)) + std::pow(localSumDens[bestIndex], 0.5))/(std::pow( std::abs( localSumDens[bestIndex] - localSumDens[neighbours[j]]),0.5));
                        border.push_back(toInsert);
                    }
                }
            }

            localSumDens[ bestIndex ] = -1;
        }
        //PRINT0("##### final blockSize for block "<< block << ": "<< thisBlockSize);
    } // for(IndexType block=0; block<k; block++)

    // assign all orphan pixels to last block
    for(unsigned long int pp=0; pp<pixeledPartition.size(); pp++) {
        scai::hmemo::ReadAccess<IndexType> localSumDens( sumDensity.getLocalValues() );
        if(pixeledPartition[pp] == -1) {
            pixeledPartition[pp] = k-1;
            thisBlockSize += localSumDens[pp];
        }
    }
    //PRINT0("##### final blockSize for block "<< k-1 << ": "<< thisBlockSize);

    /*
     * here all pixels should have a partition
    */

    // set your local part of the partition/result
    scai::hmemo::WriteOnlyAccess<IndexType> wLocalPart ( result.getLocalValues() );

    if(dimensions==2) {
        SCAI_REGION( "ParcoRepart.pixelPartition.setLocalPartition" )
        scai::hmemo::ReadAccess<ValueType> coordAccess0( coordinates[0].getLocalValues() );
        scai::hmemo::ReadAccess<ValueType> coordAccess1( coordinates[1].getLocalValues() );

        IndexType scaledX, scaledY;
        //the +1 is needed
        IndexType maxX = maxCoords[0]+1;
        IndexType maxY = maxCoords[1]+1;

        for(IndexType i=0; i<localN; i++) {
            scaledX = coordAccess0[i]/maxX * sideLen;
            scaledY = coordAccess1[i]/maxY * sideLen;
            IndexType densInd = scaledX*sideLen + scaledY;
            //PRINT(densInd << " # " << coordAccess0[i] << " _ " << coordAccess1[i] );
            SCAI_ASSERT( densInd < density.size(), "Index too big: "<< std::to_string(densInd) );

            wLocalPart[i] = pixeledPartition[densInd];
            SCAI_ASSERT(wLocalPart[i] < k, " Wrong block number: " + std::to_string(wLocalPart[i] ) );
        }
    } else if(dimensions==3) {
        SCAI_REGION( "ParcoRepart.pixelPartition.setLocalPartition" )
        scai::hmemo::ReadAccess<ValueType> coordAccess0( coordinates[0].getLocalValues() );
        scai::hmemo::ReadAccess<ValueType> coordAccess1( coordinates[1].getLocalValues() );
        scai::hmemo::ReadAccess<ValueType> coordAccess2( coordinates[2].getLocalValues() );

        IndexType scaledX, scaledY, scaledZ;

        IndexType maxX = maxCoords[0]+1;
        IndexType maxY = maxCoords[1]+1;
        IndexType maxZ = maxCoords[2]+1;

        for(IndexType i=0; i<localN; i++) {
            scaledX = coordAccess0[i]/maxX * sideLen;
            scaledY = coordAccess1[i]/maxY * sideLen;
            scaledZ = coordAccess2[i]/maxZ * sideLen;
            IndexType densInd = scaledX*sideLen*sideLen + scaledY*sideLen + scaledZ;

            SCAI_ASSERT( densInd < density.size(), "Index too big: "<< std::to_string(densInd) );
            wLocalPart[i] = pixeledPartition[densInd];
            SCAI_ASSERT(wLocalPart[i] < k, " Wrong block number: " + std::to_string(wLocalPart[i] ) );
        }
    } else {
        throw std::runtime_error("Available only for 2D and 3D. Data given have dimension:" + std::to_string(dimensions) );
    }
    wLocalPart.release();

    return result;
}

//-----------------------------------------------------------------------------------------

template<typename IndexType, typename ValueType>
std::vector<DenseVector<IndexType>> ParcoRepart<IndexType, ValueType>::getCommunicationPairs_local( CSRSparseMatrix<ValueType> &adjM, Settings settings) {
    IndexType N= adjM.getNumRows();
    SCAI_REGION("ParcoRepart.getCommunicationPairs_local");
    // coloring.size()=3: coloring(i,j,c) means that edge with endpoints i and j is colored with color c.
    // and coloring[i].size()= number of edges in input graph

    const scai::dmemo::CommunicatorPtr comm = adjM.getRowDistributionPtr()->getCommunicatorPtr();

    assert(adjM.getNumColumns() == adjM.getNumRows() );
    IndexType colors;
    std::vector<std::vector<IndexType>> coloring;
    {
        std::chrono::time_point<std::chrono::steady_clock> beforeColoring =  std::chrono::steady_clock::now();
        if (!adjM.getRowDistributionPtr()->isReplicated()) {
            //PRINT0("***WARNING: In getCommunicationPairs_local: given graph is not replicated; will replicate now");
            const scai::dmemo::DistributionPtr noDist(new scai::dmemo::NoDistribution(N));
            adjM.redistribute(noDist, noDist);
            //throw std::runtime_error("Input matrix must be replicated.");
        }
        //here graph is replicated. PE0 will write it in a file

        coloring = GraphUtils<IndexType, ValueType>::mecGraphColoring( adjM, colors); // our implementation

        std::chrono::duration<double> coloringTime = std::chrono::steady_clock::now() - beforeColoring;
        ValueType maxTime = comm->max( coloringTime.count() );
        ValueType minTime = comm->min( coloringTime.count() );
        if (settings.verbose) PRINT0("coloring done in time " << minTime << " -- " << maxTime << ", using " << colors << " colors" );
    }
    std::vector<DenseVector<IndexType>> retG(colors);

    if (adjM.getNumRows()==2) {
        assert(colors<=1);
        assert(coloring[0].size()<=1);
    }

    for(IndexType i=0; i<colors; i++) {
        retG[i].allocate(N);
        // TODO: although not distributed maybe try to avoid setValue, change to std::vector ?
        // initialize so retG[i][j]= j instead of -1
        for( IndexType j=0; j<N; j++) {
            retG[i].setValue( j, j );
        }
    }

    // for all the edges:
    // coloring[0][i] = the first block , coloring[1][i] = the second block,
    // coloring[2][i]= the color/round in which the two blocks shall communicate
    for(IndexType i=0; i<coloring[0].size(); i++) {
        IndexType color = coloring[2][i]; // the color/round of this edge
        //assert(color<colors);
        SCAI_ASSERT_LT_ERROR( color, colors, "Wrong number of colors?");
        IndexType firstBlock = coloring[0][i];
        IndexType secondBlock = coloring[1][i];
        retG[color].setValue( firstBlock, secondBlock);
        retG[color].setValue( secondBlock, firstBlock );
    }

    return retG;
}
//---------------------------------------------------------------------------------------


template<typename IndexType, typename ValueType>
std::vector<IndexType> ParcoRepart<IndexType, ValueType>::neighbourPixels(const IndexType thisPixel, const IndexType sideLen, const IndexType dimension) {
    SCAI_REGION("ParcoRepart.neighbourPixels");

    SCAI_ASSERT(thisPixel>=0, "Negative pixel value: " << std::to_string(thisPixel));
    SCAI_ASSERT(sideLen> 0, "Negative or zero side length: " << std::to_string(sideLen));
    SCAI_ASSERT(sideLen> 0, "Negative or zero dimension: " << std::to_string(dimension));

    IndexType totalSize = std::pow(sideLen,dimension);
    SCAI_ASSERT( thisPixel < totalSize, "Wrong side length or dimension, sideLen=" + std::to_string(sideLen)+ " and dimension= " + std::to_string(dimension) );

    std::vector<IndexType> result;

    //calculate the index of the neighbouring pixels
    for(IndexType i=0; i<dimension; i++) {
        for( int j : {
                    -1, 1
                    } ) {
            // possible neighbour
            IndexType ngbrIndex = thisPixel + j*std::pow(sideLen,i );
            // index is within bounds
            if( ngbrIndex < 0 or ngbrIndex >=totalSize) {
                continue;
            }
            if(dimension==2) {
                IndexType xCoord = thisPixel/sideLen;
                IndexType yCoord = thisPixel%sideLen;
                if( ngbrIndex/sideLen == xCoord or ngbrIndex%sideLen == yCoord) {
                    result.push_back(ngbrIndex);
                }
            } else if(dimension==3) {
                IndexType planeSize= sideLen*sideLen;
                IndexType xCoord = thisPixel/planeSize;
                IndexType yCoord = (thisPixel%planeSize) /  sideLen;
                IndexType zCoord = (thisPixel%planeSize) % sideLen;
                IndexType ngbrX = ngbrIndex/planeSize;
                IndexType ngbrY = (ngbrIndex%planeSize)/sideLen;
                IndexType ngbrZ = (ngbrIndex%planeSize)%sideLen;
                if( ngbrX == xCoord and  ngbrY == yCoord ) {
                    result.push_back(ngbrIndex);
                } else if(ngbrX == xCoord and  ngbrZ == zCoord) {
                    result.push_back(ngbrIndex);
                } else if(ngbrY == yCoord and  ngbrZ == zCoord) {
                    result.push_back(ngbrIndex);
                }
            } else {
                throw std::runtime_error("Implemented only for 2D and 3D. Dimension given: " + std::to_string(dimension) );
            }
        }
    }
    return result;
}
//---------------------------------------------------------------------------------------

//to force instantiation
template class ParcoRepart<IndexType, double>;
template class ParcoRepart<IndexType, float>;


} //namespace ITI<|MERGE_RESOLUTION|>--- conflicted
+++ resolved
@@ -261,7 +261,7 @@
 
     SCAI_REGION( "ParcoRepart.partitionGraph" )
 
-    std::chrono::time_point<std::chrono::steady_clock> startTime = std::chrono::steady_clock::now();
+    //std::chrono::time_point<std::chrono::steady_clock> startTime = std::chrono::steady_clock::now();
 
     //-----------------------------------------------------------
     //
@@ -288,29 +288,20 @@
 	//
 	DenseVector<IndexType> result = initialPartition( input, coordinates, nodeWeights, previous, commTree, comm, settings, metrics);
 
-<<<<<<< HEAD
-    // if noRefinement then these are the times, if we do refinement they will be overwritten
-    partitionTime =  std::chrono::system_clock::now() - beforeInitPart;
-    metrics.MM["timeInitialPart"] = partitionTime.count();
-=======
     partitionTime =  std::chrono::steady_clock::now() - beforeInitPart;
     metrics.MM["timePreliminary"] = partitionTime.count();
->>>>>>> ee55cb27
 
     //-----------------------------------------------------------
     //
     // At this point we have the initial, geometric partition.
     //
 
-<<<<<<< HEAD
     //
     // Possible (if also k=p) local refinement.
     //
 
 	std::chrono::time_point<std::chrono::system_clock> beforeLR =  std::chrono::system_clock::now();
 
-=======
->>>>>>> ee55cb27
     if (comm->getSize() == k) {
         //WARNING: the result  is not redistributed. must redistribute afterwards
         if( !settings.noRefinement ) {
@@ -340,7 +331,6 @@
 
     }
 
-<<<<<<< HEAD
     std::chrono::duration<double> elapTime = std::chrono::system_clock::now() - beforeLR;
     metrics.MM["timeLRorRedist"] = elapTime.count();
 
@@ -350,10 +340,6 @@
     //
     // Possible mapping at the end
     //
-=======
-    std::chrono::duration<double> elapTime = std::chrono::steady_clock::now() - startTime;
-    metrics.MM["timeTotal"] = elapTime.count();
->>>>>>> ee55cb27
 
     if( settings.mappingRenumbering ) {
         PRINT0("Applying renumbering of blocks based on the SFC index of their centers.");
@@ -539,19 +525,12 @@
 	if (nodeWeights.size() > 1) {
 		throw std::logic_error("Local refinement not yet implemented for multiple weights.");
 	}
-<<<<<<< HEAD
-	
+
+    std::chrono::time_point<std::chrono::steady_clock> start =  std::chrono::steady_clock::now();	
+    
 	//
 	// redistribute to prepare for local refinement
 	//
-=======
-
-    std::chrono::time_point<std::chrono::steady_clock> start =  std::chrono::steady_clock::now();	
-
-	/*
-	 * redistribute to prepare for local refinement
-	 */
->>>>>>> ee55cb27
 	bool useRedistributor = true;
 	aux<IndexType, ValueType>::redistributeFromPartition( result, input, coordinates, nodeWeights, settings, useRedistributor);
 	
