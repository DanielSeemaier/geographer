/*
 * ParcoReport.cpp
 *
 *  Created on: 25.10.2016
 *      Author: moritzl
 */

#include <scai/tracing.hpp>

#include <assert.h>
#include <cmath>
#include <climits>
#include <queue>
#include <string>
#include <unordered_set>
#include <numeric>
#include <iterator>
#include <algorithm>
#include <tuple>
#include <chrono>
#include <set>
#include <iostream>
#include <iomanip> 

#include "PrioQueue.h"
#include "ParcoRepart.h"
#include "HilbertCurve.h"
#include "MultiLevel.h"
#include "SpectralPartition.h"
#include "KMeans.h"
#include "AuxiliaryFunctions.h"
#include "MultiSection.h"
#include "GraphUtils.h"

//  #include "RBC/Sort/SQuick.hpp"

namespace ITI {
template<typename IndexType, typename ValueType>
DenseVector<IndexType> ParcoRepart<IndexType, ValueType>::partitionGraph(CSRSparseMatrix<ValueType> &input, std::vector<DenseVector<ValueType>> &coordinates, Settings settings, struct Metrics& metrics)
{
	std::vector<DenseVector<ValueType> > uniformWeights(1);
	uniformWeights[0] = fill<DenseVector<ValueType>>(input.getRowDistributionPtr(), 1);
	return partitionGraph(input, coordinates, uniformWeights, settings, metrics);
}

template<typename IndexType, typename ValueType>
DenseVector<IndexType> ParcoRepart<IndexType, ValueType>::partitionGraph(CSRSparseMatrix<ValueType> &input, std::vector<DenseVector<ValueType>> &coordinates, std::vector<DenseVector<ValueType>> &nodeWeights, Settings settings) {
    
    struct Metrics metrics(settings);
    
    assert(settings.storeInfo == false); // Cannot return timing information. Better throw an error than silently drop it.
    
    DenseVector<IndexType> previous;
    assert(!settings.repartition);
    return partitionGraph(input, coordinates, nodeWeights, previous, settings, metrics);
    
}

template<typename IndexType, typename ValueType>
DenseVector<IndexType> ParcoRepart<IndexType, ValueType>::partitionGraph(CSRSparseMatrix<ValueType> &input, std::vector<DenseVector<ValueType>> &coordinates, struct Settings settings){
    
    struct Metrics metrics(settings);
    assert(settings.storeInfo == false); // Cannot return timing information. Better throw an error than silently drop it.
    
    return partitionGraph(input, coordinates, settings, metrics);
}

// overloaded version with metrics
template<typename IndexType, typename ValueType>
DenseVector<IndexType> ParcoRepart<IndexType, ValueType>::partitionGraph(CSRSparseMatrix<ValueType> &input, std::vector<DenseVector<ValueType>> &coordinates, std::vector<DenseVector<ValueType>> &nodeWeights, Settings settings, struct Metrics& metrics) {
        
	DenseVector<IndexType> previous;
	assert(!settings.repartition);
	
    return partitionGraph(input, coordinates, nodeWeights, previous, settings, metrics);

}

/* wrapper for input in metis-like format

*   vtxDist, size=numPEs,  is a replicated array, it is the prefix sum of the number of nodes per PE
        eg: [0, 15, 25, 50], PE0 has 15 vertices, PE1 10 and PE2 25
*   xadj, size=localN+1, (= IA array of the CSR sparse matrix format), is the prefix sum of the degrees
        of the local nodes, ie, how many non-zero values the row has.
*   adjncy, size=localM (number of local edges = the JA array), contains numbers >0 and <N, each
        number is the global id of the neighboring vertex
*/
template<typename IndexType, typename ValueType>
std::vector<IndexType> ParcoRepart<IndexType, ValueType>::partitionGraph(
    IndexType *vtxDist, IndexType *xadj, IndexType *adjncy, IndexType localM,
    IndexType *vwgt, IndexType dimensions, ValueType *xyz,
    Settings  settings, Metrics &metrics ){

    const scai::dmemo::CommunicatorPtr comm = scai::dmemo::Communicator::getCommunicatorPtr();
    const IndexType numPEs = comm->getSize();
    const IndexType thisPE = comm->getRank();

   //SCAI_ASSERT_EQ_ERROR(numPEs+1, sizeof(vtxDist)/sizeof(IndexType), "wrong size for array vtxDist" );
    // ^^ this is wrong,  sizeof(vtxDist)=size of a pointer. How to check if size is correct?
    const IndexType N = vtxDist[numPEs];

    // how to check if array has the correct size?
    const IndexType localN = vtxDist[thisPE+1]-vtxDist[thisPE];
    SCAI_ASSERT_GT_ERROR( localN, 0, "Wrong value for localN for PE " << thisPE << ". Probably wrong vtxDist array");
    SCAI_ASSERT_EQ_ERROR( N, comm->sum(localN), "Global number of vertices mismatch");

    PRINT0("N= " << N);

    // contains the size of each part
    std::vector<IndexType> partSize( numPEs );
    for( int i=0; i<numPEs; i++){
        partSize[i] = vtxDist[i+1]-vtxDist[i];
    }

    // pointer to the general block distribution created using the vtxDist array
    const auto genBlockDistPtr = genBlockDistributionBySizes( partSize, comm );

    //-----------------------------------------------------
    //
    // convert to scai data types
    //

    //
    // graph
    //

    scai::hmemo::HArray<IndexType> localIA(localN+1, xadj);
    scai::hmemo::HArray<IndexType> localJA(localM, adjncy);
    scai::hmemo::HArray<ValueType> localValues(localM, 1.0);      //TODO: weight 1.0=> no edge weights, change/generalize

    scai::lama::CSRStorage<ValueType> graphLocalStorage( localN, N, localIA, localJA, localValues);
    scai::lama::CSRSparseMatrix<ValueType> graph (genBlockDistPtr, graphLocalStorage);

    SCAI_ASSERT_EQ_ERROR( graph.getLocalNumRows(), localN, "Local size mismatch");
    SCAI_ASSERT_EQ_ERROR( genBlockDistPtr->getLocalSize(), localN, "Local size mismatch");
    
    //
    // coordinates
    //

    std::vector<std::vector<ValueType>> localCoords(dimensions);

    for (IndexType dim = 0; dim < dimensions; dim++) {
        localCoords[dim].resize(localN);
        for( int i=0; i<localN; i++){
            localCoords[dim][i] = xyz[dimensions*i+dim];
        }
    }

    std::vector<scai::lama::DenseVector<ValueType>> coordinates(dimensions);
    for (IndexType dim = 0; dim < dimensions; dim++) {
        coordinates[dim] = scai::lama::DenseVector<ValueType>(genBlockDistPtr, scai::hmemo::HArray<ValueType>(localN, localCoords[dim].data()) );
    }

    //
    // node weights
    //
    std::vector<scai::lama::DenseVector<ValueType>> nodeWeights(1, scai::lama::DenseVector<ValueType>(genBlockDistPtr, scai::hmemo::HArray<ValueType>(localN, *vwgt)));

    scai::lama::DenseVector<IndexType> localPartitionDV = partitionGraph( graph, coordinates, nodeWeights, settings, metrics);
	
	//WARNING: must check that is correct
	localPartitionDV.redistribute( graph.getRowDistributionPtr() );
	
    //copy the local values to a std::vector and return
	scai::hmemo::ReadAccess<IndexType> localPartRead ( localPartitionDV.getLocalValues() );
	std::vector<IndexType> localPartition( localPartRead.get(), localPartRead.get()+ localN );
	return localPartition;
}

//-------------------------------------------------------------------------------------------------

template<typename IndexType, typename ValueType>
void ParcoRepart<IndexType, ValueType>::hilbertRedistribution(std::vector<DenseVector<ValueType> >& coordinates, DenseVector<ValueType>& nodeWeights, Settings settings, struct Metrics& metrics) {
    SCAI_REGION_START("ParcoRepart.hilbertRedistribution.sfc")
    scai::dmemo::DistributionPtr inputDist = coordinates[0].getDistributionPtr();
    scai::dmemo::CommunicatorPtr comm = inputDist->getCommunicatorPtr();
    const IndexType localN = inputDist->getLocalSize();
    const IndexType globalN = inputDist->getGlobalSize();
    const IndexType rank = comm->getRank();

    std::chrono::time_point<std::chrono::system_clock> beforeInitPart =  std::chrono::system_clock::now();

    bool nodesUnweighted = (nodeWeights.max() == nodeWeights.min());

    std::chrono::duration<double> migrationCalculation, migrationTime;

    std::vector<ValueType> hilbertIndices = HilbertCurve<IndexType, ValueType>::getHilbertIndexVector(coordinates, settings.sfcResolution, settings.dimensions);
    SCAI_REGION_END("ParcoRepart.hilbertRedistribution.sfc")
    SCAI_REGION_START("ParcoRepart.hilbertRedistribution.sort")
    /**
     * fill sort pair
     */
    scai::hmemo::HArray<IndexType> myGlobalIndices(localN, IndexType(0));
    inputDist->getOwnedIndexes(myGlobalIndices);
    std::vector<sort_pair> localPairs(localN);
    {
        scai::hmemo::ReadAccess<IndexType> rIndices(myGlobalIndices);
        for (IndexType i = 0; i < localN; i++) {
            localPairs[i].value = hilbertIndices[i];
            localPairs[i].index = rIndices[i];
        }
    }

    MPI_Comm mpi_comm = MPI_COMM_WORLD; //maybe cast the communicator ptr to a MPI communicator and get getMPIComm()?
    SQuick::sort<sort_pair>(mpi_comm, localPairs, -1); //could also do this with just the hilbert index - as a valueType
    //IndexType newLocalN = localPairs.size();
    migrationCalculation = std::chrono::system_clock::now() - beforeInitPart;
    metrics.timeMigrationAlgo[rank] = migrationCalculation.count();
    std::chrono::time_point < std::chrono::system_clock > beforeMigration = std::chrono::system_clock::now();
    assert(localPairs.size() > 0);
    SCAI_REGION_END("ParcoRepart.hilbertRedistribution.sort")

    sort_pair minLocalIndex = localPairs[0];
    std::vector<ValueType> sendThresholds(comm->getSize(), minLocalIndex.value);
    std::vector<ValueType> recvThresholds(comm->getSize());

    MPI_Datatype MPI_ValueType = MPI_DOUBLE; //TODO: properly template this
    MPI_Alltoall(sendThresholds.data(), 1, MPI_ValueType, recvThresholds.data(),
            1, MPI_ValueType, mpi_comm); //TODO: replace this monstrosity with a proper call to LAMA
    //comm->all2all(recvThresholds.data(), sendTresholds.data());//TODO: maybe speed up with hypercube
    SCAI_ASSERT_LT_ERROR(recvThresholds[comm->getSize() - 1], 1, "invalid hilbert index");
    // merge to get quantities //Problem: nodes are not sorted according to their hilbert indices, so accesses are not aligned.
    // Need to sort before and after communication
    assert(std::is_sorted(recvThresholds.begin(), recvThresholds.end()));
    std::vector<IndexType> permutation(localN);
    std::iota(permutation.begin(), permutation.end(), 0);
    std::sort(permutation.begin(), permutation.end(), [&](IndexType i, IndexType j){return hilbertIndices[i] < hilbertIndices[j];});

    //now sorting hilbert indices themselves
    std::sort(hilbertIndices.begin(), hilbertIndices.end());
    std::vector<IndexType> quantities(comm->getSize(), 0);
    {
        IndexType p = 0;
        for (IndexType i = 0; i < localN; i++) {
            //increase target block counter if threshold is reached. Skip empty blocks if necessary.
            while (p + 1 < comm->getSize()
                    && recvThresholds[p + 1] <= hilbertIndices[i]) {
                p++;
            }
            assert(p < comm->getSize());

            quantities[p]++;
        }
    }

    SCAI_REGION_START("ParcoRepart.hilbertRedistribution.communicationPlan")
    // allocate sendPlan
    scai::dmemo::CommunicationPlan sendPlan(quantities.data(), comm->getSize());
    SCAI_ASSERT_EQ_ERROR(sendPlan.totalQuantity(), localN,
            "wrong size of send plan")
    // allocate recvPlan - either with allocateTranspose, or directly
    scai::dmemo::CommunicationPlan recvPlan = comm->transpose( sendPlan );
    IndexType newLocalN = recvPlan.totalQuantity();
    SCAI_REGION_END("ParcoRepart.hilbertRedistribution.communicationPlan")

    if (settings.verbose) {
        PRINT0(std::to_string(localN) + " old local values "
                        + std::to_string(newLocalN) + " new ones.");
    }
    //transmit indices, allowing for resorting of the received values
    std::vector<IndexType> sendIndices(localN);
    {
        SCAI_REGION("ParcoRepart.hilbertRedistribution.permute");
        scai::hmemo::ReadAccess<IndexType> rIndices(myGlobalIndices);
        for (IndexType i = 0; i < localN; i++) {
            assert(permutation[i] < localN);
            assert(permutation[i] >= 0);
            sendIndices[i] = rIndices[permutation[i]];
        }
    }
    std::vector<IndexType> recvIndices(newLocalN);
    comm->exchangeByPlan(recvIndices.data(), recvPlan, sendIndices.data(),
            sendPlan);
    //get new distribution
    scai::hmemo::HArray<IndexType> indexTransport(newLocalN, recvIndices.data());
    auto newDist = scai::dmemo::generalDistributionUnchecked(globalN, std::move(indexTransport), comm);
    SCAI_ASSERT_EQUAL(newDist->getLocalSize(), newLocalN,
            "wrong size of new distribution");
    for (IndexType i = 0; i < newLocalN; i++) {
        SCAI_ASSERT_VALID_INDEX_DEBUG(recvIndices[i], globalN, "invalid index");
    }

    {
        SCAI_REGION("ParcoRepart.hilbertRedistribution.redistribute");
        // for each dimension: define DenseVector with new distribution, get write access to local values, call exchangeByPlan
        std::vector<ValueType> sendBuffer(localN);
        std::vector<ValueType> recvBuffer(newLocalN);

        for (IndexType d = 0; d < settings.dimensions; d++) {
            {
                SCAI_REGION("ParcoRepart.hilbertRedistribution.redistribute.permute");
                scai::hmemo::ReadAccess<ValueType> rCoords(coordinates[d].getLocalValues());
                for (IndexType i = 0; i < localN; i++) { //TODO:maybe extract into lambda?
                    sendBuffer[i] = rCoords[permutation[i]]; //TODO: how to make this more cache-friendly? (Probably by using pairs and sorting them.)
                }
            }

            comm->exchangeByPlan(recvBuffer.data(), recvPlan, sendBuffer.data(), sendPlan);
            coordinates[d] = DenseVector<ValueType>(newDist, 0);
            {
                SCAI_REGION("ParcoRepart.hilbertRedistribution.redistribute.permute");
                scai::hmemo::WriteAccess<ValueType> wCoords(coordinates[d].getLocalValues());
                assert(wCoords.size() == newLocalN);
                for (IndexType i = 0; i < newLocalN; i++) {
                    wCoords[newDist->global2Local(recvIndices[i])] =
                            recvBuffer[i];
                }
            }
        }
        // same for node weights
        if (nodesUnweighted) {
            nodeWeights = DenseVector<ValueType>(newDist, 1);
        }
        else {
            {
                SCAI_REGION("ParcoRepart.hilbertRedistribution.redistribute.permute");
                scai::hmemo::ReadAccess<ValueType> rWeights(nodeWeights.getLocalValues());
                for (IndexType i = 0; i < localN; i++) {
                    sendBuffer[i] = rWeights[permutation[i]]; //TODO: how to make this more cache-friendly? (Probably by using pairs and sorting them.)
                }
            }
            comm->exchangeByPlan(recvBuffer.data(), recvPlan, sendBuffer.data(), sendPlan);
            nodeWeights = DenseVector<ValueType>(newDist, 0);
            {
                SCAI_REGION("ParcoRepart.hilbertRedistribution.redistribute.permute");
                scai::hmemo::WriteAccess<ValueType> wWeights(nodeWeights.getLocalValues());
                for (IndexType i = 0; i < newLocalN; i++) {
                    wWeights[newDist->global2Local(recvIndices[i])] = recvBuffer[i];
                }
            }
        }
    }
    migrationTime = std::chrono::system_clock::now() - beforeMigration;
    metrics.timeFirstDistribution[rank] = migrationTime.count();
}
//-------------------------------------------------------------------------------------------------

template<typename IndexType, typename ValueType>
DenseVector<IndexType> ParcoRepart<IndexType, ValueType>::partitionGraph(CSRSparseMatrix<ValueType> &input, std::vector<DenseVector<ValueType>> &coordinates, std::vector<DenseVector<ValueType>> &nodeWeights, DenseVector<IndexType>& previous, Settings settings,struct Metrics& metrics)
{
	IndexType k = settings.numBlocks;
	ValueType epsilon = settings.epsilon;
    const IndexType dimensions = coordinates.size();

	SCAI_REGION( "ParcoRepart.partitionGraph" )

	std::chrono::time_point<std::chrono::steady_clock> start, afterSFC, round;
	start = std::chrono::steady_clock::now();

	SCAI_REGION_START("ParcoRepart.partitionGraph.inputCheck")
	/**
	* check input arguments for sanity
	*/
	IndexType n = input.getNumRows();
    for( int d=0; d<dimensions; d++){
    	if (n != coordinates[d].size()) {
    		throw std::runtime_error("Matrix has " + std::to_string(n) + " rows, but " + std::to_string(coordinates[0].size())
    		 + " coordinates are given.");
    	}
    }

	if (n != input.getNumColumns()) {
		throw std::runtime_error("Matrix must be quadratic.");
	}

	if (!input.isConsistent()) {
		throw std::runtime_error("Input matrix inconsistent");
	}

	if (k > n) {
		throw std::runtime_error("Creating " + std::to_string(k) + " blocks from " + std::to_string(n) + " elements is impossible.");
	}

	if (epsilon < 0) {
		throw std::runtime_error("Epsilon " + std::to_string(epsilon) + " is invalid.");
	}
	        
	const scai::dmemo::DistributionPtr coordDist = coordinates[0].getDistributionPtr();
	const scai::dmemo::DistributionPtr inputDist = input.getRowDistributionPtr();
	const scai::dmemo::DistributionPtr noDist(new scai::dmemo::NoDistribution(n));
	const scai::dmemo::CommunicatorPtr comm = coordDist->getCommunicatorPtr();
	const IndexType rank = comm->getRank();


	if( !coordDist->isEqual( *inputDist) ){
		throw std::runtime_error( "Distributions should be equal.");
	}

	bool nodesUnweighted = nodeWeights.size() == 1 && (nodeWeights[0].max() == nodeWeights[0].min());

    SCAI_REGION_END("ParcoRepart.partitionGraph.inputCheck")
	{
		SCAI_REGION("ParcoRepart.synchronize")
		comm->synchronize();
	}
	
	SCAI_REGION_START("ParcoRepart.partitionGraph.initialPartition")
	// get an initial partition
	DenseVector<IndexType> result;
	
	for (IndexType i = 0; i < nodeWeights.size(); i++) {
		assert(nodeWeights[i].getDistribution().isEqual(*inputDist));
	}

	
	
	//-------------------------
	//
	// timing info
	
	std::chrono::duration<double> kMeansTime = std::chrono::duration<double>(0.0);
	std::chrono::duration<double> migrationCalculation = std::chrono::duration<double> (0.0);
	std::chrono::duration<double> migrationTime= std::chrono::duration<double>(0.0);
	std::chrono::duration<double> secondRedistributionTime = std::chrono::duration<double>(0.0) ;
	std::chrono::duration<double> partitionTime= std::chrono::duration<double>(0.0);
	
	std::chrono::time_point<std::chrono::system_clock> beforeInitPart =  std::chrono::system_clock::now();
	
	if( settings.initialPartition==InitialPartitioningMethods::SFC) {
		PRINT0("Initial partition with SFCs");
		result= ParcoRepart<IndexType, ValueType>::hilbertPartition(coordinates, settings);
		std::chrono::duration<double> sfcTime = std::chrono::system_clock::now() - beforeInitPart;
		if ( settings.verbose ) {
			ValueType totSFCTime = ValueType(comm->max(sfcTime.count()) );
			if(comm->getRank() == 0)
				std::cout << "SFC Time:" << totSFCTime << std::endl;
		}
	} else if ( settings.initialPartition==InitialPartitioningMethods::Pixel) {
		PRINT0("Initial partition with pixels.");
		result = ParcoRepart<IndexType, ValueType>::pixelPartition(coordinates, settings);
	} else if ( settings.initialPartition == InitialPartitioningMethods::Spectral) {
		PRINT0("Initial partition with spectral");
		result = ITI::SpectralPartition<IndexType, ValueType>::getPartition(input, coordinates, settings);
	} else if (settings.initialPartition == InitialPartitioningMethods::KMeans) {
	    if (comm->getRank() == 0) {
	        std::cout << "Initial partition with K-Means" << std::endl;
	    }

		//prepare coordinates for k-means
		std::vector<DenseVector<ValueType> > coordinateCopy = coordinates;
		std::vector<DenseVector<ValueType> > nodeWeightCopy = nodeWeights;
		if (comm->getSize() > 1 && (settings.dimensions == 2 || settings.dimensions == 3)) {
			SCAI_REGION("ParcoRepart.partitionGraph.initialPartition.prepareForKMeans")
			Settings migrationSettings = settings;
			migrationSettings.numBlocks = comm->getSize();
			migrationSettings.epsilon = settings.epsilon;
			//migrationSettings.bisect = true;
			
			// the distribution for the initial migration   
			scai::dmemo::DistributionPtr initMigrationPtr;
			
			if (!settings.repartition || comm->getSize() != settings.numBlocks) {
				
				// the distribution for the initial migration   
				scai::dmemo::DistributionPtr initMigrationPtr;
				
				if (settings.initialMigration == InitialPartitioningMethods::SFC) {
					if (nodeWeightCopy.size() > 1) {
						throw std::logic_error("Hilbert redistribution not implemented for multiple weights.");
					}
					hilbertRedistribution(coordinateCopy, nodeWeightCopy[0], settings, metrics);
				}else {
					std::vector<DenseVector<ValueType> > convertedWeights(nodeWeights);
					DenseVector<IndexType> tempResult;				
					if (settings.initialMigration == InitialPartitioningMethods::Multisection) {
						if (convertedWeights.size() > 1) {
							throw std::logic_error("MultiSection not implemented for multiple weights.");
						}
						tempResult  = ITI::MultiSection<IndexType, ValueType>::getPartitionNonUniform(input, coordinates, convertedWeights[0], migrationSettings);
					} else if (settings.initialMigration == InitialPartitioningMethods::KMeans) {
						if (convertedWeights.size() > 1) {
							throw std::logic_error("KMeans not implemented for multiple weights.");
						}
						std::vector<std::vector<IndexType>> migrationBlockSizes(1, std::vector<IndexType>(migrationSettings.numBlocks, n/migrationSettings.numBlocks ));
                        struct Metrics tmpMetrics(migrationSettings);
						tempResult = ITI::KMeans::computePartition(coordinates, convertedWeights[0], migrationBlockSizes[0], migrationSettings, tmpMetrics);
					}
					
					initMigrationPtr = scai::dmemo::generalDistributionByNewOwners( tempResult.getDistribution(), tempResult.getLocalValues() );
					
					if (settings.initialMigration == InitialPartitioningMethods::None) {
						//nothing to do
						initMigrationPtr = inputDist;
					} else {
						throw std::logic_error("Method not yet supported for preparing for K-Means");
					}
					
					migrationCalculation = std::chrono::system_clock::now() - beforeInitPart;
					metrics.timeMigrationAlgo[rank]  = migrationCalculation.count();
					
					std::chrono::time_point<std::chrono::system_clock> beforeMigration =  std::chrono::system_clock::now();
					
					auto prepareRedist = scai::dmemo::redistributePlanByNewDistribution(initMigrationPtr, nodeWeights[0].getDistributionPtr());
					
					std::chrono::time_point<std::chrono::system_clock> afterRedistConstruction =  std::chrono::system_clock::now();
					
					std::chrono::duration<double> redist = (afterRedistConstruction - beforeMigration);
					metrics.timeConstructRedistributor[rank] = redist.count();
					
					if (nodesUnweighted) {
						nodeWeightCopy[0] = DenseVector<ValueType>(initMigrationPtr, nodeWeights[0].getLocalValues()[0]);
					} else {
						for (IndexType i = 0; i < nodeWeightCopy.size(); i++) {
							nodeWeightCopy[i].redistribute(prepareRedist);
						}
					}
					
					for (IndexType d = 0; d < dimensions; d++) {
						coordinateCopy[d].redistribute(prepareRedist);
					}
					
					if (settings.repartition) {
						previous.redistribute(prepareRedist);
					}
					
					migrationTime = std::chrono::system_clock::now() - beforeMigration;
					metrics.timeFirstDistribution[rank]  = migrationTime.count();
				}
			}
			
		}
		
		std::vector<ValueType> weightSum(nodeWeights.size());
		for (int i = 0; i < nodeWeights.size(); i++) {
			weightSum[i] = nodeWeights[i].sum();
		}

		
		// vector of size k, each element represents the size of one block
		std::vector<std::vector<IndexType> > blockSizes(nodeWeights.size());
		if( settings.blockSizes.empty() ){
			for (int i = 0; i < nodeWeights.size(); i++) {
				blockSizes[i].assign( settings.numBlocks, weightSum[i]/settings.numBlocks );
			}
		} else {
			blockSizes = settings.blockSizes;
		}
		SCAI_ASSERT( blockSizes[0].size()==settings.numBlocks , "Wrong size of blockSizes vector: " << blockSizes.size() );
		
		std::chrono::time_point<std::chrono::system_clock> beforeKMeans =  std::chrono::system_clock::now();
		if (nodeWeightCopy.size() > 1) {
			throw std::logic_error("Not yet implemented for multiple node weights.");
		}
		if (settings.repartition) {
			result = ITI::KMeans::computeRepartition(coordinateCopy, nodeWeightCopy[0], blockSizes[0], previous, settings);
		} else {
			result = ITI::KMeans::computePartition(coordinateCopy, nodeWeightCopy[0], blockSizes[0], settings, metrics);
		}
		
		kMeansTime = std::chrono::system_clock::now() - beforeKMeans;
		metrics.timeKmeans[rank] = kMeansTime.count();
		//timeForKmeans = ValueType ( comm->max(kMeansTime.count() ));
        assert(scai::utilskernel::HArrayUtils::min(result.getLocalValues()) >= 0);
        assert(scai::utilskernel::HArrayUtils::max(result.getLocalValues()) < k);
		
		if (settings.verbose) {
			ValueType totKMeansTime = ValueType( comm->max(kMeansTime.count()) );
			if(comm->getRank() == 0)
				std::cout << "K-Means, Time:" << totKMeansTime << std::endl;
		}
		
        SCAI_ASSERT_EQ_ERROR( result.max(), settings.numBlocks -1, "Wrong index in partition" );
        //assert(result.max() == settings.numBlocks -1);
        assert(result.min() == 0);
		
	} else if (settings.initialPartition == InitialPartitioningMethods::Multisection) {// multisection
		PRINT0("Initial partition with multisection");
		if (nodeWeights.size() > 1) {
			throw std::logic_error("MultiSection not implemented for multiple weights.");
		}
		DenseVector<ValueType> convertedWeights(nodeWeights[0]);
		result = ITI::MultiSection<IndexType, ValueType>::getPartitionNonUniform(input, coordinates, convertedWeights, settings);
		std::chrono::duration<double> msTime = std::chrono::system_clock::now() - beforeInitPart;
		
		if ( settings.verbose ) {
			ValueType totMsTime = ValueType ( comm->max(msTime.count()) );
			if(comm->getRank() == 0)
				std::cout << "MS Time:" << totMsTime << std::endl;
		}
	} else if (settings.initialPartition == InitialPartitioningMethods::None) {
		//no need to explicitly check for repartitioning mode or not.
		assert(comm->getSize() == settings.numBlocks);
		result = DenseVector<IndexType>(input.getRowDistributionPtr(), comm->getRank());
	}
	else {
		throw std::runtime_error("Initial Partitioning mode undefined.");
	}
	
	SCAI_REGION_END("ParcoRepart.partitionGraph.initialPartition")
	
	// TODO: add another 'debug' parameter to control that?
	//if( settings.outFile!="-" and settings.writeInFile ){
	//	FileIO<IndexType, ValueType>::writePartitionParallel( result, settings.outFile+"_initPart.partition" );
	//}
	
	//-----------------------------------------------------------
	//
	// At this point we have the initial, geometric partition.
	//
	
	// if noRefinement then these are the times, if we do refinement they will be overwritten
	partitionTime =  std::chrono::system_clock::now() - beforeInitPart;
	metrics.timePreliminary[rank] = partitionTime.count();
	
	if (comm->getSize() == k) {
		//WARNING: the result  is not redistributed. must redistribute afterwards
		if(  !settings.noRefinement ) {
<<<<<<< HEAD
			SCAI_REGION("ParcoRepart.partitionGraph.initialRedistribution");
			if (nodeWeights.size() > 1) {
				throw std::logic_error("Local refinement not yet implemented for multiple weights.");
			}
=======

			//uncomment to store the first, geometric partition into a file that then can be visualized using matlab and GPI's code
			//std::string filename = "geomPart.mtx";
			//result.writeToFile( filename );		

			SCAI_REGION("ParcoRepart.partitionGraph.initialRedistribution")
>>>>>>> 9cbff743
			/**
			 * redistribute to prepare for local refinement
			 */
            bool useRedistributor = true;
<<<<<<< HEAD
            aux<IndexType, ValueType>::redistributeFromPartition( result, input, coordinates, nodeWeights[0], settings, metrics, useRedistributor);
=======
            scai::dmemo::DistributionPtr distFromPartition = aux<IndexType, ValueType>::redistributeFromPartition( result, input, coordinates, nodeWeights, settings, metrics, useRedistributor);

            /*
			std::chrono::time_point<std::chrono::system_clock> beforeSecondRedistributiom =  std::chrono::system_clock::now();
			
			auto resultRedist = scai::dmemo::redistributePlanByNewOwners(result.getLocalValues(), result.getDistributionPtr());//TODO: Wouldn't it be faster to use a GeneralDistribution here?
			result = DenseVector<IndexType>(resultRedist.getTargetDistributionPtr(), comm->getRank());
			
			auto redistributor = scai::dmemo::redistributePlanByNewDistribution(resultRedist.getTargetDistributionPtr(), input.getRowDistributionPtr());
			input.redistribute(redistributor, noDist);
			if (settings.useGeometricTieBreaking) {
				for (IndexType d = 0; d < dimensions; d++) {
					coordinates[d].redistribute(redistributor);
				}
			}
			nodeWeights.redistribute(redistributor);
			
			secondRedistributionTime =  std::chrono::system_clock::now() - beforeSecondRedistributiom;
            */
            
			//ValueType timeForSecondRedistr = ValueType ( comm->max(secondRedistributionTime.count() ));

			
>>>>>>> 9cbff743
			
			partitionTime =  std::chrono::system_clock::now() - beforeInitPart;
			//ValueType timeForInitPart = ValueType ( comm->max(partitionTime.count() ));
			ValueType cut = comm->sum(ParcoRepart<IndexType, ValueType>::localSumOutgoingEdges(input, true)) / 2;//TODO: this assumes that the graph is unweighted
			ValueType imbalance = GraphUtils<IndexType, ValueType>::computeImbalance(result, k, nodeWeights[0]);
			
			
			//-----------------------------------------------------------
			//
			// output: in std and file
			//
			
			if (settings.verbose ) {
				ValueType timeToCalcInitMigration = comm->max(migrationCalculation.count()) ;   
				ValueType timeForFirstRedistribution = comm->max( migrationTime.count() );
				ValueType timeForKmeans = comm->max( kMeansTime.count() );
				ValueType timeForSecondRedistr = comm->max( secondRedistributionTime.count() );
				ValueType timeForInitPart = comm->max( partitionTime.count() );
				
				if(comm->getRank() == 0 ){
					std::cout<< std::endl << "\033[1;32mTiming: migration algo: "<< timeToCalcInitMigration << ", 1st redistr: " << timeForFirstRedistribution << ", only k-means: " << timeForKmeans <<", only 2nd redistr: "<< timeForSecondRedistr <<", total:" << timeForInitPart << std::endl;
					std::cout << "# of cut edges:" << cut << ", imbalance:" << imbalance<< " \033[0m" <<std::endl << std::endl;
				}
			}
			
			metrics.timeSecondDistribution[rank] = secondRedistributionTime.count();
			metrics.timePreliminary[rank] = partitionTime.count();
			
			metrics.preliminaryCut = cut;
			metrics.preliminaryImbalance = imbalance;
			
			//IndexType numRefinementRounds = 0;
			
			SCAI_REGION_START("ParcoRepart.partitionGraph.multiLevelStep")
			scai::dmemo::HaloExchangePlan halo = GraphUtils<IndexType, ValueType>::buildNeighborHalo(input);
			ITI::MultiLevel<IndexType, ValueType>::multiLevelStep(input, result, nodeWeights[0], coordinates, halo, settings, metrics);
			SCAI_REGION_END("ParcoRepart.partitionGraph.multiLevelStep")
		}
	} else {
		result.redistribute(inputDist);
		if (comm->getRank() == 0 && !settings.noRefinement) {
			std::cout << "Local refinement only implemented for one block per process. Called with " << comm->getSize() << " processes and " << k << " blocks." << std::endl;
		}
	}
	
	return result;
}
//--------------------------------------------------------------------------------------- 

//TODO: take node weights into account
template<typename IndexType, typename ValueType>
DenseVector<IndexType> ParcoRepart<IndexType, ValueType>::hilbertPartition(const std::vector<DenseVector<ValueType>> &coordinates, DenseVector<ValueType> &nodeWeights, Settings settings){

    auto uniformWeights = fill<DenseVector<ValueType>>(coordinates[0].getDistributionPtr(), 1);
    return hilbertPartition( coordinates, settings);
}
//--------------------------------------------------------------------------------------- 

template<typename IndexType, typename ValueType>
DenseVector<IndexType> ParcoRepart<IndexType, ValueType>::hilbertPartition(const std::vector<DenseVector<ValueType>> &coordinates, Settings settings){
    SCAI_REGION( "ParcoRepart.hilbertPartition" )
    	
    std::chrono::time_point<std::chrono::steady_clock> start, afterSFC;
    start = std::chrono::steady_clock::now();
    
    const scai::dmemo::DistributionPtr coordDist = coordinates[0].getDistributionPtr();
    const scai::dmemo::CommunicatorPtr comm = coordDist->getCommunicatorPtr();
    
    IndexType k = settings.numBlocks;
    const IndexType dimensions = coordinates.size();
    assert(dimensions == settings.dimensions);
    const IndexType localN = coordDist->getLocalSize();
    const IndexType globalN = coordDist->getGlobalSize();
    
    if (k != comm->getSize() && comm->getRank() == 0) {
    	throw std::logic_error("Hilbert curve partition only implemented for same number of blocks and processes.");
    }
 
    if (comm->getSize() == 1) {
        return scai::lama::DenseVector<IndexType>(globalN, 0);
    }
 
    //
    // vector of size k, each element represents the size of each block
    //
    std::vector<IndexType> blockSizes;
	//TODO: for nowm assume uniform nodeweights
    IndexType weightSum = globalN;
    if( settings.blockSizes.empty() ){
        blockSizes.assign( settings.numBlocks, weightSum/settings.numBlocks );
    }else{
    	if (settings.blockSizes.size() > 1) {
    		throw std::logic_error("Hilbert partition not implemented for node weights or multiple block sizes.");
    	}
        blockSizes = settings.blockSizes[0];
    }
    SCAI_ASSERT( blockSizes.size()==settings.numBlocks , "Wrong size of blockSizes vector: " << blockSizes.size() );
    
    /**
     * Several possibilities exist for choosing the recursion depth.
     * Either by user choice, or by the maximum fitting into the datatype, or by the minimum distance between adjacent points.
     */
    const IndexType recursionDepth = settings.sfcResolution > 0 ? settings.sfcResolution : std::min(std::log2(globalN), double(21));
    
    /**
     *	create space filling curve indices.
     */
    
    scai::lama::DenseVector<ValueType> hilbertIndices(coordDist, 0);
	std::vector<ValueType> localHilberIndices = HilbertCurve<IndexType,ValueType>::getHilbertIndexVector(coordinates, recursionDepth, dimensions);
	hilbertIndices.assign( scai::hmemo::HArray<ValueType>( localHilberIndices.size(), localHilberIndices.data()) , coordDist);

    //TODO: use the blockSizes vector
    //TODO: take into account node weights: just sorting will create imbalanced blocks, not so much in number of node but in the total weight of each block
    
    /**
     * now sort the global indices by where they are on the space-filling curve.
     */

    std::vector<IndexType> newLocalIndices;

    {
        SCAI_REGION( "ParcoRepart.hilbertPartition.sorting" );
        //TODO: maybe call getSortedHilbertIndices here?
        int typesize;
        MPI_Type_size(SortingDatatype<sort_pair>::getMPIDatatype(), &typesize);
        //assert(typesize == sizeof(sort_pair)); //not valid for int_double, presumably due to padding
        
        std::vector<sort_pair> localPairs(localN);

        //fill with local values
        long indexSum = 0;//for sanity checks
        scai::hmemo::ReadAccess<ValueType> localIndices(hilbertIndices.getLocalValues());//Segfault happening here, likely due to stack overflow. TODO: fix
        for (IndexType i = 0; i < localN; i++) {
        	localPairs[i].value = localIndices[i];
        	localPairs[i].index = coordDist->local2Global(i);
        	indexSum += localPairs[i].index;
        }

        //create checksum
        const long checkSum = comm->sum(indexSum);
        //TODO: int overflow?
        SCAI_ASSERT_EQ_ERROR(checkSum , (long(globalN)*(long(globalN)-1))/2, "Sorting checksum is wrong (possible IndexType overflow?).");

        //call distributed sort
        //MPI_Comm mpi_comm, std::vector<value_type> &data, long long global_elements = -1, Compare comp = Compare()
        MPI_Comm mpi_comm = MPI_COMM_WORLD;
        SQuick::sort<sort_pair>(mpi_comm, localPairs, -1);

        //copy indices into array
        const IndexType newLocalN = localPairs.size();
        newLocalIndices.resize(newLocalN);

        for (IndexType i = 0; i < newLocalN; i++) {
        	newLocalIndices[i] = localPairs[i].index;
        }

        //sort local indices for general distribution
        std::sort(newLocalIndices.begin(), newLocalIndices.end());

        //check size and sanity
        SCAI_ASSERT_LT_ERROR( *std::max_element(newLocalIndices.begin(), newLocalIndices.end()) , globalN, "Too large index (possible IndexType overflow?).");
        SCAI_ASSERT_EQ_ERROR( comm->sum(newLocalIndices.size()), globalN, "distribution mismatch");

        //check checksum
        long indexSumAfter = 0;
        for (IndexType i = 0; i < newLocalN; i++) {
        	indexSumAfter += newLocalIndices[i];
        }

        const long newCheckSum = comm->sum(indexSumAfter);
        SCAI_ASSERT( newCheckSum == checkSum, "Old checksum: " << checkSum << ", new checksum: " << newCheckSum );

        //possible optimization: remove dummy values during first copy, then directly copy into HArray and sort with pointers. Would save one copy.
    }
    
    DenseVector<IndexType> result;
	
    {
    	assert(!coordDist->isReplicated() && comm->getSize() == k);
        SCAI_REGION( "ParcoRepart.hilbertPartition.createDistribution" );

        scai::hmemo::HArray<IndexType> indexTransport(newLocalIndices.size(), newLocalIndices.data());
        assert(comm->sum(indexTransport.size()) == globalN);
        scai::dmemo::DistributionPtr newDistribution( new scai::dmemo::GeneralDistribution ( globalN, std::move(indexTransport), true) );
        
        if (comm->getRank() == 0) std::cout << "Created distribution." << std::endl;
        result = fill<DenseVector<IndexType>>(newDistribution, comm->getRank());
        if (comm->getRank() == 0) std::cout << "Created initial partition." << std::endl;
    }

    return result;
}
//--------------------------------------------------------------------------------------- 

template<typename IndexType, typename ValueType>
DenseVector<IndexType> ParcoRepart<IndexType, ValueType>::pixelPartition(const std::vector<DenseVector<ValueType>> &coordinates, Settings settings){
    SCAI_REGION( "ParcoRepart.pixelPartition" )
    	
    SCAI_REGION_START("ParcoRepart.pixelPartition.initialise")
    std::chrono::time_point<std::chrono::steady_clock> start, round;
    start = std::chrono::steady_clock::now();
    
    const scai::dmemo::DistributionPtr coordDist = coordinates[0].getDistributionPtr();
    const scai::dmemo::CommunicatorPtr comm = coordDist->getCommunicatorPtr();
    
    IndexType k = settings.numBlocks;
    const IndexType dimensions = coordinates.size();
    const IndexType localN = coordDist->getLocalSize();
    const IndexType globalN = coordDist->getGlobalSize();
    
    if (k != comm->getSize() && comm->getRank() == 0) {
    	throw std::logic_error("Pixel partition only implemented for same number of blocks and processes.");
    }

    std::vector<ValueType> minCoords(dimensions, std::numeric_limits<ValueType>::max());
    std::vector<ValueType> maxCoords(dimensions, std::numeric_limits<ValueType>::lowest());
    DenseVector<IndexType> result(coordDist, 0);
    
    //TODO: probably minimum is not needed
    //TODO: if we know maximum from the input we could save that although is not too costly
    
    /**
     * get minimum / maximum of local coordinates
     */
    for (IndexType dim = 0; dim < dimensions; dim++) {
        //get local parts of coordinates
        scai::hmemo::ReadAccess<ValueType> localPartOfCoords( coordinates[dim].getLocalValues() );
        for (IndexType i = 0; i < localN; i++) {
            ValueType coord = localPartOfCoords[i];
            if (coord < minCoords[dim]) minCoords[dim] = coord;
            if (coord > maxCoords[dim]) maxCoords[dim] = coord;
        }
    }
    
    /**
     * communicate to get global min / max
     */
    for (IndexType dim = 0; dim < dimensions; dim++) {
        minCoords[dim] = comm->min(minCoords[dim]);
        maxCoords[dim] = comm->max(maxCoords[dim]);
    }
   
    // measure density with rounding
    // have to handle 2D and 3D cases seperately
    const IndexType sideLen = settings.pixeledSideLen;
    const IndexType cubeSize = std::pow(sideLen, dimensions);
    
    //TODO: generalize this to arbitrary dimensions, do not handle 2D and 3D differently
    //TODO: by a  for(int d=0; d<dimension; d++){ ... }
    // a 2D or 3D arrays as a one dimensional vector
    // [i][j] is in position: i*sideLen + j
    // [i][j][k] is in: i*sideLen*sideLen + j*sideLen + k
    
    //std::vector<IndexType> density( cubeSize ,0);
    scai::hmemo::HArray<IndexType> density( cubeSize, IndexType(0) );
    scai::hmemo::WriteAccess<IndexType> wDensity(density);

    SCAI_REGION_END("ParcoRepart.pixelPartition.initialise")
    
    if(dimensions==2){
        SCAI_REGION( "ParcoRepart.pixelPartition.localDensity" )
        scai::hmemo::ReadAccess<ValueType> coordAccess0( coordinates[0].getLocalValues() );
        scai::hmemo::ReadAccess<ValueType> coordAccess1( coordinates[1].getLocalValues() );

        IndexType scaledX, scaledY;
        //the +1 is needed
        IndexType maxX = maxCoords[0]+1;
        IndexType maxY = maxCoords[1]+1;
        
        for(IndexType i=0; i<localN; i++){
            scaledX = coordAccess0[i]/maxX * sideLen;
            scaledY = coordAccess1[i]/maxY * sideLen;
            IndexType pixelInd = scaledX*sideLen + scaledY;      
            SCAI_ASSERT( pixelInd < wDensity.size(), "Index too big: "<< std::to_string(pixelInd) );
            ++wDensity[pixelInd];
        }
    }else if(dimensions==3){
        SCAI_REGION( "ParcoRepart.pixelPartition.localDensity" )
        scai::hmemo::ReadAccess<ValueType> coordAccess0( coordinates[0].getLocalValues() );
        scai::hmemo::ReadAccess<ValueType> coordAccess1( coordinates[1].getLocalValues() );
        scai::hmemo::ReadAccess<ValueType> coordAccess2( coordinates[2].getLocalValues() );
        
        IndexType scaledX, scaledY, scaledZ;
        
        IndexType maxX = maxCoords[0]+1;
        IndexType maxY = maxCoords[1]+1;
        IndexType maxZ = maxCoords[2]+1;
        
        for(IndexType i=0; i<localN; i++){
            scaledX = coordAccess0[i]/maxX * sideLen;
            scaledY = coordAccess1[i]/maxY * sideLen;
            scaledZ = coordAccess2[i]/maxZ * sideLen;
            IndexType pixelInd = scaledX*sideLen*sideLen + scaledY*sideLen + scaledZ;
            
            SCAI_ASSERT( pixelInd < wDensity.size(), "Index too big: "<< std::to_string(pixelInd) );  
            ++wDensity[pixelInd];
        }
    }else{
        throw std::runtime_error("Available only for 2D and 3D. Data given have dimension:" + std::to_string(dimensions) );
    }
    wDensity.release();

    // sum density from all PEs 
    {
        SCAI_REGION( "ParcoRepart.pixelPartition.sumDensity" )
        comm->sumArray( density );
    }
    
    //TODO: is that needed? we just can overwrite density array.
    // use the summed density as a Dense vector
    scai::lama::DenseVector<IndexType> sumDensity( density );
    /*
    if(comm->getRank()==0){
        ITI::aux::writeHeatLike_local_2D(density, sideLen, dimensions, "heat_"+settings.fileName+".plt");
    }
    */
    //
    //using the summed density get an initial pixeled partition
    
    std::vector<IndexType> pixeledPartition( density.size() , -1);
    
    IndexType pointsLeft= globalN;
    IndexType pixelsLeft= cubeSize;
    IndexType maxBlockSize = globalN/k * 1.02; // allowing some imbalance
    PRINT0("max allowed block size: " << maxBlockSize );         
    IndexType thisBlockSize;
    
    //for all the blocks
    for(IndexType block=0; block<k; block++){
        SCAI_REGION( "ParcoRepart.pixelPartition.localPixelGrowing")
           
        ValueType averagePointsPerPixel = ValueType(pointsLeft)/pixelsLeft;
        // a factor to force the block to spread more
        ValueType spreadFactor;
        // make a block spread towards the borders (and corners) of our input space 
        ValueType geomSpread;
        // to measure the distance from the first, center pixel
        ValueType pixelDistance;
        
        // start from the densest pixel
        //IndexType maxDensityPixel = std::distance( sumDensity.begin(), std::max_element(sumDensity.begin(), sumDensity.end()) );
        
        //TODO: sumDensity is local/not distributed. No need for that, just to avoid getValue.
        scai::hmemo::WriteAccess<IndexType> localSumDens( sumDensity.getLocalValues() );
        
        //TODO: bad way to do that. linear time for every block. maybe sort or use a priority queue
        IndexType maxDensityPixel=-1;
        IndexType maxDensity=-1;
        for(IndexType ii=0; ii<sumDensity.size(); ii++){
            if(localSumDens[ii]>maxDensity){
                maxDensityPixel = ii;
                maxDensity= localSumDens[ii];
            }
        }

        if(maxDensityPixel<0){
            PRINT0("Max density pixel id = -1. Should not happen(?) or pixels are finished. For block "<< block<< " and k= " << k);
            break;
        }
        
        SCAI_ASSERT(maxDensityPixel < sumDensity.size(), "Too big index: " + std::to_string(maxDensityPixel));
        SCAI_ASSERT(maxDensityPixel >= 0, "Negative index: " + std::to_string(maxDensityPixel));
        spreadFactor = averagePointsPerPixel/localSumDens[ maxDensityPixel ];

        //TODO: change to more appropriate data type
        // insert all the neighbouring pixels
        std::vector<std::pair<IndexType, ValueType>> border; 
        std::vector<IndexType> neighbours = ParcoRepart<IndexType, ValueType>::neighbourPixels( maxDensityPixel, sideLen, dimensions);

        // insert in border if not already picked
        for(IndexType j=0; j<neighbours.size(); j++){
            // make sure this neighbour does not belong to another block
            if(localSumDens[ neighbours[j]] != -1 ){
                std::pair<IndexType, ValueType> toInsert;
                toInsert.first = neighbours[j];
                SCAI_ASSERT(neighbours[j] < sumDensity.size(), "Too big index: " + std::to_string(neighbours[j]));
                SCAI_ASSERT(neighbours[j] >= 0, "Negative index: " + std::to_string(neighbours[j]));
                geomSpread = 1 + 1/std::log2(sideLen)*( std::abs(sideLen/2 - neighbours[j]/sideLen)/(0.8*sideLen/2) + std::abs(sideLen/2 - neighbours[j]%sideLen)/(0.8*sideLen/2) );
                //PRINT0( geomSpread );            
                // value to pick a border node
                pixelDistance = aux<IndexType, ValueType>::pixelL2Distance2D( maxDensityPixel, neighbours[j], sideLen);
                toInsert.second = (1/pixelDistance)* geomSpread * (spreadFactor* (std::pow(localSumDens[neighbours[j]], 0.5)) + std::pow(localSumDens[maxDensityPixel], 0.5) );
                border.push_back(toInsert);
            }
        }
        thisBlockSize = localSumDens[maxDensityPixel];
        
        pixeledPartition[maxDensityPixel] = block;
        
        // set this pixel to -1 so it is not picked again
        localSumDens[maxDensityPixel] = -1;
        

        while(border.size() !=0 ){      // there are still pixels to check
            
            //TODO: different data type to avoid that
            // sort border by the value in increasing order 
            std::sort( border.begin(), border.end(),
                       [](const std::pair<IndexType, ValueType> &left, const std::pair<IndexType, ValueType> &right){
                           return left.second < right.second; });
             
            std::pair<IndexType, ValueType> bestPixel;
            IndexType bestIndex=-1;
            do{
                bestPixel = border.back();                
                border.pop_back();
                bestIndex = bestPixel.first;
                
            }while( localSumDens[ bestIndex] +thisBlockSize > maxBlockSize and border.size()>0); // this pixel is too big
            
            // picked last pixel in border but is too big
            if(localSumDens[ bestIndex] +thisBlockSize > maxBlockSize ){
                break;
            }
            SCAI_ASSERT(localSumDens[ bestIndex ] != -1, "Wrong pixel choice.");
            
            // this pixel now belongs in this block
            SCAI_ASSERT(bestIndex < sumDensity.size(), "Wrong pixel index: " + std::to_string(bestIndex));
            pixeledPartition[ bestIndex ] = block;
            thisBlockSize += localSumDens[ bestIndex ];
            --pixelsLeft;
            pointsLeft -= localSumDens[ bestIndex ];
            
            //averagePointsPerPixel = ValueType(pointsLeft)/pixelsLeft;
            //spreadFactor = localSumDens[ bestIndex ]/averagePointsPerPixel;
            //spreadFactor = (k-block)*averagePointsPerPixel/localSumDens[ bestIndex ];
            spreadFactor = averagePointsPerPixel/localSumDens[ bestIndex ];

            //get the neighbours of the new pixel
            std::vector<IndexType> neighbours = ParcoRepart<IndexType, ValueType>::neighbourPixels( bestIndex, sideLen, dimensions);
            
            //insert neighbour in border or update value if already there
            for(IndexType j=0; j<neighbours.size(); j++){

                SCAI_ASSERT(neighbours[j] < sumDensity.size(), "Too big index: " + std::to_string(neighbours[j]));
                SCAI_ASSERT(neighbours[j] >= 0, "Negative index: " + std::to_string(neighbours[j]));
                
                //geomSpread = 1 + 1.0/detailLvl*( std::abs(sideLen/2.0 - neighbours[j]/sideLen)/(0.8*sideLen/2.0) + std::abs(sideLen/2.0 - neighbours[j]%sideLen)/(0.8*sideLen/2.0) );
                IndexType ngbrX = neighbours[j]/sideLen;
                IndexType ngbrY = neighbours[j]%sideLen;

                geomSpread= 1+ (std::pow(ngbrX-sideLen/2, 2) + std::pow(ngbrY-sideLen/2, 2))*(2/std::pow(sideLen,2));
                //geomSpread = geomSpread * geomSpread;// std::pow(geomSpread, 0.5);
                //
                geomSpread = 1;
                //
                
                if( localSumDens[ neighbours[j]] == -1){ // this pixel is already picked by a block (maybe this)
                    continue;
                }else{
                    bool inBorder = false;
                    
                    for(IndexType l=0; l<border.size(); l++){                        
                        if( border[l].first == neighbours[j]){ // its already in border, update value
                            //border[l].second = 1.3*border[l].second + geomSpread * (spreadFactor*(std::pow(localSumDens[neighbours[j]], 0.5)) + std::pow(localSumDens[bestIndex], 0.5) );
                            pixelDistance = aux<IndexType, ValueType>::pixelL2Distance2D( maxDensityPixel, neighbours[j], sideLen);    
                            border[l].second += geomSpread*  (1/(pixelDistance*pixelDistance))* ( spreadFactor *std::pow(localSumDens[neighbours[j]], 0.5) + std::pow(localSumDens[bestIndex], 0.5) );
                            inBorder= true;
                        }
                    }
                    if(!inBorder){
                        std::pair<IndexType, ValueType> toInsert;
                        toInsert.first = neighbours[j];
                        //toInsert.second = geomSpread * (spreadFactor* (std::pow(localSumDens[neighbours[j]], 0.5)) + std::pow(localSumDens[bestIndex], 0.5));
                        pixelDistance = aux<IndexType, ValueType>::pixelL2Distance2D( maxDensityPixel, neighbours[j], sideLen);    
                        //toInsert.second = (1/(pixelDistance*pixelDistance))* geomSpread * (spreadFactor* (std::pow(localSumDens[neighbours[j]], 0.5)) + std::pow(localSumDens[bestIndex], 0.5));
                        toInsert.second = geomSpread*  (1/(pixelDistance*pixelDistance))* ( spreadFactor *(std::pow(localSumDens[neighbours[j]], 0.5)) + std::pow(localSumDens[bestIndex], 0.5) );
                        //toInsert.second = geomSpread * (spreadFactor* (std::pow(localSumDens[neighbours[j]], 0.5)) + std::pow(localSumDens[bestIndex], 0.5))/(std::pow( std::abs( localSumDens[bestIndex] - localSumDens[neighbours[j]]),0.5));
                        border.push_back(toInsert);
                    }
                }
            }
            
            localSumDens[ bestIndex ] = -1;
        }
        //PRINT0("##### final blockSize for block "<< block << ": "<< thisBlockSize);      
    } // for(IndexType block=0; block<k; block++)
    
    // assign all orphan pixels to last block
    for(unsigned long int pp=0; pp<pixeledPartition.size(); pp++){  
        scai::hmemo::ReadAccess<IndexType> localSumDens( sumDensity.getLocalValues() );
        if(pixeledPartition[pp] == -1){
            pixeledPartition[pp] = k-1;     
            thisBlockSize += localSumDens[pp];
        }
    }   
    //PRINT0("##### final blockSize for block "<< k-1 << ": "<< thisBlockSize);

    // here all pixels should have a partition 
    
    //=========
    
    // set your local part of the partition/result
    scai::hmemo::WriteOnlyAccess<IndexType> wLocalPart ( result.getLocalValues() );
    
    if(dimensions==2){
        SCAI_REGION( "ParcoRepart.pixelPartition.setLocalPartition" )
        scai::hmemo::ReadAccess<ValueType> coordAccess0( coordinates[0].getLocalValues() );
        scai::hmemo::ReadAccess<ValueType> coordAccess1( coordinates[1].getLocalValues() );
        
        IndexType scaledX, scaledY;
        //the +1 is needed
        IndexType maxX = maxCoords[0]+1;
        IndexType maxY = maxCoords[1]+1;
     
        for(IndexType i=0; i<localN; i++){
            scaledX = coordAccess0[i]/maxX * sideLen;
            scaledY = coordAccess1[i]/maxY * sideLen;
            IndexType densInd = scaledX*sideLen + scaledY;
            //PRINT(densInd << " # " << coordAccess0[i] << " _ " << coordAccess1[i] );            
            SCAI_ASSERT( densInd < density.size(), "Index too big: "<< std::to_string(densInd) );

            wLocalPart[i] = pixeledPartition[densInd];
            SCAI_ASSERT(wLocalPart[i] < k, " Wrong block number: " + std::to_string(wLocalPart[i] ) );
        }
    }else if(dimensions==3){
        SCAI_REGION( "ParcoRepart.pixelPartition.setLocalPartition" )
        scai::hmemo::ReadAccess<ValueType> coordAccess0( coordinates[0].getLocalValues() );
        scai::hmemo::ReadAccess<ValueType> coordAccess1( coordinates[1].getLocalValues() );
        scai::hmemo::ReadAccess<ValueType> coordAccess2( coordinates[2].getLocalValues() );
        
        IndexType scaledX, scaledY, scaledZ;
        
        IndexType maxX = maxCoords[0]+1;
        IndexType maxY = maxCoords[1]+1;
        IndexType maxZ = maxCoords[2]+1;
        
        for(IndexType i=0; i<localN; i++){
            scaledX = coordAccess0[i]/maxX * sideLen;
            scaledY = coordAccess1[i]/maxY * sideLen;
            scaledZ = coordAccess2[i]/maxZ * sideLen;
            IndexType densInd = scaledX*sideLen*sideLen + scaledY*sideLen + scaledZ;
            
            SCAI_ASSERT( densInd < density.size(), "Index too big: "<< std::to_string(densInd) );
            wLocalPart[i] = pixeledPartition[densInd];  
            SCAI_ASSERT(wLocalPart[i] < k, " Wrong block number: " + std::to_string(wLocalPart[i] ) );
        }
    }else{
        throw std::runtime_error("Available only for 2D and 3D. Data given have dimension:" + std::to_string(dimensions) );
    }
    wLocalPart.release();
    
    return result;
}
//--------------------------------------------------------------------------------------- 

template<typename IndexType, typename ValueType>
ValueType ParcoRepart<IndexType, ValueType>::localSumOutgoingEdges(const CSRSparseMatrix<ValueType> &input, const bool weighted) {
	SCAI_REGION( "ParcoRepart.localSumOutgoingEdges" )
	const CSRStorage<ValueType>& localStorage = input.getLocalStorage();
	const scai::hmemo::ReadAccess<IndexType> ja(localStorage.getJA());
    const scai::hmemo::ReadAccess<ValueType> values(localStorage.getValues());

	ValueType sumOutgoingEdgeWeights = 0;
	for (IndexType j = 0; j < ja.size(); j++) {
		if (!input.getRowDistributionPtr()->isLocal(ja[j])) sumOutgoingEdgeWeights += weighted ? values[j] : 1;
	}

	return sumOutgoingEdgeWeights;
}
//--------------------------------------------------------------------------------------- 
 
template<typename IndexType, typename ValueType>
IndexType ParcoRepart<IndexType, ValueType>::localBlockSize(const DenseVector<IndexType> &part, IndexType blockID) {
	SCAI_REGION( "ParcoRepart.localBlockSize" )
	IndexType result = 0;
	scai::hmemo::ReadAccess<IndexType> localPart(part.getLocalValues());
	//possibly shorten with std::count(localPart.get(), localPart.get()+localPart.size(), blockID);

	for (IndexType i = 0; i < localPart.size(); i++) {
		if (localPart[i] == blockID) {
			result++;
		}
	}

	return result;
}
//--------------------------------------------------------------------------------------- 

template<typename IndexType, typename ValueType>
void ITI::ParcoRepart<IndexType, ValueType>::checkLocalDegreeSymmetry(const CSRSparseMatrix<ValueType> &input) {
	SCAI_REGION( "ParcoRepart.checkLocalDegreeSymmetry" )

	const scai::dmemo::DistributionPtr inputDist = input.getRowDistributionPtr();
	const IndexType localN = inputDist->getLocalSize();

	const CSRStorage<ValueType>& storage = input.getLocalStorage();
	const scai::hmemo::ReadAccess<IndexType> localIa(storage.getIA());
	const scai::hmemo::ReadAccess<IndexType> localJa(storage.getJA());

	std::vector<IndexType> inDegree(localN, 0);
	std::vector<IndexType> outDegree(localN, 0);
	for (IndexType i = 0; i < localN; i++) {
		IndexType globalI = inputDist->local2Global(i);
		const IndexType beginCols = localIa[i];
		const IndexType endCols = localIa[i+1];

		for (IndexType j = beginCols; j < endCols; j++) {
			IndexType globalNeighbor = localJa[j];

			if (globalNeighbor != globalI && inputDist->isLocal(globalNeighbor)) {
				IndexType localNeighbor = inputDist->global2Local(globalNeighbor);
				outDegree[i]++;
				inDegree[localNeighbor]++;
			}
		}
	}

	for (IndexType i = 0; i < localN; i++) {
		if (inDegree[i] != outDegree[i]) {
			//now check in detail:
			IndexType globalI = inputDist->local2Global(i);
			for (IndexType j = localIa[i]; j < localIa[i+1]; j++) {
				IndexType globalNeighbor = localJa[j];
				if (inputDist->isLocal(globalNeighbor)) {
					IndexType localNeighbor = inputDist->global2Local(globalNeighbor);
					bool foundBackEdge = false;
					for (IndexType y = localIa[localNeighbor]; y < localIa[localNeighbor+1]; y++) {
						if (localJa[y] == globalI) {
							foundBackEdge = true;
						}
					}
					if (!foundBackEdge) {
						throw std::runtime_error("Local node " + std::to_string(globalI) + " has edge to local node " + std::to_string(globalNeighbor)
											+ " but no back edge found.");
					}
				}
			}
		}
	}
}
//-----------------------------------------------------------------------------------------

template<typename IndexType, typename ValueType>
std::vector< std::vector<IndexType>> ParcoRepart<IndexType, ValueType>::getGraphEdgeColoring_local(CSRSparseMatrix<ValueType> &adjM, IndexType &colors) {
    SCAI_REGION("ParcoRepart.coloring");
    using namespace boost;
    IndexType N= adjM.getNumRows();
    assert( N== adjM.getNumColumns() ); // numRows = numColumns
    
    if (!adjM.getRowDistributionPtr()->isReplicated()) {
        scai::dmemo::CommunicatorPtr comm = scai::dmemo::Communicator::getCommunicatorPtr();
        PRINT0("***WARNING: In getGraphEdgeColoring_local: given graph is not replicated; will replicate now");
        const scai::dmemo::DistributionPtr noDist(new scai::dmemo::NoDistribution(N));
    	adjM.redistribute(noDist, noDist);
    	//throw std::runtime_error("Input matrix must be replicated.");
    }

    // use boost::Graph and boost::edge_coloring()
    typedef adjacency_list< vecS,
                            vecS,
                            undirectedS,
                            no_property,
                            size_t,
                            no_property> Graph;
    //typedef std::pair<std::size_t, std::size_t> Pair;
    Graph G(N);
    
    // retG[0][i] the first node, retG[1][i] the second node, retG[2][i] the color of the edge
    std::vector< std::vector<IndexType>> retG(3);
    
	const CSRStorage<ValueType>& localStorage = adjM.getLocalStorage();
	const scai::hmemo::ReadAccess<IndexType> ia(localStorage.getIA());
	const scai::hmemo::ReadAccess<IndexType> ja(localStorage.getJA());

    // create graph G from the input adjacency matrix
    for(IndexType i=0; i<N; i++){
    	//we replicated the matrix, so global indices are local indices
    	const IndexType globalI = i;
    	for (IndexType j = ia[i]; j < ia[i+1]; j++) {
    		if (globalI < ja[j]) {
				boost::add_edge(globalI, ja[j], G);
				retG[0].push_back(globalI);
				retG[1].push_back(ja[j]);
    		}
    	}
    }
    
    colors = boost::edge_coloring(G, boost::get( boost::edge_bundle, G));
    
    for (size_t i = 0; i <retG[0].size(); i++) {
        retG[2].push_back( G[ boost::edge( retG[0][i],  retG[1][i], G).first] );
    }
    
    return retG;
}

//-----------------------------------------------------------------------------------------

template<typename IndexType, typename ValueType>
std::vector<DenseVector<IndexType>> ParcoRepart<IndexType, ValueType>::getCommunicationPairs_local( CSRSparseMatrix<ValueType> &adjM, Settings settings) {
    IndexType N= adjM.getNumRows();
    SCAI_REGION("ParcoRepart.getCommunicationPairs_local");
    // coloring.size()=3: coloring(i,j,c) means that edge with endpoints i and j is colored with color c.
    // and coloring[i].size()= number of edges in input graph

	const scai::dmemo::CommunicatorPtr comm = scai::dmemo::Communicator::getCommunicatorPtr();
	
    assert(adjM.getNumColumns() == adjM.getNumRows() );
    IndexType colors;
    std::vector<std::vector<IndexType>> coloring;
	{
		std::chrono::time_point<std::chrono::system_clock> beforeColoring =  std::chrono::system_clock::now();
		if (!adjM.getRowDistributionPtr()->isReplicated()) {
			PRINT0("***WARNING: In getCommunicationPairs_local: given graph is not replicated; will replicate now");
			const scai::dmemo::DistributionPtr noDist(new scai::dmemo::NoDistribution(N));
			adjM.redistribute(noDist, noDist);
			//throw std::runtime_error("Input matrix must be replicated.");
		}
		//here graph is replicated. PE0 will write it in a file
		
		if(settings.mec){
			//coloring = getGraphMEC_local( adjM, colors );  // using hasan's code
            coloring = GraphUtils<IndexType, ValueType>::mecGraphColoring( adjM, colors); // our implementation
		}else{
			coloring = getGraphEdgeColoring_local( adjM, colors );
		}
		std::chrono::duration<double> coloringTime = std::chrono::system_clock::now() - beforeColoring;
		ValueType maxTime = comm->max( coloringTime.count() );
		ValueType minTime = comm->min( coloringTime.count() );
		PRINT0("coloring done in time " << minTime << " -- " << maxTime << ", using " << colors << " colors" );
	}	
    std::vector<DenseVector<IndexType>> retG(colors);
    
    if (adjM.getNumRows()==2) {
    	assert(colors<=1);
    	assert(coloring[0].size()<=1);
    }
    
    for(IndexType i=0; i<colors; i++){        
        retG[i].allocate(N);
        // TODO: although not distributed maybe try to avoid setValue, change to std::vector ?
        // initialize so retG[i][j]= j instead of -1
        for( IndexType j=0; j<N; j++){
            retG[i].setValue( j, j );
        }
    }
    
    // for all the edges:
    // coloring[0][i] = the first block , coloring[1][i] = the second block,
    // coloring[2][i]= the color/round in which the two blocks shall communicate
    for(IndexType i=0; i<coloring[0].size(); i++){
        IndexType color = coloring[2][i]; // the color/round of this edge
        //assert(color<colors);
        SCAI_ASSERT_LT_ERROR( color, colors, "Wrong number of colors?");
        IndexType firstBlock = coloring[0][i];
        IndexType secondBlock = coloring[1][i];
        retG[color].setValue( firstBlock, secondBlock);
        retG[color].setValue( secondBlock, firstBlock );
    }
    
    return retG;
}
//---------------------------------------------------------------------------------------

/* A 2D or 3D matrix given as a 1D array of size sideLen^dimesion
 * */
template<typename IndexType, typename ValueType>
std::vector<IndexType> ParcoRepart<IndexType, ValueType>::neighbourPixels(const IndexType thisPixel, const IndexType sideLen, const IndexType dimension){
    SCAI_REGION("ParcoRepart.neighbourPixels");
   
    SCAI_ASSERT(thisPixel>=0, "Negative pixel value: " << std::to_string(thisPixel));
    SCAI_ASSERT(sideLen> 0, "Negative or zero side length: " << std::to_string(sideLen));
    SCAI_ASSERT(sideLen> 0, "Negative or zero dimension: " << std::to_string(dimension));
    
    IndexType totalSize = std::pow(sideLen ,dimension);    
    SCAI_ASSERT( thisPixel < totalSize , "Wrong side length or dimension, sideLen=" + std::to_string(sideLen)+ " and dimension= " + std::to_string(dimension) );
    
    std::vector<IndexType> result;
    
    //calculate the index of the neighbouring pixels
    for(IndexType i=0; i<dimension; i++){
        for( int j :{-1, 1} ){
            // possible neighbour
            IndexType ngbrIndex = thisPixel + j*std::pow(sideLen,i );
            // index is within bounds
            if( ngbrIndex < 0 or ngbrIndex >=totalSize){
                continue;
            }
            if(dimension==2){
                IndexType xCoord = thisPixel/sideLen;
                IndexType yCoord = thisPixel%sideLen;
                if( ngbrIndex/sideLen == xCoord or ngbrIndex%sideLen == yCoord){
                    result.push_back(ngbrIndex);
                }
            }else if(dimension==3){
                IndexType planeSize= sideLen*sideLen;
                IndexType xCoord = thisPixel/planeSize;
                IndexType yCoord = (thisPixel%planeSize) /  sideLen;
                IndexType zCoord = (thisPixel%planeSize) % sideLen;
                IndexType ngbrX = ngbrIndex/planeSize;
                IndexType ngbrY = (ngbrIndex%planeSize)/sideLen;
                IndexType ngbrZ = (ngbrIndex%planeSize)%sideLen;
                if( ngbrX == xCoord and  ngbrY == yCoord ){
                    result.push_back(ngbrIndex);
                }else if(ngbrX == xCoord and  ngbrZ == zCoord){
                    result.push_back(ngbrIndex);
                }else if(ngbrY == yCoord and  ngbrZ == zCoord){
                    result.push_back(ngbrIndex);
                }
            }else{
                throw std::runtime_error("Implemented only for 2D and 3D. Dimension given: " + std::to_string(dimension) );
            }
        }
    }
    return result;
}
//---------------------------------------------------------------------------------------

//to force instantiation
template class ParcoRepart<IndexType, ValueType>;

}<|MERGE_RESOLUTION|>--- conflicted
+++ resolved
@@ -606,50 +606,20 @@
 	if (comm->getSize() == k) {
 		//WARNING: the result  is not redistributed. must redistribute afterwards
 		if(  !settings.noRefinement ) {
-<<<<<<< HEAD
+
+			//uncomment to store the first, geometric partition into a file that then can be visualized using matlab and GPI's code
+			//std::string filename = "geomPart.mtx";
+			//result.writeToFile( filename );		
+
 			SCAI_REGION("ParcoRepart.partitionGraph.initialRedistribution");
 			if (nodeWeights.size() > 1) {
 				throw std::logic_error("Local refinement not yet implemented for multiple weights.");
 			}
-=======
-
-			//uncomment to store the first, geometric partition into a file that then can be visualized using matlab and GPI's code
-			//std::string filename = "geomPart.mtx";
-			//result.writeToFile( filename );		
-
-			SCAI_REGION("ParcoRepart.partitionGraph.initialRedistribution")
->>>>>>> 9cbff743
 			/**
 			 * redistribute to prepare for local refinement
 			 */
             bool useRedistributor = true;
-<<<<<<< HEAD
             aux<IndexType, ValueType>::redistributeFromPartition( result, input, coordinates, nodeWeights[0], settings, metrics, useRedistributor);
-=======
-            scai::dmemo::DistributionPtr distFromPartition = aux<IndexType, ValueType>::redistributeFromPartition( result, input, coordinates, nodeWeights, settings, metrics, useRedistributor);
-
-            /*
-			std::chrono::time_point<std::chrono::system_clock> beforeSecondRedistributiom =  std::chrono::system_clock::now();
-			
-			auto resultRedist = scai::dmemo::redistributePlanByNewOwners(result.getLocalValues(), result.getDistributionPtr());//TODO: Wouldn't it be faster to use a GeneralDistribution here?
-			result = DenseVector<IndexType>(resultRedist.getTargetDistributionPtr(), comm->getRank());
-			
-			auto redistributor = scai::dmemo::redistributePlanByNewDistribution(resultRedist.getTargetDistributionPtr(), input.getRowDistributionPtr());
-			input.redistribute(redistributor, noDist);
-			if (settings.useGeometricTieBreaking) {
-				for (IndexType d = 0; d < dimensions; d++) {
-					coordinates[d].redistribute(redistributor);
-				}
-			}
-			nodeWeights.redistribute(redistributor);
-			
-			secondRedistributionTime =  std::chrono::system_clock::now() - beforeSecondRedistributiom;
-            */
-            
-			//ValueType timeForSecondRedistr = ValueType ( comm->max(secondRedistributionTime.count() ));
-
-			
->>>>>>> 9cbff743
 			
 			partitionTime =  std::chrono::system_clock::now() - beforeInitPart;
 			//ValueType timeForInitPart = ValueType ( comm->max(partitionTime.count() ));
