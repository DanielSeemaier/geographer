#pragma once

#include <scai/lama.hpp>
#include <scai/lama/DenseVector.hpp>

#include "Settings.h"
#include "Metrics.h"
<<<<<<< HEAD
=======

>>>>>>> ac10a6f2

namespace ITI {

/** @brief Map the blocks of a partitioned graph to a processor graph, i.e., the physical network.
*/

template <typename IndexType, typename ValueType>
class Mapping {

public:

    /* Implementation of the Hoefler, Snir mapping algorithm copied from Roland Glantz
    code as found in TiMEr.

    @param[in] blockGraph The graph to be mapped. Typically, it is created for a
    partitioned input/application graph calling GraphUtils::getBlockGraph
    @param[in] PEGraph The graph of the psysical network, ie. the processor
    graph. The two graph must have the same number of nodes n.
    @return A vector of size n indicating which block should be mapped to
    which processor. Example, if ret[4]=10, then block 4 will be mapped to
    processor 10.
    */
    /*
    	std::vector<IndexType> rolandMapping_local(
    		scai::lama::CSRSparseMatrix<ValueType>& blockGraph,
    		scai::lama::CSRSparseMatrix<ValueType>& PEGraph);
    */
    /**Implementation of the Hoefler, Snir mapping algorithm copied from libTopoMap
    library

    @param[in] blockGraph The graph to be mapped. Typically, it is created for a
    partitioned input/application graph calling GraphUtils::getBlockGraph
    @param[in] PEGraph The graph of the psysical network, ie. the processor
    graph. The two graph must have the same number of nodes n.
    @return A vector of size n indicating which block should be mapped to
    which processor. Example, if ret[4]=10, then block 4 will be mapped to
    processor 10.
    **/

    // copy and convert/reimplement code from libTopoMap,
    // http://htor.inf.ethz.ch/research/mpitopo/libtopomap/,
    // function TPM_Map_greedy found in file libtopomap.cpp around line 580

    static std::vector<IndexType> torstenMapping_local(
        const scai::lama::CSRSparseMatrix<ValueType>& blockGraph,
        const scai::lama::CSRSparseMatrix<ValueType>& PEGraph);

    /**Check if a given mapping is valid. It checks the size of the graphs and the mapping and a checksum.
    The mapping is from the \p blockGraph to the \p PEGraph,
    i.e., we map blocks to PEs.

    @param[in] blockGraph The graph to be mapped. Typically, it is created for a
    partitioned input/application graph calling GraphUtils::getBlockGraph
    @param[in] PEGraph The graph of the physical network, i.e., the processor
    graph. The two graph must have the same number of nodes n.
    @param[in] mapping \p mapping[i]=j means that block i is mapped to PE j.
    mapping.size()= number of nodes of the graphs
    @return true if the mapping is valid, false otherwise.
    */
    static bool isValid(
        const scai::lama::CSRSparseMatrix<ValueType>& blockGraph,
        const scai::lama::CSRSparseMatrix<ValueType>& PEGraph,
        std::vector<IndexType> mapping);

    /** Provide a renumbering of blocks. We find the center for every block in the partition
    *   and we sort the centers according to their SFC (hilbert curve) index. This suggests
    *   a renumbering as follows: if R is the returned vector, renumber block R[i] to i.
    *   So, if R=[4,5,...] we can renumber 4 to 0 since block 4 has the "minimum" center,
    *   i.e., the center closest to (0,0). Similarly, renumber block 5 to 1 since its center
    *   is the second center on the SFC curve etc.
    *
    *	@param[in] coordinates The coordinates of the points, coordinates.size()=dim and
    *	coordinates[i].size()=N
    *	@param[in] nodeWeights The weights of the points
    *	@param[in] partition A given partition of the points.
    *	@param[in] settings Settings struct
    * 	@return A vector of size k (i.e., the number of blocks=max(partition)-1). It suggest
    *	a renumbering of the blocks where block R[i] should be renumbered to i.
    */
    //TODO:	probably node weights are not used or needed

    static std::vector<IndexType> getSfcRenumber(
        const std::vector<scai::lama::DenseVector<ValueType>>& coordinates,
        const std::vector<scai::lama::DenseVector<ValueType>>& nodeWeights,
        const scai::lama::DenseVector<IndexType>& partition,
        const Settings settings);


    /** Calculates a renumbering of the blocks using getSfcRenumber and also applies it to
    *	the partition.
    *	@param[in] coordinates The coordinates of the points, coordinates.size()=dim and
    *	coordinates[i].size()=N
    *	@param[in] nodeWeights The weights of the points
    *	@param[in,out] partition A given partition of the points. This is changed according
    *	to the renumbering. The number of points per block should remain unchanged.
    *	@param[in] settings Settings struct
    * 	@return The mapping vector: ret.size()=k, ret[i]=j means that block i is renumbered to j.
    */
    static std::vector<IndexType> applySfcRenumber(
        const std::vector<scai::lama::DenseVector<ValueType>>& coordinates,
        const std::vector<scai::lama::DenseVector<ValueType>>& nodeWeights,
        scai::lama::DenseVector<IndexType>& partition,
        const Settings settings);

private:
    class max_compare_func {
    public:
        bool operator()(std::pair<double,int> x, std::pair<double,int> y) {
            if(x.first < y.first) return true;
            return false;
        }
    };
};//class Mapping

}//namespace ITI<|MERGE_RESOLUTION|>--- conflicted
+++ resolved
@@ -5,10 +5,6 @@
 
 #include "Settings.h"
 #include "Metrics.h"
-<<<<<<< HEAD
-=======
-
->>>>>>> ac10a6f2
 
 namespace ITI {
 
