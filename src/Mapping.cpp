/*
 * Mapping.cpp
 *
 *  Created on: 11.10.2018
 *      Author: tzovas
 */

#include "Mapping.h"
#include "KMeans.h" //needed for findCenters in sfcMapping
<<<<<<< HEAD
=======

>>>>>>> ac10a6f2

namespace ITI {

//Transferring code from the implementation of Roland in TiMEr/src/mapping/algorithms.cpp

//Edge weights in the block graph represent the amount of information that needs to
//be communicated, aka the communication volume.
//Edge weights in the the processor graph represent the bandwidth/capacity of the
//edge. Higher values indicate faster connection.

/*
template <typename IndexType, typename ValueType>
std::vector<IndexType> Mapping<IndexType, ValueType>::rolandMapping_local(
	scai::lama::CSRSparseMatrix<ValueType>& blockGraph,
	scai::lama::CSRSparseMatrix<ValueType>& PEGraph){

	const scai::dmemo::CommunicatorPtr comm = scai::dmemo::Communicator::getCommunicatorPtr();
	const IndexType N = blockGraph.getNumRows();
	SCAI_ASSERT_EQ_ERROR( N, PEGraph.getNumRows(), "The block and the processor graph must have the same number of nodes");
	SCAI_ASSERT_EQ_ERROR( N, blockGraph.getNumColumns(), "Block graph matrix must be square" );
	SCAI_ASSERT_EQ_ERROR( PEGraph.getNumRows(), PEGraph.getNumColumns(), "Processor graph matrix must be square" );

	//TODO: harry: not sure what is this for...
  	//unsigned int offset = P.number_of_nodes() - k;
  	//offset != 0 only for processor graphs in which there are switches

	// the mapping to be returned
	std::vector<IndexType> mapping(N,0);

	//total communication involving node i in communication graph
  	std::vector<ValueType> comFrom(N, 0);
//
	//compute weighted node degrees in block graph and store them in comFrom
	{
	    const scai::lama::CSRStorage<ValueType> localStorage = blockGraph.getLocalStorage();
	    const scai::hmemo::ReadAccess<IndexType> ia(localStorage.getIA());
	    //const scai::hmemo::ReadAccess<IndexType> ja(localStorage.getJA());
	    const scai::hmemo::ReadAccess<ValueType> values(localStorage.getValues());

	    for(IndexType i=0; i<N; i++){
	    	for(IndexType valuesInd=ia[i]; valuesInd<ia[i+1]; valuesInd++){
        	//for(IndexType j=ia[i]; j<ia[i+1]; j++){
        		comFrom[i] += values[valuesInd];
        	}
        }
	}

	//sort comFrom in decreasing order
	//store the sorted indices in permutation vector

	//the comFrom vector changes after nodes are mapped so sorting (maybe) does
	//not help. Just fins the max element in the vector

    //std::vector<IndexType> permutation(N);
	//std::iota(permutation.begin(), permutation.end(), 0);
    //std::sort(permutation.begin(), permutation.end(), [&](IndexType i, IndexType j){return comFrom[i] > comFrom[j];});

	//choose for blockNode the node with the maximum comFrom
  	//IndexType blockNode = permutation[0];
  	typename std::vector<ValueType>::iterator blockNodeWeight = std::max_element(comFrom.begin(), comFrom.end() );
	IndexType blockNode = std::distance(comFrom, blockNodeWeight);

  	//choose processor node at random
  	//TODO: improve the random selection?
  	//TODO: why not match the heaviest node from blockGraph with the haviest node in
  	// PEGraph?
  	srand(time(NULL));
  	IndexType procNode = rand()%N;
  	SCAI_ASSERT_GE_ERROR(procNode, 0, "Wrong node ID");

  	//reset comFrom
  	for(unsigned int i=0; i<N; i++)
  		comFrom[i]=0;

  	//sum of distances to node i in processor graph
	std::vector<int> procFrom(N, 0);

	//TODO: possible optimization: count the number of mapped nodes, in comFrom swap
	// the value of a mapped node with comFrom[N-numMappedNodes] and search for the
	// new maximum in [comFrom.begin(), comFrom.end()-numMappedNodes].
	// Update: not sure this is doable beacuse we mess with the numbering of nodes
	// if I map node 10 and swap the weights of node 10 with, say, node 100, then
	// node 100 is now node 10. Need to keep additional mapping...
	//IndexType numMappedNodes = 0;

  	for(IndexType i=0; i<N-1; i++){
  		mapping[blockNode] = procNode;
  		//numMappedNodes++;

  		//assigned nodes must not be assigned again
    	comFrom[blockNode] = -1;
    	procFrom[procNode] = INT_MAX;

    	//update comFrom
    	//>is the update needed? why not keep it sorted
    	//> the update below is wrong, it must exclude edges that one endpoint
    	//is already mapped(I think)

		{
		    const scai::lama::CSRStorage<ValueType> localStorage = blockGraph.getLocalStorage();
		    const scai::hmemo::ReadAccess<IndexType> ia(localStorage.getIA());
		    const scai::hmemo::ReadAccess<ValueType> values(localStorage.getValues());

		    for(IndexType i=0; i<N; i++)
		    	for(IndexType valuesInd=ia[i]; valuesInd<ia[i+1]; valuesInd++)
	        		comFrom[i] += values[valuesInd];
		}

		//find next blockNode
		//blockNode
  	}//for i<N
//

  	return mapping;

}
*/
//------------------------------------------------------------------------------------

// copy and convert/re-implement code from libTopoMap,
// http://htor.inf.ethz.ch/research/mpitopo/libtopomap/,
// function TPM_Map_greedy found in file libtopomap.cpp around line 580

template <typename IndexType, typename ValueType>
std::vector<IndexType> Mapping<IndexType, ValueType>::torstenMapping_local(
    const scai::lama::CSRSparseMatrix<ValueType>& blockGraph,
    const scai::lama::CSRSparseMatrix<ValueType>& PEGraph) {

    const scai::dmemo::CommunicatorPtr comm = scai::dmemo::Communicator::getCommunicatorPtr();
    const IndexType N = blockGraph.getNumRows(); //number of nodes in bot graphs

    SCAI_ASSERT_EQ_ERROR( N, PEGraph.getNumRows(), "The block and the processor graph must have the same number of nodes");
    SCAI_ASSERT_EQ_ERROR( N, blockGraph.getNumColumns(), "Block graph matrix must be square" );
    SCAI_ASSERT_EQ_ERROR( PEGraph.getNumRows(), PEGraph.getNumColumns(), "Processor graph matrix must be square" );

    // PEGraph is const so make local copy
    scai::lama::CSRSparseMatrix<ValueType> copyPEGraph;// = PEGraph;

    //TODO: why is the thing below needed? we ignore the edges of the original PEGraph?
    //change the edge weights in the copyPEGraph
    {
        //find max weight in block graph
        const scai::lama::CSRStorage<ValueType> localStorage = blockGraph.getLocalStorage();
        const scai::hmemo::ReadAccess<ValueType> blockValues(localStorage.getValues());
        ValueType maxW = 0;
        for( unsigned int i=0; i<blockValues.size(); i++ ) {
            if( blockValues[i]>maxW ) {
                maxW = blockValues[i];
            }
        }

        // initValue = max edge in blockGraph * (num nodes in PEGraph)^2
        //WARNING: in original function, is initValue = maxW * PEGraph.size()^2
        //but here we assume that the two graph have same number of nodes
        ValueType initValue = maxW * N * N;
        SCAI_ASSERT_GT(initValue, 0, "Int overflow"); // check for overflow

        //set initValue to copyPEgrah
        //TODO: find faster, shorter way to do the copy
        // with copyGraph(PEGraph) throws a "binding const reference" error
        scai::lama::CSRStorage<ValueType> tmpStorage ( PEGraph.getLocalStorage() );
        scai::hmemo::HArray< IndexType > tmpIA( tmpStorage.getIA() );
        scai::hmemo::HArray< IndexType > tmpJA( tmpStorage.getJA() );
        scai::hmemo::HArray< ValueType > tmpValues( tmpStorage.getValues().size() );
        SCAI_ASSERT_EQ_ERROR( tmpIA.size(), N+1, "Wrong ia size");

        for( unsigned int i=0; i<tmpValues.size(); i++ ) {
            tmpValues[i] = initValue;
        }
        scai::lama::CSRStorage<ValueType> copyStorage( N, N, tmpIA, tmpJA, tmpValues);
        copyPEGraph.assign( copyStorage );

        SCAI_ASSERT_EQ_ERROR( PEGraph.getNumValues(), copyPEGraph.getNumValues(), "Error in coping matrix");
        /*
        for( int i=0; i<N; i++){
        	for(int j=0; j<N; j++ ){
        		SCAI_ASSERT_EQ_ERROR( PEGraph.getValue(i,j), copyPEGraph.getValue(i,j), "value is not same for edge (" << i << ", " << j << ")");
        		std::cout<< i << " - " << j << " ==> " << copyPEGraph.getValue(i,j) << std::endl;
        	}
        }
        */
    }


    std::vector<bool> mapped( N, false);
    std::vector<bool> discovered( N, false);
    std::vector<bool> usedPEs( N, false); // for PEs that are already mapped

    /********************************************************
    * The actual mapping code
    ********************************************************/

    //in the original code, this is given as input; here pick at random
    //TODO: possible opt: as for the blockGraph, pick from PEGraph the node with
    // the maximum weighted degree?
    srand(time(NULL));
    IndexType peNode = rand()%N; // the current vertex in PEGraph to be mapped to
    SCAI_ASSERT_GE_ERROR(peNode, 0, "Wrong node ID");

    IndexType numMappedNodes = 0; // number of already mapped nodes in blockGraph

    //std::vector<ValueType> comFrom(N, 0);

    // access the data of the block graph
    const scai::lama::CSRStorage<ValueType> blockStorage = blockGraph.getLocalStorage();
    const scai::hmemo::ReadAccess<IndexType> ia(blockStorage.getIA());
    const scai::hmemo::ReadAccess<IndexType> ja(blockStorage.getJA());
    const scai::hmemo::ReadAccess<ValueType> blockValues(blockStorage.getValues());
    //actually, the weights of the edges of the PE graph. We will update them
    //after every time we map a vertex
    scai::lama::CSRStorage<ValueType> PEStorage = copyPEGraph.getLocalStorage();
    scai::hmemo::ReadAccess<ValueType> PEValues( PEStorage.getValues() );
    const scai::hmemo::ReadAccess<IndexType> PEia( PEStorage.getIA() );
    // the mapping to be returned
    std::vector<IndexType> mapping(N,0);

    //while there are unmapped nodes
    while(numMappedNodes < N) {
        //TODO: instead of storing all weights and then call max_element,
        // just find the max directly
        //compute weighted node degrees in block graph and store them in comFrom
        //std::fill( comFrom.begin(), comFrom.end(), 0);

        ValueType blockNodeWeight = -1;
        IndexType blockNode = -1;

        for(IndexType i=0; i<N; i++) {
            if(mapped[i])	// if this is already mapped
                continue;
            ValueType weightedDegree = 0;
            for(IndexType valuesInd=ia[i]; valuesInd<ia[i+1]; valuesInd++) {
                //comFrom[i] += blockValues[valuesInd];
                weightedDegree += blockValues[valuesInd];
            }
            if( weightedDegree>blockNodeWeight ) {
                blockNodeWeight = weightedDegree;
                blockNode = i;
            }
        }

        //typename std::vector<ValueType>::iterator blockNodeWeight = std::max_element(comFrom.begin(), comFrom.end() );
        //IndexType blockNode = std::distance(comFrom.begin(), blockNodeWeight);

        SCAI_ASSERT_GE_ERROR( blockNode, 0, "Wrong node ID");
        SCAI_ASSERT_LT_ERROR( blockNode, N, "Wrong node ID");
        SCAI_ASSERT_GE_ERROR( blockNodeWeight, 0, "Wrong node weight");
        PRINT0("heaviest vertex in block graph is " << blockNode << " with weight " << blockNodeWeight);

        //TODO: check, possible opt: when/where is peNode changing?? is it always picked
        // at random
        while( usedPEs[peNode] ) {
            peNode = rand()%N;
        }

        // map blockNode to peNode
        mapping[blockNode] = peNode;	//peNode is "current" in libtopomap.cpp
        PRINT0( "mapped vertex " << blockNode << " to " << peNode);
        mapped[blockNode] = true;
        discovered[blockNode] = true;
        usedPEs[peNode] = true;
        numMappedNodes++;

        /* add all edges of this vertex that lead to not-discovered vertices
        * to prio queue */
        // ^^ comment from libtopomap.cpp; it is actually vertex ID, right?
        // the pair stored is <edgeWeight, nodeID> where one endpoint of the edge
        // is "nodeID" and the other the current node "blockNode"
        std::priority_queue<std::pair<double,int>, std::vector<std::pair<double,int> >, max_compare_func > Q;
        // check all edges of blockNode
        for(IndexType iaInd=ia[blockNode]; iaInd<ia[blockNode+1]; iaInd++) {
            IndexType neighbor = ja[iaInd];	// edge (blockNode, neighbor)
            ValueType edgeWeight = blockValues[iaInd];
            if( !discovered[neighbor] ) {
                Q.push( std::make_pair(edgeWeight, neighbor) );
                discovered[neighbor] = true;
            }
        }

        /* while Q not empty, find most expensive edge in queue */
        while(!Q.empty()) {
            // take the most expensive edge out of the queue
            std::pair<double,int> Qel = Q.top();
            Q.pop();
            IndexType neighbor = Qel.second;	// neighbor node of blockNode

            PRINT0("heaviest edge for node " << blockNode << ": (" << blockNode << ", "<< neighbor <<"), with weight " << Qel.first);

            /* find next vertex that is as close as possible (minimum path from
            * current but still has available slots (vertex weight is not 0)
            * map the target of the edge from previous step to it */

            //TODO: possible opt, not need a full Dijkstra, when the first not
            // used node is found stop
//WARNING: need shortest paths or longest? we need to map "heavy" nodes of the
// blockGraph with "heavy" nodes in the PEGraph (heavy according to their weighted
// degree).
// Update: the above is true but irrelevant here: we should find a "heavy" node
// but also one that is close/near to peNode.
            std::vector<IndexType> predecessor;
            std::vector<ValueType> distances = GraphUtils<IndexType, ValueType>::localDijkstra( copyPEGraph, peNode, predecessor);
            SCAI_ASSERT_EQ_ERROR( distances.size(), N, "Wrong distances size");

            IndexType closestNode = -1;
            ValueType nodeDist = std::numeric_limits<double>::max();
            for( unsigned int i=0; i<N; i++) {
                /*in the original code is "and has free processors"*/
                if( distances[i]<nodeDist and !usedPEs[i] ) {
                    closestNode = i;
                    nodeDist = distances[i];
                }
            }

            // map the neighbor to the closest node in the PEGraph
            mapping[neighbor] = closestNode;
            PRINT0( "mapped vertex " << neighbor << " to " << closestNode);
            mapped[neighbor] = true;
            discovered[neighbor] = true;
            usedPEs[closestNode] = true;
            numMappedNodes++;

            // update occupied edges in processor graph
// "occupied edges" are all the edges in the shortest path from peNode to closestNode
// for these edges, we should update (reduce?) their capacity.
            //IndexType v = predecessor[closestNode];
            IndexType v = closestNode;
            while( v!= peNode ) {
                IndexType predV = predecessor[v];
                IndexType valuesInd = PEia[v];
                SCAI_ASSERT_LT_ERROR(valuesInd, PEValues.size(), "Wrong values index" );
//WARNING: not sure at all that this is correct
//PEValues[valuesInd] += Qel.first/PEValues[valuesInd];
                PEStorage.setValue( v, predV, Qel.first/PEStorage.getValue(v, predV) );
                v = predecessor[v];
            }

        }//while(!Q.empty())

    }//while(numMappedNodes < N)

    return mapping;
}

//------------------------------------------------------------------------------------

template <typename IndexType, typename ValueType>
bool Mapping<IndexType, ValueType>::isValid(
    const scai::lama::CSRSparseMatrix<ValueType>& blockGraph,
    const scai::lama::CSRSparseMatrix<ValueType>& PEGraph,
    std::vector<IndexType> mapping) {

    const IndexType n = blockGraph.getNumRows();
    SCAI_ASSERT_EQ_ERROR( mapping.size(), n,"Wrong mapping size");
    SCAI_ASSERT_EQ_ERROR( mapping.size(), PEGraph.getNumRows(),"Wrong mapping size");

    IndexType mapSum = std::accumulate( mapping.begin(), mapping.end(), 0);
    SCAI_ASSERT_EQ_ERROR( mapSum, n*(n-1)/2, "Wrong mapping checksum");

    return true;
}

//------------------------------------------------------------------------------------

template <typename IndexType, typename ValueType>
std::vector<IndexType> Mapping<IndexType, ValueType>::getSfcRenumber(
    const std::vector<scai::lama::DenseVector<ValueType>>& coordinates,
    const std::vector<scai::lama::DenseVector<ValueType>>& nodeWeights, //TODO,check: are these needed?
    const scai::lama::DenseVector<IndexType>& partition,
    const Settings settings) {

    const IndexType localN = coordinates[0].getLocalValues().size();
    const IndexType k = settings.numBlocks;
    const IndexType dim = settings.dimensions;

    //TODO: maybe this can be avoided
    std::vector<IndexType> localIndices(localN);
    std::iota(localIndices.begin(), localIndices.end(), 0);
    const typename std::vector<IndexType>::iterator firstIndex = localIndices.begin();
    const typename std::vector<IndexType>::iterator lastIndex = localIndices.end();

    SCAI_ASSERT( partition.getDistribution().isEqual(coordinates[0].getDistribution()), "Partition and coordinates must have the same distribution" );
    SCAI_ASSERT_EQ_ERROR( partition.getLocalValues().size(), localN, "Size mismatch. partition and coordinates must have the same distribution" );

    //to make it more readable
    using point = std::vector<ValueType>;

    //the center for each block
    std::vector<point> blockCenters = KMeans<IndexType,ValueType>::findCenters(coordinates, partition, k, firstIndex, lastIndex, nodeWeights);

    //remember: blockCenters.size()=dim, blockCenters[i].size()=numBlocks
    SCAI_ASSERT_EQ_ERROR( blockCenters.size(), dim, "Wrong size of centers vector." );
    SCAI_ASSERT_EQ_ERROR( blockCenters[0].size(), k, "Wrong size of centers vector." )

    if( settings.debugMode ) {
        const scai::dmemo::CommunicatorPtr comm = scai::dmemo::Communicator::getCommunicatorPtr();
        for(IndexType i=0; i<k; i++) {
            PRINT0("center " << i << " in " << blockCenters[0][i] <<", " << blockCenters[1][i]);
        }
    }

    //
    //get the sfc index of the centers
    //

    std::vector<double> centerSFC;

    //convert to vector<DenseVector> in order to call getHilbertIndexVector
    {
        std::vector<scai::lama::DenseVector<ValueType>> centersDV(dim);

        for(IndexType d=0; d<dim; d++) {
            //centersDV[d].resize(k);
            centersDV[d].assign( scai::hmemo::HArray<ValueType>(blockCenters[d]) );
        }

        //TODO: check if default resolution is OK or set it properly
        centerSFC = HilbertCurve<IndexType, ValueType>::getHilbertIndexVector( centersDV, settings.sfcResolution, dim);
    }

    //the IDs to use for sorting
    std::vector<IndexType> centerIDs(k);
    std::iota( centerIDs.begin(), centerIDs.end(), 0);

    //sort center IDs according to their SFC value
    std::sort( centerIDs.begin(), centerIDs.end(),
    [&](IndexType a, IndexType b) {
        return centerSFC[a]<centerSFC[b];
    });

    return centerIDs;

}//sfcMapping
//------------------------------------------------------------------------------------

template <typename IndexType, typename ValueType>
std::vector<IndexType> Mapping<IndexType, ValueType>::applySfcRenumber(
    const std::vector<scai::lama::DenseVector<ValueType>>& coordinates,
    const std::vector<scai::lama::DenseVector<ValueType>>& nodeWeights, //TODO,check: are these needed?
    scai::lama::DenseVector<IndexType>& partition,
    const Settings settings) {

    //get the renumbering
    std::vector<IndexType> R = Mapping<IndexType,ValueType>::getSfcRenumber( coordinates, nodeWeights, partition, settings );

    SCAI_ASSERT_EQ_ERROR( R.size(), settings.numBlocks, "Size mismatch" );
    const IndexType k = settings.numBlocks;

    const IndexType maxR = *std::max_element( R.begin(), R.end() );
    SCAI_ASSERT_EQ_ERROR( maxR, k-1, "max block id is not k-1 as it should");

    //The implied renumbering is that block R[i] should be renumbered to i. To apply it easier we better reverse it.
    //Create a vector RR where RR[R[i]]=i, this way, afterwards, we can do part[of point i]= RR[prevPart]
    std::vector<IndexType> reverseR( k );
    for( IndexType i=0; i<k; i++) {
        reverseR[R[i]]=i;
    }

    //go over the local values and renumber the blocks
    const IndexType localN = partition.getDistributionPtr()->getLocalSize();
    scai::hmemo::WriteAccess<IndexType> wPart( partition.getLocalValues() );

    for( IndexType i=0; i<localN; i++) {
        IndexType prevBlock = wPart[i];
        wPart[i] = reverseR[prevBlock];
    }

    const scai::dmemo::CommunicatorPtr comm = scai::dmemo::Communicator::getCommunicatorPtr();
    if( comm->getRank()==0 and settings.debugMode) {
        for( int i=0; i<k; i++) {
            if( reverseR[i]!=i ) {
                std::cout << "block " << i << " -> " << reverseR[i] << std::endl;
            }
        }
    }
    return reverseR;
}//applySfcRenumber

//to force instantiation
template class Mapping<IndexType, double>;
template class Mapping<IndexType, float>;
}<|MERGE_RESOLUTION|>--- conflicted
+++ resolved
@@ -7,10 +7,6 @@
 
 #include "Mapping.h"
 #include "KMeans.h" //needed for findCenters in sfcMapping
-<<<<<<< HEAD
-=======
-
->>>>>>> ac10a6f2
 
 namespace ITI {
 
