--- conflicted
+++ resolved
@@ -52,11 +52,8 @@
      * is the number of edges. Then, row i has numbers e1, e2, e3, ... notating the edges:
      * (i, e1), (i, e2), (i, e3), ....
      *
-<<<<<<< HEAD
      * Not distributed. If the graph is indeed distributed, it will be replicated internally and then stored.
      *
-=======
->>>>>>> b9dc099c
      * @param[in] adjM The graph's adjacency matrix.
      * @param[in] filename The file's name to write to.
      */
