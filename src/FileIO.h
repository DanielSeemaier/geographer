--- conflicted
+++ resolved
@@ -214,21 +214,6 @@
 		return readQuadTree(filename, coords);
 	}
 
-<<<<<<< HEAD
-        static std::pair<IndexType, IndexType> getMatrixMarketCoordsInfos(const std::string filename);
-        
-        /** Read a file with numBLocks number of blocks. The file should contain in its first row the number of blocks and
-         *  in each line contains a number that is the size of this block.
-         *  Only PE 0 reads the given file, constructs the std::vector with the block sizes and then broadcasts the vector to
-         *  the rest of the PEs.
-         *  Example of a file with 3 blocks:
-         * 3
-         * 100
-         * 120
-         * 97
-        */
-        static std::vector<ValueType> readBlockSizes(const std::string filename , const IndexType numBlocks);
-=======
 	static std::pair<IndexType, IndexType> getMatrixMarketCoordsInfos(const std::string filename);
 
 	/** Read a file with numBLocks number of blocks. The file should contain in its first row the number of blocks and
@@ -242,7 +227,6 @@
 	 * 97
 	*/
 	static std::vector<ValueType> readBlockSizes(const std::string filename , const IndexType numBlocks);
->>>>>>> 349ff3cd
 
 	static DenseVector<IndexType> readPartition(const std::string filename, IndexType n);
     
