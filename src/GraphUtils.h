--- conflicted
+++ resolved
@@ -108,13 +108,8 @@
  *
  * @return HaloExchangePlan
  */
-<<<<<<< HEAD
-//template<typename IndexType, typename ValueType>
-static scai::dmemo::Halo buildNeighborHalo(const scai::lama::CSRSparseMatrix<ValueType> &input);
-=======
-template<typename IndexType, typename ValueType>
-scai::dmemo::HaloExchangePlan buildNeighborHalo(const scai::lama::CSRSparseMatrix<ValueType> &input);
->>>>>>> 54cdd7c5
+//template<typename IndexType, typename ValueType>
+static scai::dmemo::HaloExchangePlan buildNeighborHalo(const scai::lama::CSRSparseMatrix<ValueType> &input);
 
 /**
  * Returns true if the node identified with globalID has a neighbor that is not local on this process.
@@ -249,13 +244,8 @@
  * @param halo HaloExchangePlan objects in which all non-local neighbors are present
  * @return A [#PE x #PE] adjacency matrix of the process graph, distributed with a Block distribution
  */
-<<<<<<< HEAD
-//template<typename IndexType, typename ValueType>
-static scai::lama::CSRSparseMatrix<ValueType> getPEGraph( const scai::dmemo::Halo& halo);
-=======
-template<typename IndexType, typename ValueType>
-scai::lama::CSRSparseMatrix<ValueType> getPEGraph( const scai::dmemo::HaloExchangePlan& halo);
->>>>>>> 54cdd7c5
+//template<typename IndexType, typename ValueType>
+static scai::lama::CSRSparseMatrix<ValueType> getPEGraph( const scai::dmemo::HaloExchangePlan& halo);
 
 /**
  * @Convert a set of unweighted adjacency lists into a CSR matrix
