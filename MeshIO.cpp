/*
 * MeshIO.cpp
 *
 *  Created on: 22.11.2016
 *      Author: tzovas
 */

#include "MeshIO.h"
#include <chrono>

#include <scai/common/macros/assert.hpp>

using std::string;
using std::list;
using std::ifstream;
using std::istream_iterator;
using std::ofstream;
using std::endl;
using std::istringstream;

namespace ITI{

template<typename IndexType, typename ValueType>
void MeshIO<IndexType, ValueType>::createRandom3DMesh( CSRSparseMatrix<ValueType> &adjM, std::vector<DenseVector<ValueType>> &coords, const int numberOfPoints, const ValueType maxCoord) {
    SCAI_REGION( "MeshIO.createRandom3DMesh" )

    int n = numberOfPoints;
    int i, j;
    
    coords = MeshIO::randomPoints(n, 3, maxCoord);
 
    srand(time(NULL));    
    int bottom= 4, top= 8;
    Scalar dist;
    common::scoped_array<ValueType> adjArray( new ValueType[ n*n ]);
    //initialize matrix with zeros
    for(i=0; i<n; i++)
        for(j=0; j<n; j++)
            adjArray[i*n+j]=0;
        
    for(i=0; i<n; i++){
        int k= ((int) rand()%(top-bottom) + bottom);
        std::list<ValueType> kNNdist(k,maxCoord*1.7);       //max distance* sqrt(3)
        std::list<IndexType> kNNindex(k,0);
        typename std::list<ValueType>::iterator liVal;
        typename std::list<IndexType>::iterator liIndex = kNNindex.begin();
  
        for(j=0; j<n; j++){
            if(i==j) continue;
            DenseVector<ValueType> p1(3,0), p2(3,0);
            p1.setValue(0, coords[0].getValue(i));
            p1.setValue(1, coords[1].getValue(i));
            p1.setValue(2, coords[2].getValue(i));
            
            p2.setValue(0, coords[0].getValue(j));
            p2.setValue(1, coords[1].getValue(j));
            p2.setValue(2, coords[2].getValue(j));

            dist = MeshIO<IndexType, ValueType>::dist3D(p1 ,p2);

            liIndex= kNNindex.begin();
            for(liVal=kNNdist.begin(); liVal!=kNNdist.end(); ++liVal){
                if(dist.getValue<ValueType>()<*liVal){
                    kNNindex.insert(liIndex, j);
                    kNNdist.insert(liVal , dist.getValue<ValueType>());
                    kNNindex.pop_back();
                    kNNdist.pop_back();
                    break;
                }
                if(liIndex!=kNNindex.end()) ++liIndex;
                else break;
            }
        }    
        kNNindex.sort();
        liIndex= kNNindex.begin();

        for(IndexType col=0; col<n; col++){
            if(col== *liIndex){
                //undirected graph, symmetric adjacency matrix
                adjArray[i*n +col] = 1;
                adjArray[col*n +i] = 1;
                if(liIndex!=kNNindex.end()) ++liIndex;
                else  break;
            }
        }   
    }
    
    //brute force zero in the diagonal
    //TODO: should not be needed but sometimes ones appear in the diagonal
    for(i=0; i<n; i++) 
        adjArray[i*n +i]=0;
    
    //TODO: NoDistribution should be "BLOCK"?
    //dmemo::DistributionPtr rep( new dmemo::NoDistribution( n ));
    adjM.setRawDenseData( n, n, adjArray.get() );
    assert(adjM.checkSymmetry() );
 
}
//-------------------------------------------------------------------------------------------------
// coords.size()= 3 , coords[i].size()= N
// here, N= numPoints[0]*numPoints[1]*numPoints[2]
template<typename IndexType, typename ValueType>
void MeshIO<IndexType, ValueType>::createStructured3DMesh(CSRSparseMatrix<ValueType> &adjM, std::vector<DenseVector<ValueType>> &coords, std::vector<ValueType> maxCoord, std::vector<IndexType> numPoints) {
	SCAI_REGION( "MeshIO.createStructured3DMesh" )

	if (coords.size() != 3) {
		throw std::runtime_error("Needs three coordinate vectors, one for each dimension");
	}

	if (numPoints.size() != 3) {
		throw std::runtime_error("Needs three point counts, one for each dimension");
	}

    std::vector<ValueType> offset={maxCoord[0]/numPoints[0], maxCoord[1]/numPoints[1], maxCoord[2]/numPoints[2]};
    IndexType N= numPoints[0]* numPoints[1]* numPoints[2];
    // create the coordinates
    IndexType index=0;
    {
    SCAI_REGION("createStructured3DMesh.setCoordinates");   
    for( IndexType indX=0; indX<numPoints[0]; indX++){
        for( IndexType indY=0; indY<numPoints[1]; indY++){
            for( IndexType indZ=0; indZ<numPoints[2]; indZ++){
                coords[0].setValue(index, indX*offset[0] );
                coords[1].setValue(index, indY*offset[1] );
                coords[2].setValue(index, indZ*offset[2] );
                ++index;
            }
        }
    }
    }

    scai::lama::CSRStorage<ValueType> localMatrix;
    localMatrix.allocate( N, N );
    
    //create the adjacency matrix
    hmemo::HArray<IndexType> csrIA;
    hmemo::HArray<IndexType> csrJA;
    hmemo::HArray<ValueType> csrValues;
    // ja and values have size= edges of the graph
    // for a 3D structured grid with dimensions AxBxC the number of edges is 3ABC-AB-AC-BC
    IndexType numEdges= 3*numPoints[0]*numPoints[1]*numPoints[2] - numPoints[0]*numPoints[1]\
                                -numPoints[0]*numPoints[2] - numPoints[1]*numPoints[2];
    {    
        hmemo::WriteOnlyAccess<IndexType> ia( csrIA, N +1 );
        hmemo::WriteOnlyAccess<IndexType> ja( csrJA, numEdges*2);
        hmemo::WriteOnlyAccess<ValueType> values( csrValues, numEdges*2);
        ia[0] = 0;
     
        IndexType nnzCounter = 0; // count non-zero elements
        // for every node= for every line of adjM
        for(IndexType i=0; i<N; i++){
            // connect the point with its 6 (in 3D) neighbours
            // neighbour_node: the index of a neighbour of i, can take negative values
            // but in that case we do not add it
            float ngb_node = 0;      
            // the number of neighbours for each node. Can be less that 6.
            int numRowElems= 0;
            ValueType max_offset =  *max_element(offset.begin(),offset.end());
            
            IndexType* thisPoint = MeshIO<IndexType, ValueType>::index2_3DPoint( i, numPoints);
            
            {
            SCAI_REGION("createStructured3DMesh.setAdjacencyMatrix");
            // for all 6 possible neighbours
            for(IndexType m=0; m<6; m++){
                switch(m){
                    case 0: ngb_node= i+1; break;
                    case 1: ngb_node= i-1; break;
                    case 2: ngb_node = i + numPoints[2]; break;
                    case 3: ngb_node = i - numPoints[2]; break;
                    case 4: ngb_node = i + numPoints[2]*numPoints[1]; break;
                    case 5: ngb_node = i - numPoints[2]*numPoints[1]; break;
                }
                
                if(ngb_node>=0 && ngb_node<N){
                    IndexType* ngbPoint = MeshIO<IndexType, ValueType>::index2_3DPoint( ngb_node, numPoints);
                    
                    // we need to check distance for the nodes at the outer borders of the grid: eg:
                    // in a 4x4 grid with 16 nodes {0, 1, 2, ...} , for p1= node 3 there is an edge with
                    // p2= node 4 that we should not add (node 3 has coords (0,3) and node 4 has coords (1,0)).
                    // A way to avoid that is check if thery are close enough.
                    // TODO: maybe find another, faster way to avoid adding that kind of edges
                    
                    if(dist3D( thisPoint, ngbPoint) <= 1)
                    {
                        ja[nnzCounter]= ngb_node;       // -1 for the METIS format
                        values[nnzCounter] = 1;         // unweighted edges
                        ++nnzCounter;
                        ++numRowElems;
                    }
                }
            }
            }
            ia[i+1] = ia[i] +static_cast<IndexType>(numRowElems);
        }//for
        SCAI_ASSERT_EQUAL_ERROR(numEdges*2 , ia[ia.size()-1] )
    }
    SCAI_ASSERT_EQUAL_ERROR(numEdges*2 , csrValues.size() )
    SCAI_ASSERT_EQUAL_ERROR(numEdges*2 , csrJA.size() )
    
    localMatrix.swap( csrIA, csrJA, csrValues );
    adjM.assign(localMatrix);
}

//-------------------------------------------------------------------------------------------------
// coords.size()= 3 , coords[i].size()= N
// here, N= numPoints[0]*numPoints[1]*numPoints[2]

template<typename IndexType, typename ValueType>
void MeshIO<IndexType, ValueType>::createStructured3DMesh_dist(CSRSparseMatrix<ValueType> &adjM, std::vector<DenseVector<ValueType>> &coords, std::vector<ValueType> maxCoord, std::vector<IndexType> numPoints) {
    SCAI_REGION( "MeshIO.createStructured3DMesh_dist" )
    
    if (coords.size() != 3) {
        throw std::runtime_error("Needs three coordinate vectors, one for each dimension");
    }
    
    if (numPoints.size() != 3) {
        throw std::runtime_error("Needs three point counts, one for each dimension");
    }
        
    scai::dmemo::CommunicatorPtr comm = scai::dmemo::Communicator::getCommunicatorPtr();
    const scai::dmemo::DistributionPtr dist = adjM.getRowDistributionPtr();
    
    if( !dist->isEqual( coords[0].getDistribution() ) ){
        std::cout<< __FILE__<< "  "<< __LINE__<< ", matrix dist: " << *dist<< " and coordinates dist: "<< coords[0].getDistribution() << std::endl;
        throw std::runtime_error( "Distributions: should (?) be equal.");
    }
    
    std::vector<ValueType> offset={maxCoord[0]/numPoints[0], maxCoord[1]/numPoints[1], maxCoord[2]/numPoints[2]};
<<<<<<< HEAD
    IndexType globalN = numPoints[0]* numPoints[1]* numPoints[2];
=======
>>>>>>> 95466613

    // create the coordinates
       
    // get the local part of the coordinates vectors
    std::vector<scai::utilskernel::LArray<ValueType>* > localCoords(3);
    
    for(IndexType i=0; i<3; i++){
        localCoords[i] = &coords[i].getLocalValues();
    }
    
    IndexType localSize = dist->getLocalSize(); // the size of the local part
    
    IndexType planeSize= numPoints[1]*numPoints[2]; // a YxZ plane
    
    // find which should be the first local coordinate in this processor
    IndexType startingIndex = dist->local2global(0);
    
    IndexType indX = (IndexType) (startingIndex/planeSize) ;
    IndexType indY = (IndexType) ((startingIndex%planeSize)/numPoints[2]);
    IndexType indZ = (IndexType) ((startingIndex%planeSize) % numPoints[2]);
    //PRINT( *comm<< ": " << indX << " ,"<< indY << ", "<< indZ << ", startingIndex= "<< startingIndex);
    
    for(IndexType i=0; i<localSize; i++){
        SCAI_REGION("MeshIO.createStructured3DMesh_dist.setCoordinates");
        
        (*localCoords[0])[i] = indX*offset[0];
        (*localCoords[1])[i] = indY*offset[1];
        (*localCoords[2])[i] = indZ*offset[2];
        //PRINT( *comm << ": "<< (*localCoords[0])[i] << "_ "<< (*localCoords[1])[i] << "_ "<< (*localCoords[2])[i]);
        
        ++indZ;

        if(indZ >= numPoints[2]){   // if z coord reaches maximum, set it to 0 and increase y
            indZ = 0;
            ++indY;
        }
        if(indY >= numPoints[1]){   // if y coord reaches maximum, set it to 0 and increase x
            indY = 0;
            ++indX;
        }
        if(indX >= numPoints[0]){   // reached and of grid
            break;
        }
    }
    // finish setting the coordinates
    
    
    // start making the local part of the adjacency matrix
    scai::lama::CSRStorage<ValueType> localMatrix;
    localMatrix.allocate( adjM.getLocalNumRows() , adjM.getLocalNumColumns() );
    
    hmemo::HArray<IndexType> csrIA;
    hmemo::HArray<IndexType> csrJA;
    hmemo::HArray<ValueType> csrValues;
    // ja and values have size= edges of the graph
    // for a 3D structured grid with dimensions AxBxC the number of edges is 3ABC-AB-AC-BC
    IndexType numEdges= 3*numPoints[0]*numPoints[1]*numPoints[2] - numPoints[0]*numPoints[1]\
                                -numPoints[0]*numPoints[2] - numPoints[1]*numPoints[2];
                                
    {
        SCAI_REGION("MeshIO.createStructured3DMesh_dist.setCSRSparseMatrix");
        IndexType N= numPoints[0]* numPoints[1]* numPoints[2];
        
        hmemo::WriteOnlyAccess<IndexType> ia( csrIA, adjM.getLocalNumRows() +1 );
        // we do not know the sizes of ja and values. 6*numOfLocalNodes is safe upper bound for a structured 3D mesh
        // after all the values are written the arrays get resized
<<<<<<< HEAD
        hmemo::WriteOnlyAccess<IndexType> ja( csrJA , 6*localSize);
        hmemo::WriteOnlyAccess<ValueType> values( csrValues, 6*localSize);
=======
        hmemo::WriteOnlyAccess<IndexType> ja( csrJA , 6*adjM.getLocalNumRows() );
        hmemo::WriteOnlyAccess<ValueType> values( csrValues, 6*adjM.getLocalNumRows() );
>>>>>>> 95466613
        ia[0] = 0;
        IndexType nnzCounter = 0; // count non-zero elements
         
        for(IndexType i=0; i<localSize; i++){   // for all local nodes
            IndexType globalInd = dist->local2global(i);    // get the corresponding global index
            // the global id of the neighbouring nodes, float because it might take negative value
            float ngb_node = globalInd;      
            int numRowElems= 0;     // the number of neighbours for each node. Can be less that 6.
            // the position of this node in 3D
            IndexType* thisPoint = MeshIO<IndexType, ValueType>::index2_3DPoint( globalInd, numPoints);
            
            // for all 6 possible neighbours
            for(IndexType m=0; m<6; m++){
                switch(m){
                    case 0: ngb_node= globalInd+1; break;
                    case 1: ngb_node= globalInd-1; break;
                    case 2: ngb_node = globalInd +numPoints[2]; break;
                    case 3: ngb_node = globalInd -numPoints[2]; break;
                    case 4: ngb_node = globalInd +numPoints[2]*numPoints[1]; break;
                    case 5: ngb_node = globalInd -numPoints[2]*numPoints[1]; break;
                }
       
                if(ngb_node>=0 && ngb_node<globalN){
                    // get the position in the 3D of the neighbouring node
                    IndexType* ngbPoint = MeshIO<IndexType, ValueType>::index2_3DPoint( ngb_node, numPoints);
                    
                    if(dist3D( thisPoint, ngbPoint) <= 1)
                    {
                        ja[nnzCounter]= ngb_node;       // -1 for the METIS format
                        values[nnzCounter] = 1;         // unweighted edges
                        ++nnzCounter;
                        ++numRowElems;
                    }   
                }
            }
            
            ia[i+1] = ia[i] +static_cast<IndexType>(numRowElems);
        } //for(IndexType i=0; i<localSize; i++)
        ja.resize(nnzCounter);
        values.resize(nnzCounter);
    } //read/write block
    
    {
        SCAI_REGION( "MeshIO.createStructured3DMesh_dist.swap_assign" )
        localMatrix.swap( csrIA, csrJA, csrValues );
        adjM.assign(localMatrix , adjM.getRowDistributionPtr() , adjM.getColDistributionPtr() );
    }
}
//-------------------------------------------------------------------------------------------------
/*Given the adjacency matrix it writes it in the file "filename" using the METIS format. In the
 * METIS format the first line has two numbers, first is the number on vertices and the second
 * is the number of edges. Then, row i has numbers e1, e2, e3, ... notating the edges:
 * (i, e1), (i, e2), (i, e3), ....
 *  
 */
template<typename IndexType, typename ValueType>
void MeshIO<IndexType, ValueType>::writeInFileMetisFormat (const CSRSparseMatrix<ValueType> &adjM, const std::string filename){
    SCAI_REGION( "MeshIO.writeInFileMetisFormat" )
    scai::dmemo::CommunicatorPtr comm = scai::dmemo::Communicator::getCommunicatorPtr();
    //PRINT(*comm << " In writeInFileMetisFormat");
    
    std::ofstream f;
    std::string oldFile = filename + "OLD";
    f.open(oldFile);
    IndexType cols= adjM.getNumColumns() , rows= adjM.getNumRows();
    IndexType i, j;

    SCAI_REGION_START( "MeshIO.writeInFileMetisFormat.newVersion" )
    // new version
    std::ofstream fNew;
    std::string newFile = filename;// + "NEW";
    fNew.open(newFile);
    
    //assert( true == adjM.checkSymmetry() ); // this can be expensive
    assert(((int) adjM.getNumValues())%2==0); // even number of edges
    assert(cols==rows);
    
    // first line is number of nodes and edges 
    fNew << cols <<" "<< adjM.getNumValues()/2 << std::endl;
    //std::cout << cols <<" "<< adjM.getNumValues()/2 << std::endl;
    
    const CSRStorage<ValueType>& localStorage = adjM.getLocalStorage();
    const scai::hmemo::ReadAccess<IndexType> ia(localStorage.getIA());
    const scai::hmemo::ReadAccess<IndexType> ja(localStorage.getJA());
    //const scai::hmemo::ReadAccess<IndexType> partAccess(localPart);
        
    for(IndexType i=0; i< ia.size(); i++){        // for all local nodes
    	for(IndexType j=ia[i]; j<ia[i+1]; j++){             // for all the edges of a node
            SCAI_REGION("MeshIO.writeInFileMetisFormat.newVersion.writeInFile");
            fNew << ja[j]+1 << " ";
    	}
    	fNew << std::endl;
    }
    fNew.close();
    SCAI_REGION_END( "MeshIO.writeInFileMetisFormat.newVersion" )
}

//-------------------------------------------------------------------------------------------------

template<typename IndexType, typename ValueType>
void MeshIO<IndexType, ValueType>::writeInFileMetisFormat_dist (const CSRSparseMatrix<ValueType> &adjM, const std::string filename){
    SCAI_REGION("MeshIO.writeInFileMetisFormat_dist")
    
    scai::dmemo::CommunicatorPtr comm = scai::dmemo::Communicator::getCommunicatorPtr();
    std::string fileTo = filename + std::to_string(comm->getRank());
    std::ofstream f(fileTo);
    if(f.fail()) 
        throw std::runtime_error("File "+ filename+ " failed.");
    
    // notice that numValues is twice the number of edges of the graph 
    assert(((int) adjM.getNumValues())%2 == 0); // even number of edges
    
    IndexType localNumNodes= adjM.getLocalNumRows();
    f<< localNumNodes <<" "<< adjM.getLocalNumValues()/2 << std::endl; // first line is number of nodes and edges 
    
    // get local part
    const CSRStorage<ValueType>& localStorage = adjM.getLocalStorage();
    const scai::hmemo::ReadAccess<IndexType> ia(localStorage.getIA());
    const scai::hmemo::ReadAccess<IndexType> ja(localStorage.getJA());
        
    for(IndexType i=0; i< ia.size(); i++){                  // for all local nodes
    	for(IndexType j=ia[i]; j<ia[i+1]; j++){             // for all the edges of a node
            f << ja[j]+1 << " ";                            
    	}
    	f << std::endl;
    }
    f.close();
}
//-------------------------------------------------------------------------------------------------
/*Given the vector of the coordinates and their dimension, writes them in file "filename".
 */
template<typename IndexType, typename ValueType>
void MeshIO<IndexType, ValueType>::writeInFileCoords (const std::vector<DenseVector<ValueType>> &coords, IndexType numPoints, const std::string filename){
    SCAI_REGION( "MeshIO.writeInFileCoords" )
    
    std::ofstream f(filename);
    if(f.fail()) 
        throw std::runtime_error("File "+ filename+ " failed.");

    IndexType i, j;
    IndexType dimension= coords.size();

    assert(coords.size() == dimension );
    assert(coords[0].size() == numPoints);
    for(i=0; i<numPoints; i++){
        for(j=0; j<dimension; j++)
            f<< coords[j].getValue(i).Scalar::getValue<ValueType>() << " ";
        f<< std::endl;
    }
    
}

//-------------------------------------------------------------------------------------------------
/*File "filename" contains a graph in the METIS format. The function reads that graph and transforms 
 * it to the adjacency matrix as a CSRSparseMatrix.
 */

//
//TODO: throws assertion occasionally , more often when p= 3 or 5
//
template<typename IndexType, typename ValueType>
void   MeshIO<IndexType, ValueType>::readFromFile2AdjMatrix( lama::CSRSparseMatrix<ValueType> &matrix,  const std::string filename){
    SCAI_REGION( "MeshIO.readFromFile2AdjMatrix" )
    scai::dmemo::CommunicatorPtr comm = scai::dmemo::Communicator::getCommunicatorPtr();
    //PRINT(*comm << " In readFromFile2AdjMatrix");
    
    IndexType N, numEdges;         //number of nodes and edges
    std::ifstream file(filename);
    
    if(file.fail()) 
        throw std::runtime_error("File "+ filename+ " failed.");
   
    file >>N >> numEdges;   

    scai::lama::CSRStorage<double> localMatrix;
    // in a distributed version should be something like that
    // localMatrix.allocate( localSize, globalSize );
    // here is not distributed, local=global
    localMatrix.allocate( N, N );
    
    hmemo::HArray<IndexType> csrIA;
    hmemo::HArray<IndexType> csrJA;
    hmemo::HArray<double> csrValues;  
    {
        //TODO: for a distributed version this must change as numNZ should be the number of
        //      the local nodes in the processor, not the global
        // number of Non Zero values. *2 because every edge is read twice.
        IndexType numNZ = numEdges*2;
        hmemo::WriteOnlyAccess<IndexType> ia( csrIA, N +1 );
        hmemo::WriteOnlyAccess<IndexType> ja( csrJA, numNZ );
        hmemo::WriteOnlyAccess<double> values( csrValues, numNZ );

        ia[0] = 0;

        std::vector<IndexType> colIndexes;
        std::vector<int> colValues;
        
        IndexType rowCounter = 0; // count "local" rows
        IndexType nnzCounter = 0; // count "local" non-zero elements
        // read the first line and do nothing, contains the number of nodes and edges.
        std::string line;
        std::getline(file, line);
        
        //for every line, aka for all nodes
        for ( IndexType i=0; i<N; i++ ){
            std::getline(file, line);            
            std::vector< std::vector<int> > line_integers;
            std::istringstream iss( line );
            line_integers.push_back( std::vector<int>( std::istream_iterator<int>(iss), std::istream_iterator<int>() ) );
            
            //ia += the numbers of neighbours of i = line_integers.size()
            ia[rowCounter + 1] = ia[rowCounter] + static_cast<IndexType>( line_integers[0].size() );
            for(unsigned int j=0, len=line_integers[0].size(); j<len; j++){
                // -1 because of the METIS format
                ja[nnzCounter]= line_integers[0][j] -1 ;
                // all values are 1 for undirected, no-weigths graph    
                values[nnzCounter]= 1;
                ++nnzCounter;
            }            
            ++rowCounter;            
        }        
    }
    
    localMatrix.swap( csrIA, csrJA, csrValues );
    //matrix.assign( localMatrix, distribution, distribution ); // builds also halo
    matrix.assign(localMatrix);
    //PRINT(*comm << " Leaving readFromFile2AdjMatrix");
}


//-------------------------------------------------------------------------------------------------
/*File "filename" contains the coordinates of a graph. The function reads that coordinates and returns
 * the coordinates in a DenseVector where point(x,y) is in [x*dim +y].
 * Every line of the file contais 2 ValueType numbers.
 */
template<typename IndexType, typename ValueType>
void MeshIO<IndexType, ValueType>::fromFile2Coords_2D( const std::string filename, std::vector<DenseVector<ValueType>> &coords, IndexType numberOfPoints){
    SCAI_REGION( "MeshIO.fromFile2Coords_2D" )
    IndexType N= numberOfPoints;
    std::ifstream file(filename);
    
    if(file.fail()) 
        throw std::runtime_error("File "+ filename+ " failed.");
    
    //the files, currently, contain 3 numbers in each line but z is always zero
    for(IndexType i=0; i<N; i++){
        ValueType x, y, z;
        file>> x >> y >> z;
        coords[0].setValue(i, x);
        coords[1].setValue(i, y);
    }
}
    
//-------------------------------------------------------------------------------------------------
/*File "filename" contains the 3D coordinates of a graph. The function reads that coordinates and returns
 * them in a vector<DenseVector> where point i=(x,y,z) is in coords[0][i], coords[1][i], coords[2][i].
 * Every line of the file contais 3 ValueType numbers.
 */
template<typename IndexType, typename ValueType>
void MeshIO<IndexType, ValueType>::fromFile2Coords_3D( const std::string filename, std::vector<DenseVector<ValueType>> &coords, IndexType numberOfPoints){
    SCAI_REGION( "MeshIO.fromFile2Coords_3D" )
    IndexType N= numberOfPoints;
    std::ifstream file(filename);
    
    if(file.fail()) 
        throw std::runtime_error("File "+ filename+ " failed.");
    
    //the files, currently, contain 3 numbers in each line
    for(IndexType i=0; i<N; i++){
        ValueType x, y, z;
        file>> x >> y >> z;
        coords[0].setValue(i, x);
        coords[1].setValue(i, y);
        coords[2].setValue(i, z);
    }
    
}
//-------------------------------------------------------------------------------------------------
/* Creates random points in the cube [0,maxCoord] in the given dimensions.
 */
template<typename IndexType, typename ValueType>
std::vector<DenseVector<ValueType>> MeshIO<IndexType, ValueType>::randomPoints(int numberOfPoints, int dimensions, ValueType maxCoord){
    SCAI_REGION( "MeshIO.randomPoints" )
    int n = numberOfPoints;
    int i, j;
    std::vector<DenseVector<ValueType>> ret(dimensions);
    for (i=0; i<dimensions; i++)
        ret[i] = DenseVector<ValueType>(numberOfPoints, 0);
    
    srand(time(NULL));
    ValueType r;
    for(i=0; i<n; i++){
        for(j=0; j<dimensions; j++){
            r= ((ValueType) rand()/RAND_MAX) * maxCoord;
            ret[j].setValue(i, r);
        }
    }
    return ret;
}

//-------------------------------------------------------------------------------------------------
/* Calculates the distance in 3D.
*/
template<typename IndexType, typename ValueType>
Scalar MeshIO<IndexType, ValueType>::dist3D(DenseVector<ValueType> p1, DenseVector<ValueType> p2){
  SCAI_REGION( "MeshIO.dist3D" )
  Scalar res0, res1, res2, res;
  res0= p1.getValue(0)-p2.getValue(0);
  res0= res0*res0;
  res1= p1.getValue(1)-p2.getValue(1);
  res1= res1*res1;
  res2= p1.getValue(2)-p2.getValue(2);
  res2= res2*res2;
  res = res0+ res1+ res2;
  return scai::common::Math::sqrt( res.getValue<ScalarRepType>() );
}
    
//-------------------------------------------------------------------------------------------------
template<typename IndexType, typename ValueType>
Scalar MeshIO<IndexType, ValueType>::dist3D(DenseVector<ValueType> p1, ValueType *p2){
  SCAI_REGION( "MeshIO.dist3D" )
  Scalar res0, res1, res2, res;
  res0= p1.getValue(0)-p2[0];
  res0= res0*res0;
  res1= p1.getValue(1)-p2[1];
  res1= res1*res1;
  res2= p1.getValue(2)-p2[2];
  res2= res2*res2;
  res = res0+ res1+ res2;
  return scai::common::Math::sqrt( res.getValue<ScalarRepType>() );
}
//-------------------------------------------------------------------------------------------------
template<typename IndexType, typename ValueType>
ValueType MeshIO<IndexType, ValueType>::dist3D(IndexType* p1, IndexType *p2){
  SCAI_REGION( "MeshIO.dist3D" )
  ValueType res0, res1, res2, res;
  res0= p1[0]-p2[0];
  res0= res0*res0;
  res1= p1[1]-p2[1];
  res1= res1*res1;
  res2= p1[2]-p2[2];
  res2= res2*res2;
  res = res0+ res1+ res2;
  return sqrt(res);
}
//-------------------------------------------------------------------------------------------------
// Given a (global) index and the size for each dimension (numPpoints.size()=3) calculates the position
// of the index in 3D. The return value is not the coordiantes of the point!
template<typename IndexType, typename ValueType>
IndexType* MeshIO<IndexType, ValueType>::index2_3DPoint(IndexType index,  std::vector<IndexType> numPoints){
    // a YxZ plane
    IndexType planeSize= numPoints[1]*numPoints[2];
    IndexType* ret = (IndexType *)malloc(3* sizeof(IndexType));     // the return point
    
    ret[0]= index/planeSize;
    ret[1]= index % planeSize / numPoints[2];
    ret[2]= (index % planeSize) % numPoints[2];
    
    return ret;
}

//-------------------------------------------------------------------------------------------------
template void MeshIO<int, double>::createRandom3DMesh(CSRSparseMatrix<double> &adjM, std::vector<DenseVector<double>> &coords, const int numberOfPoints,const double maxCoord);
template void MeshIO<int, double>::createStructured3DMesh(CSRSparseMatrix<double> &adjM, std::vector<DenseVector<double>> &coords, std::vector<double> maxCoord, std::vector<int> numPoints);
template void MeshIO<int, double>::createStructured3DMesh_dist(CSRSparseMatrix<double> &adjM, std::vector<DenseVector<double>> &coords, std::vector<double> maxCoord, std::vector<int> numPoints);
template std::vector<DenseVector<double>> MeshIO<int, double>::randomPoints(int numberOfPoints, int dimensions, double maxCoord);
template void MeshIO<int, double>::writeInFileMetisFormat (const CSRSparseMatrix<double> &adjM, const std::string filename);
template void MeshIO<int, double>::writeInFileMetisFormat_dist (const CSRSparseMatrix<double> &adjM, const std::string filename);
template void MeshIO<int, double>::writeInFileCoords (const std::vector<DenseVector<double>> &coords, int numPoints, const std::string filename);
template void MeshIO<int, double>::readFromFile2AdjMatrix( CSRSparseMatrix<double> &matrix, const std::string filename);
template void  MeshIO<int, double>::fromFile2Coords_2D( const std::string filename, std::vector<DenseVector<double>> &coords, int numberOfCoords);
template void MeshIO<int, double>::fromFile2Coords_3D( const std::string filename, std::vector<DenseVector<double>> &coords, int numberOfPoints);
template Scalar MeshIO<int, double>::dist3D(DenseVector<double> p1, DenseVector<double> p2);
template Scalar MeshIO<int, double>::dist3D(DenseVector<double> p1, double* p2);
template double MeshIO<int, double>::dist3D(int* p1, int* p2);
template IndexType* MeshIO<int, double>::index2_3DPoint(int index,  std::vector<int> numPoints);
} //namespace ITI<|MERGE_RESOLUTION|>--- conflicted
+++ resolved
@@ -227,10 +227,6 @@
     }
     
     std::vector<ValueType> offset={maxCoord[0]/numPoints[0], maxCoord[1]/numPoints[1], maxCoord[2]/numPoints[2]};
-<<<<<<< HEAD
-    IndexType globalN = numPoints[0]* numPoints[1]* numPoints[2];
-=======
->>>>>>> 95466613
 
     // create the coordinates
        
@@ -297,13 +293,8 @@
         hmemo::WriteOnlyAccess<IndexType> ia( csrIA, adjM.getLocalNumRows() +1 );
         // we do not know the sizes of ja and values. 6*numOfLocalNodes is safe upper bound for a structured 3D mesh
         // after all the values are written the arrays get resized
-<<<<<<< HEAD
-        hmemo::WriteOnlyAccess<IndexType> ja( csrJA , 6*localSize);
-        hmemo::WriteOnlyAccess<ValueType> values( csrValues, 6*localSize);
-=======
         hmemo::WriteOnlyAccess<IndexType> ja( csrJA , 6*adjM.getLocalNumRows() );
         hmemo::WriteOnlyAccess<ValueType> values( csrValues, 6*adjM.getLocalNumRows() );
->>>>>>> 95466613
         ia[0] = 0;
         IndexType nnzCounter = 0; // count non-zero elements
          
@@ -326,7 +317,7 @@
                     case 5: ngb_node = globalInd -numPoints[2]*numPoints[1]; break;
                 }
        
-                if(ngb_node>=0 && ngb_node<globalN){
+                if(ngb_node>=0 && ngb_node<N){
                     // get the position in the 3D of the neighbouring node
                     IndexType* ngbPoint = MeshIO<IndexType, ValueType>::index2_3DPoint( ngb_node, numPoints);
                     
