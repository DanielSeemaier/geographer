/*
 * MeshIO.cpp
 *
 *  Created on: 22.11.2016
 *      Author: tzovas
 */

#include "MeshIO.h"
#include <chrono>

#include <scai/common/macros/assert.hpp>

using std::string;
using std::list;
using std::ifstream;
using std::istream_iterator;
using std::ofstream;
using std::endl;
using std::istringstream;


struct rectancle{

    std::tuple<IndexType, IndexType, IndexType> bottomPoint;
    std::tuple<IndexType, IndexType, IndexType> topPoint;
    
};


namespace ITI{

template<typename IndexType, typename ValueType>
void MeshIO<IndexType, ValueType>::createRandom3DMesh( CSRSparseMatrix<ValueType> &adjM, std::vector<DenseVector<ValueType>> &coords, const int numberOfPoints, const ValueType maxCoord) {
    SCAI_REGION( "MeshIO.createRandom3DMesh" )

    int n = numberOfPoints;
    int i, j;
    
    coords = MeshIO::randomPoints(n, 3, maxCoord);
 
    srand(time(NULL));    
    int bottom= 4, top= 8;
    Scalar dist;
    common::scoped_array<ValueType> adjArray( new ValueType[ n*n ]);
    //initialize matrix with zeros
    for(i=0; i<n; i++)
        for(j=0; j<n; j++)
            adjArray[i*n+j]=0;
        
    for(i=0; i<n; i++){
        int k= ((int) rand()%(top-bottom) + bottom);
        std::list<ValueType> kNNdist(k,maxCoord*1.7);       //max distance* sqrt(3)
        std::list<IndexType> kNNindex(k,0);
        typename std::list<ValueType>::iterator liVal;
        typename std::list<IndexType>::iterator liIndex = kNNindex.begin();
  
        for(j=0; j<n; j++){
            if(i==j) continue;
            DenseVector<ValueType> p1(3,0), p2(3,0);
            p1.setValue(0, coords[0].getValue(i));
            p1.setValue(1, coords[1].getValue(i));
            p1.setValue(2, coords[2].getValue(i));
            
            p2.setValue(0, coords[0].getValue(j));
            p2.setValue(1, coords[1].getValue(j));
            p2.setValue(2, coords[2].getValue(j));

            dist = MeshIO<IndexType, ValueType>::dist3D(p1 ,p2);

            liIndex= kNNindex.begin();
            for(liVal=kNNdist.begin(); liVal!=kNNdist.end(); ++liVal){
                if(dist.getValue<ValueType>()< (*liVal)*(*liVal) ){
                    kNNindex.insert(liIndex, j);
                    kNNdist.insert(liVal , dist.getValue<ValueType>());
                    kNNindex.pop_back();
                    kNNdist.pop_back();
                    break;
                }
                if(liIndex!=kNNindex.end()) ++liIndex;
                else break;
            }
        }    
        kNNindex.sort();
        liIndex= kNNindex.begin();

        for(IndexType col=0; col<n; col++){
            if(col== *liIndex){
                //undirected graph, symmetric adjacency matrix
                adjArray[i*n +col] = 1;
                adjArray[col*n +i] = 1;
                if(liIndex!=kNNindex.end()) ++liIndex;
                else  break;
            }
        }   
    }
    
    //brute force zero in the diagonal
    //TODO: should not be needed but sometimes ones appear in the diagonal
    for(i=0; i<n; i++) 
        adjArray[i*n +i]=0;
    
    //TODO: NoDistribution should be "BLOCK"?
    //dmemo::DistributionPtr rep( new dmemo::NoDistribution( n ));
    adjM.setRawDenseData( n, n, adjArray.get() );
    assert(adjM.checkSymmetry() );
 
}
//-------------------------------------------------------------------------------------------------
// coords.size()= 3 , coords[i].size()= N
// here, N= numPoints[0]*numPoints[1]*numPoints[2]
template<typename IndexType, typename ValueType>
void MeshIO<IndexType, ValueType>::createStructured3DMesh(CSRSparseMatrix<ValueType> &adjM, std::vector<DenseVector<ValueType>> &coords, std::vector<ValueType> maxCoord, std::vector<IndexType> numPoints) {
	SCAI_REGION( "MeshIO.createStructured3DMesh" )

	if (coords.size() != 3) {
		throw std::runtime_error("Needs three coordinate vectors, one for each dimension");
	}

	if (numPoints.size() != 3) {
		throw std::runtime_error("Needs three point counts, one for each dimension");
	}

    std::vector<ValueType> offset={maxCoord[0]/numPoints[0], maxCoord[1]/numPoints[1], maxCoord[2]/numPoints[2]};
    IndexType N= numPoints[0]* numPoints[1]* numPoints[2];
    // create the coordinates
    IndexType index=0;
    {
    SCAI_REGION("createStructured3DMesh.setCoordinates");   
    for( IndexType indX=0; indX<numPoints[0]; indX++){
        for( IndexType indY=0; indY<numPoints[1]; indY++){
            for( IndexType indZ=0; indZ<numPoints[2]; indZ++){
                coords[0].setValue(index, indX*offset[0] );
                coords[1].setValue(index, indY*offset[1] );
                coords[2].setValue(index, indZ*offset[2] );
                ++index;
            }
        }
    }
    }

    scai::lama::CSRStorage<ValueType> localMatrix;
    localMatrix.allocate( N, N );
    
    //create the adjacency matrix
    hmemo::HArray<IndexType> csrIA;
    hmemo::HArray<IndexType> csrJA;
    hmemo::HArray<ValueType> csrValues;
    // ja and values have size= edges of the graph
    // for a 3D structured grid with dimensions AxBxC the number of edges is 3ABC-AB-AC-BC
    IndexType numEdges= 3*numPoints[0]*numPoints[1]*numPoints[2] - numPoints[0]*numPoints[1]\
                                -numPoints[0]*numPoints[2] - numPoints[1]*numPoints[2];
    {    
        hmemo::WriteOnlyAccess<IndexType> ia( csrIA, N +1 );
        hmemo::WriteOnlyAccess<IndexType> ja( csrJA, numEdges*2);
        hmemo::WriteOnlyAccess<ValueType> values( csrValues, numEdges*2);
        ia[0] = 0;
     
        IndexType nnzCounter = 0; // count non-zero elements
        // for every node= for every line of adjM
        for(IndexType i=0; i<N; i++){
            // connect the point with its 6 (in 3D) neighbours
            // neighbour_node: the index of a neighbour of i, can take negative values
            // but in that case we do not add it
            float ngb_node = 0;      
            // the number of neighbours for each node. Can be less that 6.
            int numRowElems= 0;
            ValueType max_offset =  *max_element(offset.begin(),offset.end());
            
            std::tuple<IndexType, IndexType, IndexType> thisPoint = MeshIO<IndexType, ValueType>::index2_3DPoint( i, numPoints);
            
            {
            SCAI_REGION("createStructured3DMesh.setAdjacencyMatrix");
            // for all 6 possible neighbours
            for(IndexType m=0; m<6; m++){
                switch(m){
                    case 0: ngb_node= i+1; break;
                    case 1: ngb_node= i-1; break;
                    case 2: ngb_node = i + numPoints[2]; break;
                    case 3: ngb_node = i - numPoints[2]; break;
                    case 4: ngb_node = i + numPoints[2]*numPoints[1]; break;
                    case 5: ngb_node = i - numPoints[2]*numPoints[1]; break;
                }
                
                if(ngb_node>=0 && ngb_node<N){
                	std::tuple<IndexType, IndexType, IndexType> ngbPoint = MeshIO<IndexType, ValueType>::index2_3DPoint( ngb_node, numPoints);
                    
                    // we need to check distance for the nodes at the outer borders of the grid: eg:
                    // in a 4x4 grid with 16 nodes {0, 1, 2, ...} , for p1= node 3 there is an edge with
                    // p2= node 4 that we should not add (node 3 has coords (0,3) and node 4 has coords (1,0)).
                    // A way to avoid that is check if thery are close enough.
                    // TODO: maybe find another, faster way to avoid adding that kind of edges
                    
                    if(dist3DSquared( thisPoint, ngbPoint) <= 1)
                    {
                        ja[nnzCounter]= ngb_node;       // -1 for the METIS format
                        values[nnzCounter] = 1;         // unweighted edges
                        ++nnzCounter;
                        ++numRowElems;
                    }
                }
            }
            }
            ia[i+1] = ia[i] +static_cast<IndexType>(numRowElems);
        }//for
        SCAI_ASSERT_EQUAL_ERROR(numEdges*2 , ia[ia.size()-1] )
    }
    SCAI_ASSERT_EQUAL_ERROR(numEdges*2 , csrValues.size() )
    SCAI_ASSERT_EQUAL_ERROR(numEdges*2 , csrJA.size() )
    
    localMatrix.swap( csrIA, csrJA, csrValues );
    adjM.assign(localMatrix);
}

//-------------------------------------------------------------------------------------------------
// coords.size()= 3 , coords[i].size()= N
// here, N= numPoints[0]*numPoints[1]*numPoints[2]

template<typename IndexType, typename ValueType>
void MeshIO<IndexType, ValueType>::createStructured3DMesh_dist(CSRSparseMatrix<ValueType> &adjM, std::vector<DenseVector<ValueType>> &coords, std::vector<ValueType> maxCoord, std::vector<IndexType> numPoints) {
    SCAI_REGION( "MeshIO.createStructured3DMesh_dist" )
    
    if (coords.size() != 3) {
        throw std::runtime_error("Needs three coordinate vectors, one for each dimension");
    }
    
    if (numPoints.size() != 3) {
        throw std::runtime_error("Needs three point counts, one for each dimension");
    }
        
    scai::dmemo::CommunicatorPtr comm = scai::dmemo::Communicator::getCommunicatorPtr();
    const scai::dmemo::DistributionPtr dist = adjM.getRowDistributionPtr();
    
    if( !dist->isEqual( coords[0].getDistribution() ) ){
        std::cout<< __FILE__<< "  "<< __LINE__<< ", matrix dist: " << *dist<< " and coordinates dist: "<< coords[0].getDistribution() << std::endl;
        throw std::runtime_error( "Distributions: should (?) be equal.");
    }
    
    std::vector<ValueType> offset={maxCoord[0]/numPoints[0], maxCoord[1]/numPoints[1], maxCoord[2]/numPoints[2]};

    // create the coordinates
       
    // get the local part of the coordinates vectors
    std::vector<scai::utilskernel::LArray<ValueType>* > localCoords(3);
    
    for(IndexType i=0; i<3; i++){
        localCoords[i] = &coords[i].getLocalValues();
    }
    
    IndexType localSize = dist->getLocalSize(); // the size of the local part
    
    IndexType planeSize= numPoints[1]*numPoints[2]; // a YxZ plane
    
    // find which should be the first local coordinate in this processor
    IndexType startingIndex = dist->local2global(0);
    
    IndexType indX = (IndexType) (startingIndex/planeSize) ;
    IndexType indY = (IndexType) ((startingIndex%planeSize)/numPoints[2]);
    IndexType indZ = (IndexType) ((startingIndex%planeSize) % numPoints[2]);
    //PRINT( *comm<< ": " << indX << " ,"<< indY << ", "<< indZ << ", startingIndex= "<< startingIndex);
    
    for(IndexType i=0; i<localSize; i++){
        SCAI_REGION("MeshIO.createStructured3DMesh_dist.setCoordinates");
        
        (*localCoords[0])[i] = indX*offset[0];
        (*localCoords[1])[i] = indY*offset[1];
        (*localCoords[2])[i] = indZ*offset[2];
        //PRINT( *comm << ": "<< (*localCoords[0])[i] << "_ "<< (*localCoords[1])[i] << "_ "<< (*localCoords[2])[i]);
        
        ++indZ;

        if(indZ >= numPoints[2]){   // if z coord reaches maximum, set it to 0 and increase y
            indZ = 0;
            ++indY;
        }
        if(indY >= numPoints[1]){   // if y coord reaches maximum, set it to 0 and increase x
            indY = 0;
            ++indX;
        }

        if(indX >= numPoints[0]){   // reached end of grid
            assert(i == localSize - 1);
        }
    }
    // finish setting the coordinates
    
    
    // start making the local part of the adjacency matrix
    scai::lama::CSRStorage<ValueType> localMatrix;
    localMatrix.allocate( adjM.getLocalNumRows() , adjM.getLocalNumColumns() );
    
    hmemo::HArray<IndexType> csrIA;
    hmemo::HArray<IndexType> csrJA;
    hmemo::HArray<ValueType> csrValues;
    // ja and values have size= edges of the graph
    // for a 3D structured grid with dimensions AxBxC the number of edges is 3ABC-AB-AC-BC
    IndexType numEdges= 3*numPoints[0]*numPoints[1]*numPoints[2] - numPoints[0]*numPoints[1]\
                                -numPoints[0]*numPoints[2] - numPoints[1]*numPoints[2];
                                
    {
        SCAI_REGION("MeshIO.createStructured3DMesh_dist.setCSRSparseMatrix");
        IndexType N= numPoints[0]* numPoints[1]* numPoints[2];
        
        hmemo::WriteOnlyAccess<IndexType> ia( csrIA, adjM.getLocalNumRows() +1 );
        // we do not know the sizes of ja and values. 6*numOfLocalNodes is safe upper bound for a structured 3D mesh
        // after all the values are written the arrays get resized
        hmemo::WriteOnlyAccess<IndexType> ja( csrJA , 6*adjM.getLocalNumRows() );
        hmemo::WriteOnlyAccess<ValueType> values( csrValues, 6*adjM.getLocalNumRows() );
        ia[0] = 0;
        IndexType nnzCounter = 0; // count non-zero elements
         
        for(IndexType i=0; i<localSize; i++){   // for all local nodes
            IndexType globalInd = dist->local2global(i);    // get the corresponding global index
            // the global id of the neighbouring nodes
            IndexType ngb_node = globalInd;
            IndexType numRowElems= 0;     // the number of neighbours for each node. Can be less than 6.
            // the position of this node in 3D
            std::tuple<IndexType, IndexType, IndexType> thisPoint = MeshIO<IndexType, ValueType>::index2_3DPoint( globalInd, numPoints);
            
            // for all 6 possible neighbours
            for(IndexType m=0; m<6; m++){
                switch(m){
                    case 0: ngb_node= globalInd+1; break;
                    case 1: ngb_node= globalInd-1; break;
                    case 2: ngb_node = globalInd +numPoints[2]; break;
                    case 3: ngb_node = globalInd -numPoints[2]; break;
                    case 4: ngb_node = globalInd +numPoints[2]*numPoints[1]; break;
                    case 5: ngb_node = globalInd -numPoints[2]*numPoints[1]; break;
                }
       
                if(ngb_node>=0 && ngb_node<N){
                    // get the position in the 3D of the neighbouring node
                	std::tuple<IndexType, IndexType, IndexType> ngbPoint = MeshIO<IndexType, ValueType>::index2_3DPoint( ngb_node, numPoints);
                	ValueType distanceSquared = dist3DSquared( thisPoint, ngbPoint);
                	assert(distanceSquared <= numPoints[0]*numPoints[0]+numPoints[1]*numPoints[1]+numPoints[2]*numPoints[2]);
                    
                    if(distanceSquared <= 1)
                    {
                        ja[nnzCounter]= ngb_node;       
                        values[nnzCounter] = 1;         // unweighted edges
                        ++nnzCounter;
                        ++numRowElems;
                    }   
                }
            }
            assert(numRowElems >= 3);
            
            ia[i+1] = ia[i] + numRowElems;
        }
        SCAI_ASSERT_EQUAL_ERROR(numEdges*2 , comm->sum(nnzCounter));
        ja.resize(nnzCounter);
        values.resize(nnzCounter);
    } //read/write block
    
    {
        SCAI_REGION( "MeshIO.createStructured3DMesh_dist.swap_assign" )
        localMatrix.swap( csrIA, csrJA, csrValues );
        adjM.assign(localMatrix , adjM.getRowDistributionPtr() , adjM.getColDistributionPtr() );
    }
}


//-------------------------------------------------------------------------------------------------
// coords.size()= 3 , coords[i].size()= N
// here, N= numPoints[0]*numPoints[1]*numPoints[2]

template<typename IndexType, typename ValueType>
void MeshIO<IndexType, ValueType>::createRandomStructured3DMesh_dist(CSRSparseMatrix<ValueType> &adjM, std::vector<DenseVector<ValueType>> &coords, std::vector<ValueType> maxCoord, std::vector<IndexType> numPoints) {
    SCAI_REGION( "MeshIO.createRandomStructured3DMesh_dist" )
    
    if (coords.size() != 3) {
        throw std::runtime_error("Needs three coordinate vectors, one for each dimension");
    }
    
    if (numPoints.size() != 3) {
        throw std::runtime_error("Needs three point counts, one for each dimension");
    }
        
    scai::dmemo::CommunicatorPtr comm = scai::dmemo::Communicator::getCommunicatorPtr();
    const scai::dmemo::DistributionPtr dist = adjM.getRowDistributionPtr();
    
    if( !dist->isEqual( coords[0].getDistribution() ) ){
        std::cout<< __FILE__<< "  "<< __LINE__<< ", matrix dist: " << *dist<< " and coordinates dist: "<< coords[0].getDistribution() << std::endl;
        throw std::runtime_error( "Distributions: should (?) be equal.");
    }
    
    //for simplicity
    IndexType numX = numPoints[0] , numY= numPoints[1], numZ= numPoints[2];
    IndexType N = numX* numY* numZ;
    
    std::vector<ValueType> offset={maxCoord[0]/numX, maxCoord[1]/numY, maxCoord[2]/numZ};

    // create the coordinates
       
    // get the local part of the coordinates vectors
    std::vector<scai::utilskernel::LArray<ValueType>* > localCoords(3);
    
    for(IndexType i=0; i<3; i++){
        localCoords[i] = &coords[i].getLocalValues();
    }
    
    IndexType localSize = dist->getLocalSize(); // the size of the local part
    
    IndexType planeSize= numY*numZ;             // a YxZ plane
    
    // find which should be the first local coordinate in this processor
    IndexType startingIndex = dist->local2global(0);
    
    IndexType indX = (IndexType) (startingIndex/planeSize) ;
    IndexType indY = (IndexType) ((startingIndex%planeSize)/numZ);
    IndexType indZ = (IndexType) ((startingIndex%planeSize) % numZ);
    //PRINT( *comm<< ": " << numX << ", "<< numY << ", "<< numZ << ", startingIndex= "<< startingIndex);
    
    for(IndexType i=0; i<localSize; i++){
        SCAI_REGION("MeshIO.createRandomStructured3DMesh_dist.setCoordinates");
        
        (*localCoords[0])[i] = indX*offset[0];
        (*localCoords[1])[i] = indY*offset[1];
        (*localCoords[2])[i] = indZ*offset[2];
        //PRINT( *comm << ": "<< (*localCoords[0])[i] << "_ "<< (*localCoords[1])[i] << "_ "<< (*localCoords[2])[i]);
        
        ++indZ;

        if(indZ >= numZ){   // if z coord reaches maximum, set it to 0 and increase y
            indZ = 0;
            ++indY;
        }
        if(indY >= numY){   // if y coord reaches maximum, set it to 0 and increase x
            indY = 0;
            ++indX;
        }
        if(indX >= numX){   // reached and of grid
            assert(i == localSize - 1);
        }
    }
    // finish setting the coordinates
    // this part is the same as the structured mesh
    
    /*
     * start making the local part of the adjacency matrix
    */
    
    // first find the indices of possible neighbours
    
    // the diameter of the box in which we gonna pick indices.
    // we set it as: 1 + 2% of the minimum side length. this is >2 for sides >50
    IndexType boxRadius = 1 + (IndexType) (0.02 * (ValueType) *std::min_element(std::begin(numPoints), std::end(numPoints)));
    
    // radius^3 is the number of possible neighbours, here keep their indices as an array
    std::vector<IndexType> neighbourGlobalIndices;

    PRINT(*comm << " , boxRadius= "<< boxRadius<< " , and num of possible neighbours ="<< pow(2*boxRadius+1, 3) );
    
    for(IndexType x=-boxRadius; x<=boxRadius; x++){
        for(IndexType y=-boxRadius; y<=boxRadius; y++){
                for(IndexType z=-boxRadius; z<=boxRadius; z++){
// changed the code above so we find neighbours only with greater indices    
//    for(IndexType x=0; x<=boxRadius; x++){
//        for(IndexType y=0; y<=boxRadius; y++){
//            for(IndexType z=0; z<=boxRadius; z++){
                // calculate the global index of a possible neighbour and insert it to the vector
                IndexType globalNeighbourIndex= x*planeSize + y*numZ + z;
                neighbourGlobalIndices.push_back( globalNeighbourIndex );
            }
        }
    }
    PRINT(*comm<<", num of neighbours inserted= "<< neighbourGlobalIndices.size() );

    // an upper bound to how many neighbours a vertex can have, 
    // at most as many neighbours as we have
    IndexType ngbUpperBound = std::min(12, (IndexType) neighbourGlobalIndices.size() ); // I do not know, just trying 12
    // TODO:  maybe treat nodes in the faces differently
    IndexType ngbLowerBound = 3;
    srand(time(NULL));
                                
    /*  We must the adjacency matrix symmetric and also we do not know how many edges the graph will
     *  have eventually and we cannot use ia, ja and values arrays to build the CSRSparseMatrix.
     *  We will store all edges in a vector and build the matrix afterwards. 
     *  Also we separate those edges with non-local neighbours so we can set the non-local edge
     *  later.
     */
    
                
    // a set for every local node. localNgbs[i] keeps the neighbours of node i that are also local. We use set in order to prevent the insertion of an index multiple times
    //std::vector< std::list<IndexType> > localNgbs(localSize);
    std::vector< std::set<IndexType> > localNgbs(localSize);
        
    // two vector that keep the edges that nees to be communicated with their global indices
    std::vector<IndexType> localNodeInd;
    std::vector<IndexType> nonLocalNodeInd;
    
        
    for(IndexType i=0; i<localSize; i++){                   // for all local nodes
        SCAI_REGION("MeshIO.createRandomStructured3DMesh_dist.findNgbrs");
        IndexType thisGlobalInd = dist->local2global(i);    // get the corresponding global index
        IndexType ngbGlobalInd;                             // the global id of the neighbouring nodes
//PRINT(*comm << ": i= " << i<< ", "<< thisGlobalInd);
        // the position of this node in 3D
        std::tuple<IndexType, IndexType, IndexType>  thisPoint = MeshIO<IndexType, ValueType>::index2_3DPoint( thisGlobalInd, numPoints);
            
        // if point is on the faces it will have only 3 edges
        // TODO: not correct, ridge nodes must have >4 edges and face nodes have >5
        if(std::get<0>(thisPoint)== 0 or std::get<1>(thisPoint)== 0 or std::get<2>(thisPoint)== 0){
            ngbUpperBound =3;
        }
        if(std::get<0>(thisPoint)== numX-1 or std::get<1>(thisPoint)== numY-1 or std::get<2>(thisPoint)== numZ-1){
            ngbUpperBound =3;
        }
        
        // get a random number of neighbours between 3 and ngbUpperBound
        IndexType numOfNeighbours;
        if(ngbUpperBound == ngbLowerBound){         //for nodes on the faces
            numOfNeighbours = ngbUpperBound;
        }else{
            numOfNeighbours = ((int) rand()%(ngbUpperBound- ngbLowerBound) + ngbLowerBound);
        }
        assert( numOfNeighbours < neighbourGlobalIndices.size() );
        
        // find all the global indices of the neighbours
        std::set<IndexType> ngbGloblaIndSet;
        
        for(IndexType j=0; j<numOfNeighbours; j++){
            SCAI_REGION("MeshIO.createRandomStructured3DMesh_dist.findNgbrs.findRelativeIndices");
            
            IndexType relativeIndex=0;
            std::tuple<IndexType, IndexType, IndexType>  ngbPoint;
            std::pair<std::set<int>::iterator,bool> setInsertion;
            setInsertion.second= false;
            
            do{
                //int randInd = (int) (rand()%(neighbourGlobalIndices.size()-1) +1 ) ;
                // pick a random index (of those allowed) to greate edge
                unsigned long randInd= (unsigned long) rand()%neighbourGlobalIndices.size() ;

                // not 0 to avoid thisGlobalInd == ngbGlobalInd
                while( relativeIndex==0){
                    randInd= (unsigned long) rand()%neighbourGlobalIndices.size();
                    assert(randInd < neighbourGlobalIndices.size());
                    relativeIndex = neighbourGlobalIndices[ randInd ];
                }
                // neighbour's relative index, relative to thisIndex (this + or - a value)
                relativeIndex = neighbourGlobalIndices[ randInd ];
                
                // the global neighbour's index. At this point it can be <0 or >N, ensure this not happens
                ngbGlobalInd = thisGlobalInd + relativeIndex;
               
                // find a suitable ngbGlobalInd: not same as this, not negative, not >N and close enough
                while( /*(ngbGlobalInd==thisGlobalInd) or*/  (ngbGlobalInd<0) or (ngbGlobalInd>= N) ){
                    // pick new index at random
                    randInd= (unsigned long) rand()%neighbourGlobalIndices.size();
                    relativeIndex = neighbourGlobalIndices[ randInd ];
                    while( relativeIndex==0){
                        randInd= (unsigned long) rand()%neighbourGlobalIndices.size();
                        assert(randInd < neighbourGlobalIndices.size());
                        relativeIndex = neighbourGlobalIndices[ randInd ];
                    }
                    
                    ngbGlobalInd = thisGlobalInd + relativeIndex;
                    
                }
                assert( ngbGlobalInd < N);
                assert( ngbGlobalInd >= 0);
                
                // so here, the neighbour's global index should be: >0 && <N
                ngbPoint = MeshIO<IndexType, ValueType>::index2_3DPoint( ngbGlobalInd, numPoints);
                // if the two points are too far, recalculate neighbour index
                if( dist3DSquared(thisPoint, ngbPoint)> 3*boxRadius*boxRadius ){
                    continue;
                }
                
                // at this point ngbGlobalInd should be valid: >0 && <N && close enough
                // but we may have already inserted
                
                // insert the index to the set. if it already exists then setInsertion.second = false
                setInsertion = ngbGloblaIndSet.insert(ngbGlobalInd);
          
            }while(setInsertion.second==false);
            //finally, we inserted a valid (>0 && <N && close enough) neighbour

        } // for(IndexType j=0; j<numOfNeighbours; j++)
        

        //
        // from here, ngbGloblaIndSet has all the valid global neighbours
        //
        SCAI_ASSERT_EQUAL_ERROR(ngbGloblaIndSet.size(), numOfNeighbours);

        // for all neighbours inserted
        for(typename std::set<IndexType>::iterator it= ngbGloblaIndSet.begin(); it!= ngbGloblaIndSet.end(); ++it ){
            SCAI_REGION("MeshIO.createRandomStructured3DMesh_dist.findNgbrs.separateNonLocal");
            ngbGlobalInd = *it;
            localNgbs[i].insert( ngbGlobalInd );       // store the local edge (i, ngbGlobalInd)

            // for the other/symmetric edge we must check if ngbGlobalInd is local or not
            if( dist->isLocal(ngbGlobalInd) ){          // if the neighbour is local
                assert( dist->global2local(ngbGlobalInd) < localSize );
                localNgbs[ dist->global2local(ngbGlobalInd) ].insert( dist->local2global(i) );
            } else{                                     // the neighbour is not local
                localNodeInd.push_back( thisGlobalInd );
                nonLocalNodeInd.push_back( ngbGlobalInd );
            }
        }
    } // for(IndexType i=0; i<localSize; i++)
    PRINT(*comm << ",  num of non-local ngbs= " << nonLocalNodeInd.size() );   
    

    /* 
     * communicate the non-local edges that we must set.
     * idea:
     * we have an edge (u,v) where u is local but v is non-local. In the local part of
     * the adjacency matrix we set adjM(u,v)=1 but must also set adjM(v,u)=1 but v
     * is not local. Store in two vectors the indices: in localNodeInd insert u and on
     * nonLocalNodeInd insert v. Now the edge (v,u) is (localNodeInd[i], nonLocalNodeInd[i]).
     * Make two HArrays of the vectors and pass them around. When you receive the corresponding
     * arrays on will not have local indices (is the localNodeInd from another PE) but there
     * might be local indices in the other array, the nonLocalNodeInd from the other PE.
     * Check if there is an index that is local for you. On array arrRcvPossiblyLocalInd
     * there might be a local index. Suppose that arrRcvPossiblyLocalInd[i] is local, that
     * means that you must add the edge (arrRcvPossiblyLocalInd[i], arrRcvNonLocalInd[i]).
     * After you checked the whole array pass on the array you just received, not your own
     * data again, se very pair of arrays localNodeInd and nonLocalNodeInd will be seen
     */
    // build 2 HArrays from vectors to send data to other PEs
    // first round send your own data, then send what you received
    /*
    SCAI_ASSERT_EQUAL_ERROR(localNodeInd.size() , nonLocalNodeInd.size() );
    scai::hmemo::HArrayRef<IndexType> arrSendLocalNodeInd( localNodeInd );
    scai::hmemo::HArrayRef<IndexType> arrSendNonLocalInd( nonLocalNodeInd );
    */
    
    /* The 2 arrays idea does not seem to work. We will use 1 array and edges wil be
     * in indices [0]-[1] , [2]-[3] .... [i]-[i+1]
     */
    
    SCAI_ASSERT( localNodeInd.size() == nonLocalNodeInd.size(), __FILE__<<", "<< __LINE__<< ": sizes should match" );
    
    // [2*i] is the local endpoint, [2*i+1] is the non-local endpoint
    scai::hmemo::HArray<IndexType> sendPart(2* localNodeInd.size());
    scai::hmemo::WriteAccess<IndexType> sendPartWrite( sendPart );
    for(IndexType i=0; i< localNodeInd.size(); i++){
        sendPartWrite[2*i]= localNodeInd[i];
        sendPartWrite[2*i+1]= nonLocalNodeInd[i];
    }
    sendPartWrite.release();
    //PRINT(*comm << ">> " << sendPart.size() );

    // so on the data this PE receives edge [2*i] is local on the sender and [2*i+1] non-local on the sender
    // so now [2*i+1] may be local to this PE
    scai::hmemo::HArray<IndexType> recvPart;
    
    // this array contains local indices of other PEs.
    //scai::hmemo::HArray<IndexType> arrRcvNonLocalInd;
    // this array might contains local indices of this PE.
    // they must be the same size

    IndexType numPEs = comm->getSize();
    
    // the size of what you gonna send nad what you will receive
    scai::hmemo::HArray<IndexType> sendSize( numPEs,  0 );
    scai::hmemo::HArray<IndexType> recvSize( numPEs,  0  );    
    
    SCAI_ASSERT_EQUAL_ERROR( recvSize.size(), comm->getSize() );
    
    for(IndexType round=0; round<numPEs; round++){
        SCAI_REGION("MeshIO.createRandomStructured3DMesh_dist.commSize");
        {
            scai::hmemo::WriteAccess<IndexType> sendSizeWrite( sendSize );
            sendSizeWrite[ comm->getRank()] = sendPart.size();
        }
        //PRINT(*comm <<" _"<< recvSize.size() << " ## "<< sendSize.size() );        
        // communicate first the size of waht you will send and what you will receive
        comm->shiftArray( recvSize, sendSize, 1);
        sendSize.swap( recvSize );
    }
    
    scai::hmemo::ReadAccess<IndexType> readRcvSize( recvSize);
    
    for(IndexType ii=0; ii<recvSize.size(); ii++){
        PRINT(*comm<<"| "<< readRcvSize[ii]);
    }

    
    
    for(IndexType round=1; round<comm->getSize(); round++){
        SCAI_REGION("MeshIO.createRandomStructured3DMesh_dist.commNonLocalEdges");
        // to find from what PE you receive
        IndexType indexToRcv = (comm->getRank()-round+numPEs)%numPEs;
        IndexType sizeToRcv = readRcvSize[ indexToRcv ];
        //PRINT("round: "<< round <<" , " << *comm << ": receive from PE: "<< indexToRcv << ", size: "<< sizeToRcv);        
        recvPart.resize( sizeToRcv );

        scai::hmemo::ReadAccess<IndexType> sendSizeRead (sendSize);
        //PRINT( *comm << " , sendPart.size= " << sendPart.size() );
        // send your local part, receive other PE's part
        comm->shiftArray( recvPart, sendPart, 1);
        

        // check if recvPart[2*i+1] is local, if it is must add edge [2*i+1]-[2*i]
        // the symmetric edge [2*i]-[2*i+1] is already been set to the PE that send the part
        // Note that send and recv parts should contain global indices
        for(IndexType i=0; i<recvPart.size(); i=i+2){        
            scai::hmemo::ReadAccess<IndexType> recvPartWrite( recvPart );
            if( dist->isLocal(recvPartWrite[i+1]) ){                       // must add edge
                IndexType localIndex=  recvPartWrite[i+1];
                IndexType nonLocalIndex= recvPartWrite[i];     
                // 0< localIndex< globalN but localNgbs.size()= localN, so must convert it to local
                SCAI_ASSERT( dist->global2local(localIndex) < localNgbs.size(),"too large index: "<< localIndex <<" while size= "<< localNgbs.size() )
                localNgbs[dist->global2local(localIndex) ].insert( nonLocalIndex );      // indices are global
            }
            // if not local do not do anything
        }
        
        // the data you received must be passed on, not your own again
        sendPart.resize(recvPart.size());
        sendPart.swap(recvPart);
    }
    
    
    /* 
     * after gathering all non local indices, set the CSR sparse matrix
     * all the edges to be set should be in localNgbs:
     * localNgbs is a vector with sets, localNgbs.size()= localN and each set localNgbs[i]
     * has stored the neighbours of node i. Care to change between global and local indices 
     * when neccessary.
     */
    
    
    scai::lama::CSRStorage<ValueType> localMatrix;
    localMatrix.allocate( adjM.getLocalNumRows() , adjM.getLocalNumColumns() );
    
    hmemo::HArray<IndexType> csrIA;
    hmemo::HArray<IndexType> csrJA;
    hmemo::HArray<ValueType> csrValues;
    // ja.size() = values.size() = number of edges of the graph
    
    IndexType nnzCounter = 0; // count non-zero elements
    
    {
        SCAI_REGION("MeshIO.createRandomStructured3DMesh_dist.setCSRSparseMatrix");
        IndexType globalN= numX* numY* numZ;
        
        // Summing the size of all sets. This is the number of all edges.
        IndexType nnzValues=0;
        for(IndexType i=0; i<localNgbs.size(); i++){
            nnzValues += localNgbs[i].size();
        }
        hmemo::WriteOnlyAccess<IndexType> ia( csrIA, adjM.getLocalNumRows() +1 );
        hmemo::WriteOnlyAccess<IndexType> ja( csrJA , nnzValues);
        hmemo::WriteOnlyAccess<ValueType> values( csrValues, nnzValues );
        ia[0] = 0;
         
        /*TODO:
         * if the 2  assertions never fail then we can save some time
         * since resizing is never done and there is no need to count the non-zero values
         * and the numRowElems
         */
        
        
        for(IndexType i=0; i<localSize; i++){               // for all local nodes
            // for all the neighbours of node i
            IndexType numRowElems= 0;   // should be == localNgbs[i].size()
            for(typename std::set<IndexType>::iterator it= localNgbs[i].begin(); it!=localNgbs[i].end(); ++it){
                IndexType ngbGlobalInd = *it;       // the global index og the neighbour
                ja[nnzCounter] = ngbGlobalInd;
                values[nnzCounter] = 1;
                SCAI_ASSERT( nnzCounter < nnzValues, __FILE__<<" ,"<<__LINE__<< ": nnzValues not calculated properly")
                ++nnzCounter;
                ++numRowElems;
            }
            ia[i+1] = ia[i] + numRowElems;
            //PRINT(numRowElems << " should be == "<< localNgbs[i].size() );
            SCAI_ASSERT(numRowElems == localNgbs[i].size(),  __FILE__<<" ,"<<__LINE__<<"something is wrong");
            ia[i+1] = ia[i] +static_cast<IndexType>(numRowElems);
        } //for(IndexType i=0; i<localSize; i++)
        ja.resize(nnzCounter);
        values.resize(nnzCounter);
        //PRINT("nnz afterwards= " << nnzCounter << " should be == "<< nnzValues);
        SCAI_ASSERT_EQUAL_ERROR( nnzCounter, nnzValues);
    } //read/write block
    
    
    {
        SCAI_REGION( "MeshIO.createRandomStructured3DMesh_dist.swap_assign" )
        localMatrix.swap( csrIA, csrJA, csrValues );
        adjM.assign(localMatrix , adjM.getRowDistributionPtr() , adjM.getColDistributionPtr() );
    }
    
    //SCAI_REGION_END("MeshIO.createRandomStructured3DMesh_dist.setAdjacencyMatrix");
}

//-------------------------------------------------------------------------------------------------
/*Given the adjacency matrix it writes it in the file "filename" using the METIS format. In the
 * METIS format the first line has two numbers, first is the number on vertices and the second
 * is the number of edges. Then, row i has numbers e1, e2, e3, ... notating the edges:
 * (i, e1), (i, e2), (i, e3), ....
 *  
 */
template<typename IndexType, typename ValueType>
void MeshIO<IndexType, ValueType>::writeInFileMetisFormat (const CSRSparseMatrix<ValueType> &adjM, const std::string filename){
    SCAI_REGION( "MeshIO.writeInFileMetisFormat" )
    scai::dmemo::CommunicatorPtr comm = scai::dmemo::Communicator::getCommunicatorPtr();
    //PRINT(*comm << " In writeInFileMetisFormat");
    
    std::ofstream f;
    std::string oldFile = filename + "OLD";
    f.open(oldFile);
    IndexType cols= adjM.getNumColumns() , rows= adjM.getNumRows();
    IndexType i, j;

    SCAI_REGION_START( "MeshIO.writeInFileMetisFormat.newVersion" )
    // new version
    std::ofstream fNew;
    std::string newFile = filename;// + "NEW";
    fNew.open(newFile);
    
    //assert( true == adjM.checkSymmetry() ); // this can be expensive
    assert(((int) adjM.getNumValues())%2==0); // even number of edges
    assert(cols==rows);
    
    // first line is number of nodes and edges 
    fNew << cols <<" "<< adjM.getNumValues()/2 << std::endl;
    //std::cout << cols <<" "<< adjM.getNumValues()/2 << std::endl;
    
    const CSRStorage<ValueType>& localStorage = adjM.getLocalStorage();
    const scai::hmemo::ReadAccess<IndexType> ia(localStorage.getIA());
    const scai::hmemo::ReadAccess<IndexType> ja(localStorage.getJA());
    //const scai::hmemo::ReadAccess<IndexType> partAccess(localPart);
        
    for(IndexType i=0; i< ia.size(); i++){        // for all local nodes
    	for(IndexType j=ia[i]; j<ia[i+1]; j++){             // for all the edges of a node
            SCAI_REGION("MeshIO.writeInFileMetisFormat.newVersion.writeInFile");
            fNew << ja[j]+1 << " ";
    	}
    	fNew << std::endl;
    }
    fNew.close();
    SCAI_REGION_END( "MeshIO.writeInFileMetisFormat.newVersion" )
}

//-------------------------------------------------------------------------------------------------

template<typename IndexType, typename ValueType>
void MeshIO<IndexType, ValueType>::writeInFileMetisFormat_dist (const CSRSparseMatrix<ValueType> &adjM, const std::string filename){
    SCAI_REGION("MeshIO.writeInFileMetisFormat_dist")
    
    scai::dmemo::CommunicatorPtr comm = scai::dmemo::Communicator::getCommunicatorPtr();
    std::string fileTo = filename + std::to_string(comm->getRank());
    std::ofstream f(fileTo);
    if(f.fail()) 
        throw std::runtime_error("File "+ filename+ " failed.");
    
    // notice that numValues is twice the number of edges of the graph 
    assert(((int) adjM.getNumValues())%2 == 0); // even number of edges
    
    IndexType localNumNodes= adjM.getLocalNumRows();
    f<< localNumNodes <<" "<< adjM.getLocalNumValues()/2 << std::endl; // first line is number of nodes and edges 
    
    // get local part
    const CSRStorage<ValueType>& localStorage = adjM.getLocalStorage();
    const scai::hmemo::ReadAccess<IndexType> ia(localStorage.getIA());
    const scai::hmemo::ReadAccess<IndexType> ja(localStorage.getJA());
        
    for(IndexType i=0; i< ia.size()-1; i++){                  // for all local nodes
    	for(IndexType j=ia[i]; j<ia[i+1]; j++){             // for all the edges of a node
            f << ja[j]+1 << " ";                            
    	}
    	f << std::endl;
    }
    f.close();
}
//-------------------------------------------------------------------------------------------------
/*Given the vector of the coordinates and their dimension, writes them in file "filename".
 */
template<typename IndexType, typename ValueType>
void MeshIO<IndexType, ValueType>::writeInFileCoords (const std::vector<DenseVector<ValueType>> &coords, IndexType numPoints, const std::string filename){
    SCAI_REGION( "MeshIO.writeInFileCoords" )
    
    std::ofstream f(filename);
    if(f.fail()) 
        throw std::runtime_error("File "+ filename+ " failed.");

    IndexType i, j;
    IndexType dimension= coords.size();

    assert(coords.size() == dimension );
    assert(coords[0].size() == numPoints);
    for(i=0; i<numPoints; i++){
        for(j=0; j<dimension; j++)
            f<< coords[j].getValue(i).Scalar::getValue<ValueType>() << " ";
        f<< std::endl;
    }
    
}

//-------------------------------------------------------------------------------------------------
/*File "filename" contains a graph in the METIS format. The function reads that graph and transforms 
 * it to the adjacency matrix as a CSRSparseMatrix.
 */

template<typename IndexType, typename ValueType>
scai::lama::CSRSparseMatrix<ValueType> MeshIO<IndexType, ValueType>::readFromFile2AdjMatrix(const std::string filename) {
	SCAI_REGION("MeshIO.readFromFile2AdjMatrix");

	std::ifstream file(filename);

	if (file.fail()) {
		throw std::runtime_error("Reading graph from " + filename + " failed.");
	}

	IndexType globalN, globalM;

	file >> globalN >> globalM;

	const ValueType avgDegree = ValueType(2*globalM) / globalN;

	//get distribution and local range
    scai::dmemo::CommunicatorPtr comm = scai::dmemo::Communicator::getCommunicatorPtr();
    const scai::dmemo::DistributionPtr dist(new scai::dmemo::BlockDistribution(globalN, comm));
    const scai::dmemo::DistributionPtr noDist(new scai::dmemo::NoDistribution( globalN ));

    IndexType beginLocalRange, endLocalRange;
    scai::dmemo::BlockDistribution::getLocalRange(beginLocalRange, endLocalRange, globalN, comm->getRank(), comm->getSize());
    const IndexType localN = endLocalRange - beginLocalRange;

    //scroll to begin of local range. Neighbors of node i are in line i+1
    std::string line;
    std::getline(file, line);
    for (IndexType i = 0; i < beginLocalRange; i++) {
    	std::getline(file, line);
    }

<<<<<<< HEAD
        std::vector<IndexType> colIndexes;
        std::vector<int> colValues;
        
        IndexType rowCounter = 0; // count "local" rows
        IndexType nnzCounter = 0; // count "local" non-zero elements
        // read the first line and do nothing, contains the number of nodes and edges.
        std::string line;
        std::getline(file, line);
        
        //for every line, aka for all nodes
        for ( IndexType i=0; i<N; i++ ){
            std::getline(file, line);            
            std::vector< std::vector<int> > line_integers;
            std::istringstream iss( line );
            line_integers.push_back( std::vector<int>( std::istream_iterator<int>(iss), std::istream_iterator<int>() ) );
            
            //ia += the numbers of neighbours of i = line_integers.size()
            ia[rowCounter + 1] = ia[rowCounter] + static_cast<IndexType>( line_integers[0].size() );
            for(unsigned int j=0, len=line_integers[0].size(); j<len; j++){
                // -1 because of the METIS format
                ja[nnzCounter]= line_integers[0][j] -1 ;
                // all values are 1 for undirected, no-weigths graph    
                values[nnzCounter]= 1;
                ++nnzCounter;
            }            
            ++rowCounter;            
        }        
=======
    std::vector<IndexType> ia(localN+1, 0);
    std::vector<IndexType> ja;

    //we don't know exactly how many edges we are going to have, but in a regular mesh the average degree times the local nodes is a good estimate.
    ja.reserve(localN*avgDegree*1.1);

    //now read in local edges
    for (IndexType i = 0; i < localN; i++) {
    	bool read = std::getline(file, line);
    	assert(read);//if we have read past the end of the file, the node count was incorrect
        std::stringstream ss( line );
        std::string item;
        std::vector<IndexType> neighbors;

        while (std::getline(ss, item, ' ')) {
        	IndexType neighbor = std::stoi(item)-1;//-1 because of METIS format
        	if (neighbor >= globalN || neighbor < 0) {
        		throw std::runtime_error("Found illegal neighbor " + std::to_string(neighbor) + " in line " + std::to_string(i+beginLocalRange));
        	}
        	//std::cout << "Converted " << item << " to " << neighbor << std::endl;
        	neighbors.push_back(neighbor);
        }

        //set Ia array
        ia[i+1] = ia[i] + neighbors.size();
        //copy neighbors to Ja array
        std::copy(neighbors.begin(), neighbors.end(), std::back_inserter(ja));
>>>>>>> 05513b39
    }

    //TODO: maybe check that file is not longer than expected

<<<<<<< HEAD
//-------------------------------------------------------------------------------------------------
/*File "filename" contains the coordinates of a graph. The function reads that coordinates and returns
 * the coordinates in a DenseVector where point(x,y) is in [x*dim +y].
 * Every line of the file contais 2 ValueType numbers.
 */
template<typename IndexType, typename ValueType>
void MeshIO<IndexType, ValueType>::fromFile2Coords_2D( const std::string filename, std::vector<DenseVector<ValueType>> &coords, IndexType numberOfPoints){
    SCAI_REGION( "MeshIO.fromFile2Coords_2D" )
    IndexType N= numberOfPoints;
    std::ifstream file(filename);
    
    if(file.fail()) 
        throw std::runtime_error("File "+ filename+ " failed.");
    
    //the files, currently, contain 3 numbers in each line but z is always zero
    for(IndexType i=0; i<N; i++){
        ValueType x, y, z;
        file>> x >> y >> z;
        coords[0].setValue(i, x);
        coords[1].setValue(i, y);
=======
    file.close();

    scai::utilskernel::LArray<ValueType> values(ja.size(), 1);//unweighted edges
    assert(ja.size() == ia[localN]);
    assert(comm->sum(localN) == globalN);

    if (comm->sum(ja.size()) != 2*globalM) {
    	throw std::runtime_error("Expected " + std::to_string(2*globalM) + " edges, got " + std::to_string(comm->sum(ja.size())));
>>>>>>> 05513b39
    }

    //assign matrix
    scai::lama::CSRStorage<ValueType> myStorage(localN, globalN, ja.size(), scai::utilskernel::LArray<IndexType>(ia.size(), ia.data()),
    		scai::utilskernel::LArray<IndexType>(ja.size(), ja.data()), values);

    return scai::lama::CSRSparseMatrix<ValueType>(myStorage, dist, noDist);
}


//-------------------------------------------------------------------------------------------------
/*File "filename" contains the coordinates of a graph. The function reads these coordinates and returns a vector of DenseVectors, one for each dimension
 */
template<typename IndexType, typename ValueType>
std::vector<DenseVector<ValueType>> MeshIO<IndexType, ValueType>::fromFile2Coords( std::string filename, IndexType numberOfPoints, IndexType dimension){
    SCAI_REGION( "MeshIO.fromFile2Coords" )
    IndexType globalN= numberOfPoints;
    std::ifstream file(filename);
    
    if(file.fail()) 
        throw std::runtime_error("File "+ filename+ " failed.");
    
    scai::dmemo::CommunicatorPtr comm = scai::dmemo::Communicator::getCommunicatorPtr();
    const scai::dmemo::DistributionPtr dist(new scai::dmemo::BlockDistribution(globalN, comm));

    IndexType beginLocalRange, endLocalRange;
    scai::dmemo::BlockDistribution::getLocalRange(beginLocalRange, endLocalRange, globalN, comm->getRank(), comm->getSize());
    const IndexType localN = endLocalRange - beginLocalRange;

    //scroll forward to begin of local range
    std::string line;
    for (IndexType i = 0; i < beginLocalRange; i++) {
    	std::getline(file, line);
    }

    //create result vector
    std::vector<scai::utilskernel::LArray<ValueType> > coords(dimension);
    for (IndexType dim = 0; dim < dimension; dim++) {
    	coords[dim] = scai::utilskernel::LArray<ValueType>(localN);
    }

    //read local range
    for (IndexType i = 0; i < localN; i++) {
		bool read = std::getline(file, line);
		assert(read);//if we have read past the end of the file, the node count was incorrect
		std::stringstream ss( line );
		std::string item;

		IndexType dim = 0;
		while (std::getline(ss, item, ' ') && dim < dimension) {
			ValueType coord = std::stod(item);
			coords[dim][i] = coord;
			dim++;
		}
		if (dim < dimension) {
			throw std::runtime_error("Only " + std::to_string(dim - 1)  + " values found, but " + std::to_string(dimension) + " expected in line '" + line + "'");
		}
    }

    std::vector<DenseVector<ValueType> > result(dimension);

    for (IndexType i = 0; i < dimension; i++) {
    	result[i] = DenseVector<ValueType>(coords[i], dist);
    }

    return result;
}

//-------------------------------------------------------------------------------------------------
/* Creates random points in the cube [0,maxCoord] in the given dimensions.
 */
template<typename IndexType, typename ValueType>
std::vector<DenseVector<ValueType>> MeshIO<IndexType, ValueType>::randomPoints(int numberOfPoints, int dimensions, ValueType maxCoord){
    SCAI_REGION( "MeshIO.randomPoints" )
    int n = numberOfPoints;
    int i, j;
    std::vector<DenseVector<ValueType>> ret(dimensions);
    for (i=0; i<dimensions; i++)
        ret[i] = DenseVector<ValueType>(numberOfPoints, 0);
    
    srand(time(NULL));
    ValueType r;
    for(i=0; i<n; i++){
        for(j=0; j<dimensions; j++){
            r= ((ValueType) rand()/RAND_MAX) * maxCoord;
            ret[j].setValue(i, r);
        }
    }
    return ret;
}

//-------------------------------------------------------------------------------------------------
/* Calculates the distance in 3D.
*/
template<typename IndexType, typename ValueType>
Scalar MeshIO<IndexType, ValueType>::dist3D(DenseVector<ValueType> p1, DenseVector<ValueType> p2){
  SCAI_REGION( "MeshIO.dist3D" )
  Scalar res0, res1, res2, res;
  res0= p1.getValue(0)-p2.getValue(0);
  res0= res0*res0;
  res1= p1.getValue(1)-p2.getValue(1);
  res1= res1*res1;
  res2= p1.getValue(2)-p2.getValue(2);
  res2= res2*res2;
  res = res0+ res1+ res2;
  return scai::common::Math::sqrt( res.getValue<ScalarRepType>() );
}
//-------------------------------------------------------------------------------------------------
template<typename IndexType, typename ValueType>
ValueType MeshIO<IndexType, ValueType>::dist3DSquared(std::tuple<IndexType, IndexType, IndexType> p1, std::tuple<IndexType, IndexType, IndexType> p2){
  SCAI_REGION( "MeshIO.dist3DSquared" )
  ValueType distX, distY, distZ;

  distX = std::get<0>(p1)-std::get<0>(p2);
  distY = std::get<1>(p1)-std::get<1>(p2);
  distZ = std::get<2>(p1)-std::get<2>(p2);

  ValueType distanceSquared = distX*distX+distY*distY+distZ*distZ;
  return distanceSquared;
}
//-------------------------------------------------------------------------------------------------
// Given a (global) index and the size for each dimension (numPpoints.size()=3) calculates the position
// of the index in 3D. The return value is not the coordinates of the point!
template<typename IndexType, typename ValueType>
std::tuple<IndexType, IndexType, IndexType> MeshIO<IndexType, ValueType>::index2_3DPoint(IndexType index,  std::vector<IndexType> numPoints){
    // a YxZ plane
    IndexType planeSize= numPoints[1]*numPoints[2];
    IndexType xIndex = index/planeSize;
    IndexType yIndex = (index % planeSize) / numPoints[2];
    IndexType zIndex = (index % planeSize) % numPoints[2];
    SCAI_ASSERT(xIndex >= 0, xIndex);
    SCAI_ASSERT(yIndex >= 0, yIndex);
    SCAI_ASSERT(zIndex >= 0, zIndex);
    assert(xIndex < numPoints[0]);
    assert(yIndex < numPoints[1]);
    assert(zIndex < numPoints[2]);
    return std::make_tuple(xIndex, yIndex, zIndex);
}

//-------------------------------------------------------------------------------------------------
template void MeshIO<int, double>::createRandom3DMesh(CSRSparseMatrix<double> &adjM, std::vector<DenseVector<double>> &coords, const int numberOfPoints,const double maxCoord);
template void MeshIO<int, double>::createStructured3DMesh(CSRSparseMatrix<double> &adjM, std::vector<DenseVector<double>> &coords, std::vector<double> maxCoord, std::vector<int> numPoints);
template void MeshIO<int, double>::createStructured3DMesh_dist(CSRSparseMatrix<double> &adjM, std::vector<DenseVector<double>> &coords, std::vector<double> maxCoord, std::vector<int> numPoints);
template void MeshIO<int, double>::createRandomStructured3DMesh_dist(CSRSparseMatrix<double> &adjM, std::vector<DenseVector<double>> &coords, std::vector<double> maxCoord, std::vector<int> numPoints);
template std::vector<DenseVector<double>> MeshIO<int, double>::randomPoints(int numberOfPoints, int dimensions, double maxCoord);
template void MeshIO<int, double>::writeInFileMetisFormat (const CSRSparseMatrix<double> &adjM, const std::string filename);
template void MeshIO<int, double>::writeInFileMetisFormat_dist (const CSRSparseMatrix<double> &adjM, const std::string filename);
template void MeshIO<int, double>::writeInFileCoords (const std::vector<DenseVector<double>> &coords, int numPoints, const std::string filename);
template CSRSparseMatrix<double> MeshIO<int, double>::readFromFile2AdjMatrix(const std::string filename);
template std::vector<DenseVector<double>>  MeshIO<int, double>::fromFile2Coords( std::string filename, int numberOfCoords, int dimension);
template Scalar MeshIO<int, double>::dist3D(DenseVector<double> p1, DenseVector<double> p2);
template double MeshIO<int, double>::dist3DSquared(std::tuple<int, int, int> p1, std::tuple<int, int, int> p2);
template std::tuple<IndexType, IndexType, IndexType> MeshIO<int, double>::index2_3DPoint(int index,  std::vector<int> numPoints);
} //namespace ITI<|MERGE_RESOLUTION|>--- conflicted
+++ resolved
@@ -18,14 +18,24 @@
 using std::endl;
 using std::istringstream;
 
-
+/*
 struct rectancle{
-
-    std::tuple<IndexType, IndexType, IndexType> bottomPoint;
-    std::tuple<IndexType, IndexType, IndexType> topPoint;
+    IndexType id;
+    std::tuple<IndexType, IndexType, IndexType> bottomCorner;
+    std::tuple<IndexType, IndexType, IndexType> topCorner;
+    
+    // 6 kinds of neighbours
+    std::vector<IndexType> xMin;    // left  - side of rect that x is minimum
+    std::vector<IndexType> xMax;    // right - x is maximum
+    std::vector<IndexType> yMin;    // front - y is minimum
+    std::vector<IndexType> yMax;    // back  - y is maximum
+    std::vector<IndexType> zMin;    // bottom- z is minimum
+    std::vector<IndexType> zMax;    // top   - z is maximum
+    
+    // upon division in 8 subrectancles the inner connections are ...
     
 };
-
+*/
 
 namespace ITI{
 
@@ -64,7 +74,7 @@
             p2.setValue(0, coords[0].getValue(j));
             p2.setValue(1, coords[1].getValue(j));
             p2.setValue(2, coords[2].getValue(j));
-
+            
             dist = MeshIO<IndexType, ValueType>::dist3D(p1 ,p2);
 
             liIndex= kNNindex.begin();
@@ -928,35 +938,6 @@
     	std::getline(file, line);
     }
 
-<<<<<<< HEAD
-        std::vector<IndexType> colIndexes;
-        std::vector<int> colValues;
-        
-        IndexType rowCounter = 0; // count "local" rows
-        IndexType nnzCounter = 0; // count "local" non-zero elements
-        // read the first line and do nothing, contains the number of nodes and edges.
-        std::string line;
-        std::getline(file, line);
-        
-        //for every line, aka for all nodes
-        for ( IndexType i=0; i<N; i++ ){
-            std::getline(file, line);            
-            std::vector< std::vector<int> > line_integers;
-            std::istringstream iss( line );
-            line_integers.push_back( std::vector<int>( std::istream_iterator<int>(iss), std::istream_iterator<int>() ) );
-            
-            //ia += the numbers of neighbours of i = line_integers.size()
-            ia[rowCounter + 1] = ia[rowCounter] + static_cast<IndexType>( line_integers[0].size() );
-            for(unsigned int j=0, len=line_integers[0].size(); j<len; j++){
-                // -1 because of the METIS format
-                ja[nnzCounter]= line_integers[0][j] -1 ;
-                // all values are 1 for undirected, no-weigths graph    
-                values[nnzCounter]= 1;
-                ++nnzCounter;
-            }            
-            ++rowCounter;            
-        }        
-=======
     std::vector<IndexType> ia(localN+1, 0);
     std::vector<IndexType> ja;
 
@@ -984,33 +965,10 @@
         ia[i+1] = ia[i] + neighbors.size();
         //copy neighbors to Ja array
         std::copy(neighbors.begin(), neighbors.end(), std::back_inserter(ja));
->>>>>>> 05513b39
     }
 
     //TODO: maybe check that file is not longer than expected
 
-<<<<<<< HEAD
-//-------------------------------------------------------------------------------------------------
-/*File "filename" contains the coordinates of a graph. The function reads that coordinates and returns
- * the coordinates in a DenseVector where point(x,y) is in [x*dim +y].
- * Every line of the file contais 2 ValueType numbers.
- */
-template<typename IndexType, typename ValueType>
-void MeshIO<IndexType, ValueType>::fromFile2Coords_2D( const std::string filename, std::vector<DenseVector<ValueType>> &coords, IndexType numberOfPoints){
-    SCAI_REGION( "MeshIO.fromFile2Coords_2D" )
-    IndexType N= numberOfPoints;
-    std::ifstream file(filename);
-    
-    if(file.fail()) 
-        throw std::runtime_error("File "+ filename+ " failed.");
-    
-    //the files, currently, contain 3 numbers in each line but z is always zero
-    for(IndexType i=0; i<N; i++){
-        ValueType x, y, z;
-        file>> x >> y >> z;
-        coords[0].setValue(i, x);
-        coords[1].setValue(i, y);
-=======
     file.close();
 
     scai::utilskernel::LArray<ValueType> values(ja.size(), 1);//unweighted edges
@@ -1019,7 +977,6 @@
 
     if (comm->sum(ja.size()) != 2*globalM) {
     	throw std::runtime_error("Expected " + std::to_string(2*globalM) + " edges, got " + std::to_string(comm->sum(ja.size())));
->>>>>>> 05513b39
     }
 
     //assign matrix
@@ -1127,6 +1084,7 @@
   res = res0+ res1+ res2;
   return scai::common::Math::sqrt( res.getValue<ScalarRepType>() );
 }
+
 //-------------------------------------------------------------------------------------------------
 template<typename IndexType, typename ValueType>
 ValueType MeshIO<IndexType, ValueType>::dist3DSquared(std::tuple<IndexType, IndexType, IndexType> p1, std::tuple<IndexType, IndexType, IndexType> p2){
