#pragma once

<<<<<<< HEAD
enum class InitialPartitioningMethods {SFC = 0, Pixel = 1, Spectral = 2, Multisection = 3};
=======
#define STRINGIZER(arg)     #arg
#define STR_VALUE(arg)      STRINGIZER(arg)
#define BUILD_COMMIT_STRING STR_VALUE(BUILD_COMMIT)
#define PRINT( msg ) std::cout<< __FILE__<< ", "<< __LINE__ << ": "<< msg << std::endl
#define PRINT0( msg ) if(comm->getRank()==0)  std::cout<< __FILE__<< ", "<< __LINE__ << ": "<< msg << std::endl

const std::string version = BUILD_COMMIT_STRING;
>>>>>>> b9f063db

struct Settings{
    IndexType dimensions= 2;
    IndexType numX = 32;
    IndexType numY = 32;
    IndexType numZ = 32;
    IndexType numBlocks = 2;
    IndexType minBorderNodes = 1;
    IndexType stopAfterNoGainRounds = 0;
    IndexType minGainForNextRound = 1;
    IndexType sfcResolution = 17;
    IndexType numberOfRestarts = 0;
    IndexType diffusionRounds = 20;
    IndexType multiLevelRounds = 0;
    IndexType coarseningStepsBetweenRefinement = 3;
    IndexType pixeledSideLen = 10;
<<<<<<< HEAD
    InitialPartitioningMethods initialPartition = InitialPartitioningMethods::SFC;
=======
    IndexType fileFormat = 1;   // 0 for METIS, 1 for MatrixMarket
    IndexType initialPartition = 0;
    bool bisect = 0;    // 0: works for square k, 1: bisect, for k=power of 2, 2: user defined cutsPerDim
>>>>>>> b9f063db
    bool useDiffusionTieBreaking = false;
    bool useGeometricTieBreaking = false;
    bool useDiffusionCoordinates = false;
    bool gainOverBalance = false;
    bool skipNoGainColors = false;
    bool writeDebugCoordinates = false;
<<<<<<< HEAD
    bool bisect = false;
=======
>>>>>>> b9f063db
    bool useExtent = false;
    double epsilon = 0.05;
    std::string fileName = "-";
    std::vector<IndexType> cutsPerDim;
    
    void print(std::ostream& out){
        IndexType numPoints = numX* numY* numZ;
        
        out<< "Setting: number of points= " << numPoints<< ", dimensions= "<< dimensions << ", minBorderNodes= "\
        << minBorderNodes << ", stopAfterNoGainRounds= "<< stopAfterNoGainRounds <<\
        ", minGainForNextRound= " << minGainForNextRound << ", sfcResolution= "<<\
        sfcResolution << ", epsilon= "<< epsilon << ", numBlocks= " << numBlocks << std::endl;
        out<< "multiLevelRounds: " << multiLevelRounds << std::endl;
        out<< "coarseningStepsBetweenRefinement: "<< coarseningStepsBetweenRefinement << std::endl;
        out<< "useDiffusionTieBreaking: " << useDiffusionTieBreaking <<std::endl;
        out<< "useGeometricTieBreaking: " << useGeometricTieBreaking <<std::endl;
        out<< "gainOverBalance: " << gainOverBalance << std::endl;
        out<< "skipNoGainColors: "<< skipNoGainColors << std::endl;
        out<< "pixeledSideLen: "<< pixeledSideLen << std::endl;
<<<<<<< HEAD
        if (initialPartition==InitialPartitioningMethods::SFC) {
            out<< "initial partition: hilbert curve" << std::endl;
        } else if (initialPartition==InitialPartitioningMethods::Pixel) {
            out<< "initial partition: pixels" << std::endl;
        } else if (initialPartition==InitialPartitioningMethods::Spectral) {
            out<< "initial partition: spectral" << std::endl;
        } else if (initialPartition==InitialPartitioningMethods::Multisection) {
        	out<< "initial partition: multisection" << std::endl;
        } else {
            out<< "initial partition undefined" << std::endl;
=======
        out<< "fileFormat: "<< fileFormat << std::endl;
        switch( initialPartition){
            case 0: {
                out<< "initial partition: hilbert curve" << std::endl;  break;
            } 
            case 1:{
                out<< "initial partition: pixels" << std::endl;     break;
            }
            case 2:{
                out<< "initial partition: spectral" << std::endl;   break;
            }
            case 3:{
                out<< "initial partition: k-means" << std::endl;   break;
            }
            case 4:{
                if ( !bisect ){
                    out<< "initial partition: multisection" << std::endl;
                }else{
                    out<< "initial partition: bisection" << std::endl;
                }
                break;
            }
            default:{
                out<< "initial partition undefined" << std::endl;   break;
            }
>>>>>>> b9f063db
        }
    }
};
<|MERGE_RESOLUTION|>--- conflicted
+++ resolved
@@ -1,8 +1,5 @@
 #pragma once
 
-<<<<<<< HEAD
-enum class InitialPartitioningMethods {SFC = 0, Pixel = 1, Spectral = 2, Multisection = 3};
-=======
 #define STRINGIZER(arg)     #arg
 #define STR_VALUE(arg)      STRINGIZER(arg)
 #define BUILD_COMMIT_STRING STR_VALUE(BUILD_COMMIT)
@@ -10,7 +7,6 @@
 #define PRINT0( msg ) if(comm->getRank()==0)  std::cout<< __FILE__<< ", "<< __LINE__ << ": "<< msg << std::endl
 
 const std::string version = BUILD_COMMIT_STRING;
->>>>>>> b9f063db
 
 struct Settings{
     IndexType dimensions= 2;
@@ -27,23 +23,15 @@
     IndexType multiLevelRounds = 0;
     IndexType coarseningStepsBetweenRefinement = 3;
     IndexType pixeledSideLen = 10;
-<<<<<<< HEAD
-    InitialPartitioningMethods initialPartition = InitialPartitioningMethods::SFC;
-=======
     IndexType fileFormat = 1;   // 0 for METIS, 1 for MatrixMarket
     IndexType initialPartition = 0;
     bool bisect = 0;    // 0: works for square k, 1: bisect, for k=power of 2, 2: user defined cutsPerDim
->>>>>>> b9f063db
     bool useDiffusionTieBreaking = false;
     bool useGeometricTieBreaking = false;
     bool useDiffusionCoordinates = false;
     bool gainOverBalance = false;
     bool skipNoGainColors = false;
     bool writeDebugCoordinates = false;
-<<<<<<< HEAD
-    bool bisect = false;
-=======
->>>>>>> b9f063db
     bool useExtent = false;
     double epsilon = 0.05;
     std::string fileName = "-";
@@ -63,18 +51,6 @@
         out<< "gainOverBalance: " << gainOverBalance << std::endl;
         out<< "skipNoGainColors: "<< skipNoGainColors << std::endl;
         out<< "pixeledSideLen: "<< pixeledSideLen << std::endl;
-<<<<<<< HEAD
-        if (initialPartition==InitialPartitioningMethods::SFC) {
-            out<< "initial partition: hilbert curve" << std::endl;
-        } else if (initialPartition==InitialPartitioningMethods::Pixel) {
-            out<< "initial partition: pixels" << std::endl;
-        } else if (initialPartition==InitialPartitioningMethods::Spectral) {
-            out<< "initial partition: spectral" << std::endl;
-        } else if (initialPartition==InitialPartitioningMethods::Multisection) {
-        	out<< "initial partition: multisection" << std::endl;
-        } else {
-            out<< "initial partition undefined" << std::endl;
-=======
         out<< "fileFormat: "<< fileFormat << std::endl;
         switch( initialPartition){
             case 0: {
@@ -100,7 +76,6 @@
             default:{
                 out<< "initial partition undefined" << std::endl;   break;
             }
->>>>>>> b9f063db
         }
     }
 };
