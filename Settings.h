#pragma once

#include "FileIO.h"

#define STRINGIZER(arg)     #arg
#define STR_VALUE(arg)      STRINGIZER(arg)
#define BUILD_COMMIT_STRING STR_VALUE(BUILD_COMMIT)
#define PRINT( msg ) std::cout<< __FILE__<< ", "<< __LINE__ << ": "<< msg << std::endl
#define PRINT0( msg ) if(comm->getRank()==0)  std::cout<< __FILE__<< ", "<< __LINE__ << ": "<< msg << std::endl

const std::string version = BUILD_COMMIT_STRING;

enum class InitialPartitioningMethods {SFC = 0, Pixel = 1, Spectral = 2, KMeans = 3, Multisection = 4};
    
//enum class fileFormat {AUTO = 0, METIS = 1, ADCIRC = 2, OCEAN = 3, MATRIXMARKET = 4 };

struct Settings{
	//partition settings
	IndexType numBlocks = 2;
	double epsilon = 0.05;

	//input data
    IndexType dimensions= 2;
    std::string blockSizesFile = "-";
    std::string fileName = "-";
    IndexType fileFormat = 1;   // 0 for METIS, 4 for MatrixMarket
    bool useDiffusionCoordinates = false;
    IndexType diffusionRounds = 20;
    std::vector<IndexType> blockSizes;

    //mesh generation
	IndexType numX = 32;
	IndexType numY = 32;
	IndexType numZ = 32;

    //general tuning parameters
    InitialPartitioningMethods initialPartition = InitialPartitioningMethods::SFC;

    //tuning parameters for local refinement
    IndexType minBorderNodes = 1;
    IndexType stopAfterNoGainRounds = 0;
    IndexType minGainForNextRound = 1;
    IndexType numberOfRestarts = 0;
<<<<<<< HEAD
    IndexType diffusionRounds = 20;
    IndexType multiLevelRounds = 0;
    IndexType coarseningStepsBetweenRefinement = 3;
    IndexType pixeledSideLen = 10;
    
    ITI::Format fileFormat = ITI::Format::METIS;   // 1 for METIS, 4 for MatrixMarket, see FileIO.h
    InitialPartitioningMethods initialPartition = InitialPartitioningMethods::SFC;
    
    bool bisect = 0;    // 0: works for square k, 1: bisect, for k=power of 2, 2: user defined cutsPerDim
=======
>>>>>>> 1d1267ec
    bool useDiffusionTieBreaking = false;
    bool useGeometricTieBreaking = false;
    bool gainOverBalance = false;
    bool skipNoGainColors = false;

    //tuning parameters for SFC
    IndexType sfcResolution = 17;

    //tuning parameters balanced K-Means
    IndexType minSamplingNodes = 100;
    double influenceExponent = 0.5;
    double influenceChangeCap = 0.1;
    IndexType balanceIterations = 20;
    IndexType maxKMeansIterations = 50;
    bool tightenBounds = false;

    //parameters for multisection
    bool bisect = 0;    // 0: works for square k, 1: bisect, for k=power of 2
    bool useExtent = false;
<<<<<<< HEAD
    double epsilon = 0.05;
    
    //std::string fileName = "-";
=======
>>>>>>> 1d1267ec
    std::vector<IndexType> cutsPerDim;

    //tuning parameters for multiLevel heuristic
    IndexType multiLevelRounds = 0;
    IndexType coarseningStepsBetweenRefinement = 3;
    IndexType pixeledSideLen = 10;

    //debug parameters
    bool writeDebugCoordinates = false;

    void print(std::ostream& out){
        IndexType numPoints = numX* numY* numZ;
        
        out<< "Setting: number of points= " << numPoints<< ", dimensions= "<< dimensions << ", minBorderNodes= "\
        << minBorderNodes << ", stopAfterNoGainRounds= "<< stopAfterNoGainRounds <<\
        ", minGainForNextRound= " << minGainForNextRound << ", sfcResolution= "<<\
        sfcResolution << ", epsilon= "<< epsilon << ", numBlocks= " << numBlocks << std::endl;
        out<< "multiLevelRounds: " << multiLevelRounds << std::endl;
        out<< "coarseningStepsBetweenRefinement: "<< coarseningStepsBetweenRefinement << std::endl;
        out<< "useDiffusionTieBreaking: " << useDiffusionTieBreaking <<std::endl;
        out<< "useGeometricTieBreaking: " << useGeometricTieBreaking <<std::endl;
        out<< "gainOverBalance: " << gainOverBalance << std::endl;
        out<< "skipNoGainColors: "<< skipNoGainColors << std::endl;
        out<< "pixeledSideLen: "<< pixeledSideLen << std::endl;
        if (initialPartition==InitialPartitioningMethods::SFC) {
            out<< "initial partition: hilbert curve" << std::endl;
        } else if (initialPartition==InitialPartitioningMethods::Pixel) {
            out<< "initial partition: pixels" << std::endl;
        } else if (initialPartition==InitialPartitioningMethods::Spectral) {
        	out<< "initial partition: spectral" << std::endl;
        } else if (initialPartition==InitialPartitioningMethods::KMeans) {
            out<< "initial partition: K-Means" << std::endl;
        } else if (initialPartition==InitialPartitioningMethods::Multisection) {
        	out<< "initial partition: MultiSection" << std::endl;
        } else {
            out<< "initial partition undefined" << std::endl;
        }
    }
};
<|MERGE_RESOLUTION|>--- conflicted
+++ resolved
@@ -1,6 +1,4 @@
 #pragma once
-
-#include "FileIO.h"
 
 #define STRINGIZER(arg)     #arg
 #define STR_VALUE(arg)      STRINGIZER(arg)
@@ -12,16 +10,14 @@
 
 enum class InitialPartitioningMethods {SFC = 0, Pixel = 1, Spectral = 2, KMeans = 3, Multisection = 4};
     
-//enum class fileFormat {AUTO = 0, METIS = 1, ADCIRC = 2, OCEAN = 3, MATRIXMARKET = 4 };
 
 struct Settings{
 	//partition settings
 	IndexType numBlocks = 2;
 	double epsilon = 0.05;
 
-	//input data
+    //input data
     IndexType dimensions= 2;
-    std::string blockSizesFile = "-";
     std::string fileName = "-";
     IndexType fileFormat = 1;   // 0 for METIS, 4 for MatrixMarket
     bool useDiffusionCoordinates = false;
@@ -41,18 +37,6 @@
     IndexType stopAfterNoGainRounds = 0;
     IndexType minGainForNextRound = 1;
     IndexType numberOfRestarts = 0;
-<<<<<<< HEAD
-    IndexType diffusionRounds = 20;
-    IndexType multiLevelRounds = 0;
-    IndexType coarseningStepsBetweenRefinement = 3;
-    IndexType pixeledSideLen = 10;
-    
-    ITI::Format fileFormat = ITI::Format::METIS;   // 1 for METIS, 4 for MatrixMarket, see FileIO.h
-    InitialPartitioningMethods initialPartition = InitialPartitioningMethods::SFC;
-    
-    bool bisect = 0;    // 0: works for square k, 1: bisect, for k=power of 2, 2: user defined cutsPerDim
-=======
->>>>>>> 1d1267ec
     bool useDiffusionTieBreaking = false;
     bool useGeometricTieBreaking = false;
     bool gainOverBalance = false;
@@ -72,12 +56,6 @@
     //parameters for multisection
     bool bisect = 0;    // 0: works for square k, 1: bisect, for k=power of 2
     bool useExtent = false;
-<<<<<<< HEAD
-    double epsilon = 0.05;
-    
-    //std::string fileName = "-";
-=======
->>>>>>> 1d1267ec
     std::vector<IndexType> cutsPerDim;
 
     //tuning parameters for multiLevel heuristic
