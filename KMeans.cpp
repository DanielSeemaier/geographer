--- conflicted
+++ resolved
@@ -403,17 +403,10 @@
 		for (Iterator it = firstIndex; it != lastIndex; it++) {
 			localSampleWeightSum += rWeights[*it];
 		}
-//PRINT(*comm << ": "<< localSampleWeightSum );		
 	}
 	const ValueType totalWeightSum = comm->sum(localSampleWeightSum);
-<<<<<<< HEAD
-	const IndexType optSize = std::ceil(totalWeightSum / k );
-PRINT(*comm<< ": localSampleWeightSum= " << localSampleWeightSum << " , optSize= " << optSize);
-	
-=======
 	ValueType optSize = std::ceil(totalWeightSum / k );
 
->>>>>>> 663ece8b
 	ValueType imbalance;
 	IndexType iter = 0;
 	std::vector<bool> influenceGrew(k);
@@ -501,40 +494,29 @@
 			}
 /*			
 			if (settings.verbose) {
-<<<<<<< HEAD
 				std::chrono::duration<ValueType,std::ratio<1>> balanceTime = std::chrono::high_resolution_clock::now() - balanceStart;			
 				ValueType time = balanceTime.count() ;
 				std::cout<< comm->getRank()<< ": time " << time << std::endl;
-=======
-			std::chrono::duration<ValueType,std::ratio<1>> balanceTime = std::chrono::high_resolution_clock::now() - balanceStart;			
-			ValueType time = balanceTime.count() ;
-			std::cout<< comm->getRank()<< ": time " << time << std::endl;
->>>>>>> 663ece8b
 			}
 */			
 			comm->synchronize();
 		}
-//if( comm->getRank()==0 ) aux<IndexType,ValueType>::printVector( blockWeights );
+
 		{
 			SCAI_REGION( "KMeans.assignBlocks.balanceLoop.blockWeightSum" );
 			comm->sumImpl(blockWeights.data(), blockWeights.data(), k, scai::common::TypeTraits<ValueType>::stype);
 		}
-<<<<<<< HEAD
-		IndexType maxBlockWeight = *std::max_element(blockWeights.begin(), blockWeights.end());
-PRINT0("   maxBlockWeight= " << maxBlockWeight );		
-=======
 		
 		ValueType maxBlockWeight = *std::max_element(blockWeights.begin(), blockWeights.end());
-//IndexType optSize = std::ceil(maxBlockWeight / k );		
->>>>>>> 663ece8b
+	
 		imbalance = (ValueType(maxBlockWeight - optSize)/ optSize);//TODO: adapt for block sizes
 
-if( comm->getRank()==0 ) aux<IndexType,ValueType>::printVector( blockWeights );
+//if( comm->getRank()==0 ) aux<IndexType,ValueType>::printVector( blockWeights );
 //PRINT0("maxBlockWeight= " << maxBlockWeight <<" , optSize= " << optSize);
-//ValueType totBlockWeight = std::accumulate(blockWeights.begin(), blockWeights.end(), 0);
-
+
+ValueType totBlockWeight = std::accumulate(blockWeights.begin(), blockWeights.end(), 0);
 //PRINT0("totalWeightSum= " << totalWeightSum << ", totBlockWeight= " << totBlockWeight);
-PRINT0("\t\t\t\t\t\timbalance= " << imbalance);
+//PRINT0("\t\t\t\t\t\timbalance= " << imbalance);
 
 		std::vector<ValueType> oldInfluence = influence;
 
@@ -612,9 +594,9 @@
 					<< ", imbalance : " << imbalance <<  std::endl;
 			std::cout.precision(oldprecision);
 		}
-	} while (imbalance > settings.epsilon - 1e-12 && iter < settings.balanceIterations);
+	} while (imbalance > settings.epsilon - 1e-12 and iter < settings.balanceIterations);
 	//std::cout << "Process " << comm->getRank() << " skipped " << ValueType(skippedLoops*100) / (iter*localN) << "% of inner loops." << std::endl;
-
+PRINT0("\t\t\t\t\t\timbalance= " << imbalance);
 	return assignment;
 }
 
