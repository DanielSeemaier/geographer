/*
 * KMeans.cpp
 *
 *  Created on: 19.07.2017
 *      Author: moritz
 */

#include <set>
#include <cmath>
#include <assert.h>
#include <algorithm>

#include <scai/dmemo/NoDistribution.hpp>
#include <scai/dmemo/GenBlockDistribution.hpp>

#include "KMeans.h"
#include "HilbertCurve.h"
#include "AuxiliaryFunctions.h"

namespace ITI {
namespace KMeans {

using scai::lama::Scalar;

template<typename IndexType, typename ValueType>
std::vector<std::vector<ValueType> > findInitialCentersSFC(
		const std::vector<DenseVector<ValueType> >& coordinates, IndexType k, const std::vector<ValueType> &minCoords, const std::vector<ValueType> &maxCoords, Settings settings) {

	SCAI_REGION( "KMeans.findInitialCentersSFC" );
	const IndexType localN = coordinates[0].getLocalValues().size();
	const IndexType globalN = coordinates[0].size();
	const IndexType dimensions = settings.dimensions;
	
	//convert coordinates, switch inner and outer order
	std::vector<std::vector<ValueType> > convertedCoords(localN);
	for (IndexType i = 0; i < localN; i++) {
		convertedCoords[i].resize(dimensions);
	}

	for (IndexType d = 0; d < dimensions; d++) {
		scai::hmemo::ReadAccess<ValueType> rAccess(coordinates[d].getLocalValues());
		assert(rAccess.size() == localN);
		for (IndexType i = 0; i < localN; i++) {
			convertedCoords[i][d] = rAccess[i];
		}
	}

	//get local hilbert indices
	/*
	std::vector<ValueType> sfcIndices(localN);
	for (IndexType i = 0; i < localN; i++) {
		sfcIndices[i] = HilbertCurve<IndexType, ValueType>::getHilbertIndex(convertedCoords[i].data(), dimensions, settings.sfcResolution, minCoords, maxCoords);
	}
	*/
	std::vector<ValueType> sfcIndices = HilbertCurve<IndexType, ValueType>::getHilbertIndexVector( coordinates, settings.sfcResolution, settings.dimensions);
	SCAI_ASSERT_EQ_ERROR( sfcIndices.size(), localN, "wrong local number of indices (?) ");

	//prepare indices for sorting
	std::vector<IndexType> localIndices(localN);
	const typename std::vector<IndexType>::iterator firstIndex = localIndices.begin();
	typename std::vector<IndexType>::iterator lastIndex = localIndices.end();;
	std::iota(firstIndex, lastIndex, 0);

	//sort local indices according to SFC
	std::sort(localIndices.begin(), localIndices.end(), [&sfcIndices](IndexType a, IndexType b){return sfcIndices[a] < sfcIndices[b];});

	//compute wanted indices for initial centers
	std::vector<IndexType> wantedIndices(k);

	for (IndexType i = 0; i < k; i++) {
		wantedIndices[i] = i * (globalN / k) + (globalN / k)/2;
	}

	//setup general block distribution to model the space-filling curve
	scai::dmemo::CommunicatorPtr comm = scai::dmemo::Communicator::getCommunicatorPtr();
	scai::dmemo::DistributionPtr blockDist(new scai::dmemo::GenBlockDistribution(globalN, localN, comm));

	//set local values in vector, leave non-local values with zero
	std::vector<std::vector<ValueType> > result(dimensions);
	for (IndexType d = 0; d < dimensions; d++) {
		result[d].resize(k);
	}

	for (IndexType j = 0; j < k; j++) {
		IndexType localIndex = blockDist->global2local(wantedIndices[j]);
		if (localIndex != nIndex) {
			assert(localIndex < localN);
			IndexType permutedIndex = localIndices[localIndex];
			assert(permutedIndex < localN);
			assert(permutedIndex >= 0);
			for (IndexType d = 0; d < dimensions; d++) {
				result[d][j] = convertedCoords[permutedIndex][d];
			}
		}
	}

	//global sum operation
	for (IndexType d = 0; d < dimensions; d++) {
		comm->sumImpl(result[d].data(), result[d].data(), k, scai::common::TypeTraits<ValueType>::stype);
	}

	return result;
}



template<typename IndexType, typename ValueType>
std::vector<std::vector<ValueType> > findInitialCentersFromSFCOnly( const IndexType k, const std::vector<ValueType> &maxCoords, Settings settings){
	
	const IndexType dimensions = settings.dimensions;
		
	//set local values in vector, leave non-local values with zero
	std::vector<std::vector<ValueType> > result(dimensions);
	for (IndexType d = 0; d < dimensions; d++) {
		result[d].resize(k);
	}
	
	ValueType offset = 1.0/(ValueType(k)*2.0);
	std::vector<ValueType> centerCoords(dimensions,0);
	for (IndexType i = 0; i < k; i++) {
		ValueType centerHilbInd = i/ValueType(k) + offset;
//PRINT( centerHilbInd );		
		centerCoords = HilbertCurve<IndexType,ValueType>::HilbertIndex2PointVec( centerHilbInd, settings.sfcResolution, settings.dimensions);
		SCAI_ASSERT_EQ_ERROR( centerCoords.size(), dimensions, "Wrong dimensions for center.");
		
		for (IndexType d = 0; d < dimensions; d++) {
			result[d][i] = centerCoords[d]*maxCoords[d];
		}
	}
	return result;
}


template<typename IndexType, typename ValueType>
std::vector<std::vector<ValueType> > findInitialCenters(
		const std::vector<DenseVector<ValueType> >& coordinates, IndexType k, const DenseVector<ValueType> &nodeWeights) {

	SCAI_REGION( "KMeans.findInitialCenters" );

	const IndexType dim = coordinates.size();
	const IndexType n = coordinates[0].size();
	//const IndexType localN = coordinates[0].getLocalValues().size();

	std::vector<std::vector<ValueType> > result(dim);

	for (IndexType d = 0; d < dim; d++) {
		result[d].resize(k);
	}

	std::vector<IndexType> indices(k);

	for (IndexType i = 0; i < k; i++) {
		indices[i] = i * (n / k);
	}

	for (IndexType d = 0; d < dim; d++) {

		IndexType i = 0;
		for (IndexType index : indices) {
			//yes, this is very expensive, since each call triggers a global communication. However, this needs to be done anyway, if not here then later.
			result[d][i] = coordinates[d].getValue(index).Scalar::getValue<ValueType>();
			i++;
		}
	}

	//alternative:
	//sort coordinates according to x coordinate first, then y coordinate. The schizoQuicksort currently only supports one sorting key, have to extend that.

	return result;
}


template<typename IndexType, typename ValueType>
std::vector<std::vector<ValueType> > findLocalCenters(	const std::vector<DenseVector<ValueType> >& coordinates, const DenseVector<ValueType> &nodeWeights) {
		
	const IndexType dim = coordinates.size();
	//const IndexType n = coordinates[0].size();
	const IndexType localN = coordinates[0].getLocalValues().size();
	
	// get sum of local weights 
		
	scai::hmemo::ReadAccess<ValueType> rWeights(nodeWeights.getLocalValues());
	SCAI_ASSERT_EQ_ERROR( rWeights.size(), localN, "Mismatch of nodeWeights and coordinates size. Chech distributions.");
	
	ValueType localWeightSum = 0;
	for (IndexType i=0; i<localN; i++) {
		localWeightSum += rWeights[i];
	}
		
	std::vector<ValueType> localCenter( dim , 0 );
	
	for (IndexType d = 0; d < dim; d++) {
		scai::hmemo::ReadAccess<ValueType> rCoords( coordinates[d].getLocalValues() );
		for (IndexType i=0; i<localN; i++) {
			//this is more expensive than summing first and dividing later, but avoids overflows
			localCenter[d] += rWeights[i]*rCoords[i]/localWeightSum;
		}
	}
	
	// vector of size k for every center. Each PE only stores its local center and sum center
	// so all centers are replicated in all PEs
	
	const scai::dmemo::CommunicatorPtr comm = coordinates[0].getDistribution().getCommunicatorPtr();
	const IndexType numPEs = comm->getSize();
	const IndexType thisPE = comm->getRank();
	std::vector<std::vector<ValueType> > result( dim, std::vector<ValueType>(numPEs,0) );
	for (IndexType d=0; d<dim; d++){
		result[d][thisPE] = localCenter[d];
	}
	
	for (IndexType d=0; d<dim; d++){
		comm->sumImpl(result[d].data(), result[d].data(), numPEs, scai::common::TypeTraits<ValueType>::stype);
	}
	return result;
}


template<typename IndexType, typename ValueType, typename Iterator>
std::vector<std::vector<ValueType> > findCenters(
		const std::vector<DenseVector<ValueType> >& coordinates,
		const DenseVector<IndexType>& partition,
		const IndexType k,
		const Iterator firstIndex,
		const Iterator lastIndex,
		const DenseVector<ValueType>& nodeWeights) {
	SCAI_REGION( "KMeans.findCenters" );

	const IndexType dim = coordinates.size();
	//const IndexType n = partition.size();
	//const IndexType localN = partition.getLocalValues().size();
	const scai::dmemo::DistributionPtr resultDist(new scai::dmemo::NoDistribution(k));
	const scai::dmemo::CommunicatorPtr comm = partition.getDistribution().getCommunicatorPtr();

	//TODO: check that distributions align

	std::vector<std::vector<ValueType> > result(dim);
	std::vector<IndexType> weightSum(k, 0);

	scai::hmemo::ReadAccess<ValueType> rWeights(nodeWeights.getLocalValues());
	scai::hmemo::ReadAccess<IndexType> rPartition(partition.getLocalValues());

	//compute weight sums
	for (Iterator it = firstIndex; it != lastIndex; it++) {
		const IndexType i = *it;
		const IndexType part = rPartition[i];
		const IndexType weight = rWeights[i];
		weightSum[part] += weight;
	}

	//find local centers
	for (IndexType d = 0; d < dim; d++) {
		result[d].resize(k);
		scai::hmemo::ReadAccess<ValueType> rCoords(coordinates[d].getLocalValues());

		for (Iterator it = firstIndex; it != lastIndex; it++) {
			const IndexType i = *it;
			const IndexType part = rPartition[i];
			//const IndexType weight = rWeights[i];
			result[d][part] += rCoords[i]*rWeights[i] / weightSum[part];//this is more expensive than summing first and dividing later, but avoids overflows
		}
	}

	//communicate local centers and weight sums
	std::vector<IndexType> totalWeight(k, 0);
	comm->sumImpl(totalWeight.data(), weightSum.data(), k, scai::common::TypeTraits<IndexType>::stype);

	//compute updated centers as weighted average
	for (IndexType d = 0; d < dim; d++) {
		for (IndexType j = 0; j < k; j++) {
			ValueType weightRatio = (ValueType(weightSum[j]) / totalWeight[j]);

			ValueType weightedCoord = weightSum[j] == 0 ? 0 : result[d][j] * weightRatio;
			result[d][j] = weightedCoord;
			assert(std::isfinite(result[d][j]));

			// make empty clusters explicit
			if (totalWeight[j] == 0) {
			    result[d][j] = NAN;
			}
		}
		comm->sumImpl(result[d].data(), result[d].data(), k, scai::common::TypeTraits<ValueType>::stype);
	}

	return result;
}

template<typename IndexType, typename ValueType>
DenseVector<IndexType> assignBlocks(const std::vector<DenseVector<ValueType> >& coordinates,
		const std::vector<std::vector<ValueType> >& centers) {

	const IndexType dim = coordinates.size();
	assert(dim > 0);
	assert(centers.size() == dim);
	//const IndexType n = coordinates[0].size();
	const IndexType localN = coordinates[0].getLocalValues().size();
	const IndexType k = centers[0].size();

	DenseVector<IndexType> assignment(coordinates[0].getDistributionPtr(), 0);

	std::vector<std::vector<ValueType>> squaredDistances(k);
	for (std::vector<ValueType>& sublist : squaredDistances) {
		sublist.resize(localN, 0);
	}

	{
		SCAI_REGION( "KMeans.assignBlocks.squaredDistances" );
		//compute squared distances. Since only the nearest neighbor is required, we could speed this up with a suitable data structure.
		for (IndexType d = 0; d < dim; d++) {
			scai::hmemo::ReadAccess<ValueType> rCoords(coordinates[d].getLocalValues());
			for (IndexType j = 0; j < k; j++) {
				ValueType centerCoord = centers[d][j];
				for (IndexType i = 0; i < localN; i++) {
					ValueType coord = rCoords[i];
					ValueType dist = std::abs(centerCoord - coord);
					squaredDistances[j][i] += dist*dist; //maybe use Manhattan distance here? Should align better with grid structure.
				}
			}
		}

		scai::hmemo::WriteAccess<IndexType> wAssignment(assignment.getLocalValues());
		{
			SCAI_REGION( "KMeans.assignBlocks.balanceLoop.assign" );
			for (IndexType i = 0; i < localN; i++) {
				int bestBlock = 0;
				int bestValue = squaredDistances[bestBlock][i];
				for (IndexType j = 0; j < k; j++) {
					if (squaredDistances[j][i] < bestValue) {
						bestBlock = j;
						bestValue = squaredDistances[bestBlock][i];
					}
				}
				wAssignment[i] = bestBlock;
			}
		}
	}
	return assignment;
}

template<typename IndexType, typename ValueType, typename Iterator>
DenseVector<IndexType> assignBlocks(
		const std::vector<std::vector<ValueType> >& coordinates,
		const std::vector<std::vector<ValueType> >& centers,
		const Iterator firstIndex,
		const Iterator lastIndex,
		const DenseVector<ValueType> &nodeWeights,
		const DenseVector<IndexType> &previousAssignment,
		const std::vector<IndexType> &targetBlockSizes,
		const SpatialCell &boundingBox,
		std::vector<ValueType> &upperBoundOwnCenter,
		std::vector<ValueType> &lowerBoundNextCenter,
		std::vector<ValueType> &influence,
		Settings settings) {
	SCAI_REGION( "KMeans.assignBlocks" );

	const IndexType dim = coordinates.size();
	const scai::dmemo::DistributionPtr dist = nodeWeights.getDistributionPtr();
	const scai::dmemo::CommunicatorPtr comm = dist->getCommunicatorPtr();
//	const IndexType localN = nodeWeights.getLocalValues().size();
	const IndexType k = targetBlockSizes.size();
//PRINT(*comm << ": " << localN );
	assert(influence.size() == k);

	//compute assignment and balance
	DenseVector<IndexType> assignment = previousAssignment;

	//pre-filter possible closest blocks
	std::vector<ValueType> effectiveMinDistance(k);
	std::vector<ValueType> minDistance(k);
	{
		SCAI_REGION( "KMeans.assignBlocks.filterCenters" );
		for (IndexType j = 0; j < k; j++) {
			std::vector<ValueType> center(dim);
			//TODO: this conversion into points is annoying. Maybe change coordinate format and use n in the outer dimension and d in the inner?
			//Can even use points as data structure. Update: Tried it, gave no performance benefit.
			for (IndexType d = 0; d < dim; d++) {
				center[d] = centers[d][j];
			}
			minDistance[j] = boundingBox.distances(center).first;
			assert(std::isfinite(minDistance[j]));
			effectiveMinDistance[j] = minDistance[j]*minDistance[j]*influence[j];
			assert(std::isfinite(effectiveMinDistance[j]));
		}
	}

	std::vector<IndexType> clusterIndices(k);
	std::iota(clusterIndices.begin(), clusterIndices.end(), 0);
	std::sort(clusterIndices.begin(), clusterIndices.end(),
			[&effectiveMinDistance](IndexType a, IndexType b){return effectiveMinDistance[a] < effectiveMinDistance[b] || (effectiveMinDistance[a] == effectiveMinDistance[b] && a < b);});
	std::sort(effectiveMinDistance.begin(), effectiveMinDistance.end());

	for (IndexType i = 0; i < k; i++) {
		IndexType c = clusterIndices[i];
		ValueType effectiveDist = minDistance[c]*minDistance[c]*influence[c];
		SCAI_ASSERT_LT_ERROR( std::abs(effectiveMinDistance[i] - effectiveDist), 1e-5, "effectiveMinDistance[" << i << "] = " << effectiveMinDistance[i] << " != " << effectiveDist << " = effectiveDist");
	}

	ValueType localSampleWeightSum = 0;
	{
		scai::hmemo::ReadAccess<ValueType> rWeights(nodeWeights.getLocalValues());

		for (Iterator it = firstIndex; it != lastIndex; it++) {
			localSampleWeightSum += rWeights[*it];
		}
	}
	const ValueType totalWeightSum = comm->sum(localSampleWeightSum);
	const IndexType optSize = std::ceil(totalWeightSum / k );

	ValueType imbalance;
	IndexType iter = 0;
	std::vector<bool> influenceGrew(k);
	std::vector<ValueType> influenceChangeUpperBound(k,1+settings.influenceChangeCap);
	std::vector<ValueType> influenceChangeLowerBound(k,1-settings.influenceChangeCap);

	//iterate if necessary to achieve balance
	do
	{
		std::chrono::time_point<std::chrono::high_resolution_clock> balanceStart = std::chrono::high_resolution_clock::now();
		SCAI_REGION( "KMeans.assignBlocks.balanceLoop" );
		std::vector<IndexType> blockWeights(k,0);
		IndexType totalComps = 0;
		IndexType skippedLoops = 0;
		IndexType balancedBlocks = 0;
		scai::hmemo::ReadAccess<ValueType> rWeights(nodeWeights.getLocalValues());
		scai::hmemo::WriteAccess<IndexType> wAssignment(assignment.getLocalValues());
		{
			SCAI_REGION( "KMeans.assignBlocks.balanceLoop.assign" );
			for (Iterator it = firstIndex; it != lastIndex; it++) {
				const IndexType i = *it;
				const IndexType oldCluster = wAssignment[i];
				if (lowerBoundNextCenter[i] > upperBoundOwnCenter[i]) {
					//std::cout << upperBoundOwnCenter[i] << " " << lowerBoundNextCenter[i] << " " << distThreshold[oldCluster] << std::endl;
					//cluster assignment cannot have changed.
					//wAssignment[i] = wAssignment[i];
					skippedLoops++;
				} else {
					ValueType sqDistToOwn = 0;
					for (IndexType d = 0; d < dim; d++) {
						sqDistToOwn += std::pow(centers[d][oldCluster] - coordinates[d][i], 2);
					}
					ValueType newEffectiveDistance = sqDistToOwn*influence[oldCluster];
					assert(upperBoundOwnCenter[i] >= newEffectiveDistance);
					upperBoundOwnCenter[i] = newEffectiveDistance;
					if (lowerBoundNextCenter[i] > upperBoundOwnCenter[i]) {
						//cluster assignment cannot have changed.
						//wAssignment[i] = wAssignment[i];
						skippedLoops++;
					} else {
						int bestBlock = 0;
						ValueType bestValue = std::numeric_limits<ValueType>::max();
						IndexType secondBest = 0;
						ValueType secondBestValue = std::numeric_limits<ValueType>::max();

						IndexType c = 0;
						while(c < k && secondBestValue > effectiveMinDistance[c]) {
							totalComps++;
							IndexType j = clusterIndices[c];//maybe it would be useful to sort the whole centers array, aligning memory accesses.
							ValueType sqDist = 0;
							//TODO: restructure arrays to align memory accesses better in inner loop
							for (IndexType d = 0; d < dim; d++) {
								ValueType dist = centers[d][j] - coordinates[d][i];
								sqDist += dist*dist;
							}

							const ValueType effectiveDistance = sqDist*influence[j];
							if (effectiveDistance < bestValue) {
								secondBest = bestBlock;
								secondBestValue = bestValue;
								bestBlock = j;
								bestValue = effectiveDistance;
							} else if (effectiveDistance < secondBestValue) {
								secondBest = j;
								secondBestValue = effectiveDistance;
							}
							c++;
						}
						assert(bestBlock != secondBest);
						assert(secondBestValue >= bestValue);
						if (bestBlock != oldCluster) {
							if (bestValue < lowerBoundNextCenter[i]) {
								std::cout << "bestValue: " << bestValue << " lowerBoundNextCenter[" << i << "]: "<< lowerBoundNextCenter[i];
								std::cout << " difference " << std::abs(bestValue - lowerBoundNextCenter[i]) << std::endl;
							}
							assert(bestValue >= lowerBoundNextCenter[i]);
						}

						upperBoundOwnCenter[i] = bestValue;
						lowerBoundNextCenter[i] = secondBestValue;
						wAssignment[i] = bestBlock;
					}
				}
				blockWeights[wAssignment[i]] += rWeights[i];
			}
if (settings.verbose) {
std::chrono::duration<ValueType,std::ratio<1>> balanceTime = std::chrono::high_resolution_clock::now() - balanceStart;			
ValueType time = balanceTime.count() ;
 std::cout<< comm->getRank()<< ": time " << time << std::endl;
}
			comm->synchronize();
		}

<<<<<<< HEAD
		//if (iter == settings.balanceIterations) continue;
=======
>>>>>>> 4c46222b
		{
			SCAI_REGION( "KMeans.assignBlocks.balanceLoop.blockWeightSum" );
			comm->sumImpl(blockWeights.data(), blockWeights.data(), k, scai::common::TypeTraits<IndexType>::stype);
		}
		IndexType maxBlockWeight = *std::max_element(blockWeights.begin(), blockWeights.end());
		imbalance = (ValueType(maxBlockWeight - optSize)/ optSize);//TODO: adapt for block sizes

		std::vector<ValueType> oldInfluence = influence;

		double minRatio = std::numeric_limits<double>::max();
		double maxRatio = -std::numeric_limits<double>::min();

		for (IndexType j = 0; j < k; j++) {
			SCAI_REGION( "KMeans.assignBlocks.balanceLoop.influence" );
			double ratio = ValueType(blockWeights[j]) / targetBlockSizes[j];

			if (std::abs(ratio - 1) < settings.epsilon) {
				balancedBlocks++;
				if (settings.freezeBalancedInfluence) {
					if (1 < minRatio) minRatio = 1;
					if (1 > maxRatio) maxRatio = 1;
					continue;
				}
			}

			influence[j] = std::max(influence[j]*influenceChangeLowerBound[j], std::min(influence[j] * std::pow(ratio, settings.influenceExponent), influence[j]*influenceChangeUpperBound[j]));
			assert(influence[j] > 0);

			double influenceRatio = influence[j] / oldInfluence[j];
			assert(influenceRatio <= influenceChangeUpperBound[j] + 1e-10);
			assert(influenceRatio >= influenceChangeLowerBound[j] - 1e-10);
			if (influenceRatio < minRatio) minRatio = influenceRatio;
			if (influenceRatio > maxRatio) maxRatio = influenceRatio;

			if (settings.tightenBounds && iter > 0 && (bool(ratio > 1) != influenceGrew[j])) {
				//influence change switched direction
				influenceChangeUpperBound[j] = 0.1 + 0.9*influenceChangeUpperBound[j];
				influenceChangeLowerBound[j] = 0.1 + 0.9*influenceChangeLowerBound[j];
				//if (comm->getRank() == 0) std::cout << "Block " << j << ": reduced bounds to " << influenceChangeUpperBound[j] << " and " << influenceChangeLowerBound[j] << std::endl;
				assert(influenceChangeUpperBound[j] > 1);
				assert(influenceChangeLowerBound[j] < 1);
			}
			influenceGrew[j] = bool(ratio > 1);
		}

		//update bounds
		{
			SCAI_REGION( "KMeans.assignBlocks.balanceLoop.updateBounds" );
			for (Iterator it = firstIndex; it != lastIndex; it++) {
				const IndexType i = *it;
				const IndexType cluster = wAssignment[i];
				upperBoundOwnCenter[i] *= (influence[cluster] / oldInfluence[cluster]) + 1e-12;
				lowerBoundNextCenter[i] *= minRatio - 1e-12;//TODO: compute separate min ratio with respect to bounding box, only update that.
			}
		}
if (settings.verbose) PRINT(*comm);
		//update possible closest centers
		{
			SCAI_REGION( "KMeans.assignBlocks.balanceLoop.filterCenters" );
			for (IndexType j = 0; j < k; j++) {
				effectiveMinDistance[j] = minDistance[j]*minDistance[j]*influence[j];
			}

			std::sort(clusterIndices.begin(), clusterIndices.end(),
						[&effectiveMinDistance](IndexType a, IndexType b){return effectiveMinDistance[a] < effectiveMinDistance[b] || (effectiveMinDistance[a] == effectiveMinDistance[b] && a < b);});
			std::sort(effectiveMinDistance.begin(), effectiveMinDistance.end());

		}

		iter++;
		if (settings.verbose) {
			const IndexType currentLocalN = std::distance(firstIndex, lastIndex);
			const IndexType takenLoops = currentLocalN - skippedLoops;
			const ValueType averageComps = ValueType(totalComps) / currentLocalN;
			//double minInfluence, maxInfluence;
			auto pair = std::minmax_element(influence.begin(), influence.end());
			const ValueType influenceSpread = *pair.second / *pair.first;
			auto oldprecision = std::cout.precision(3);
			/*if (comm->getRank() == 0)*/  std::cout << comm->getRank() <<": Iter " << iter << ", loop: " << 100*ValueType(takenLoops) / currentLocalN << "%, average comparisons: "
					<< averageComps << ", balanced blocks: " << 100*ValueType(balancedBlocks) / k << "%, influence spread: " << influenceSpread
					<< ", imbalance : " << imbalance <<  std::endl;
			std::cout.precision(oldprecision);
		}
	} while (imbalance > settings.epsilon - 1e-12 && iter < settings.balanceIterations);
	//std::cout << "Process " << comm->getRank() << " skipped " << ValueType(skippedLoops*100) / (iter*localN) << "% of inner loops." << std::endl;
if (settings.verbose) PRINT(*comm);
	return assignment;
}


template<typename IndexType, typename ValueType>
DenseVector<IndexType> getPartitionWithSFCCoords(const scai::lama::CSRSparseMatrix<ValueType>& graph, \
		const std::vector<DenseVector<ValueType> >& coordinates,\
		const DenseVector<ValueType> &  nodeWeights,\
		const Settings settings){
	
	scai::dmemo::CommunicatorPtr comm = scai::dmemo::Communicator::getCommunicatorPtr();
	
	// sorted pair of coordinates and global indices
	std::vector<sort_pair> localHilbertIndices = HilbertCurve<IndexType, ValueType>::getSortedHilbertIndices( coordinates );
	
	//create new distribution based on the hilbert indices
	const IndexType localN = localHilbertIndices.size();
	std::vector<IndexType> newLocalIndices(localN);
	
	const IndexType globalN = comm->sum( localN );
PRINT( *comm<<": localN= " << localN <<	", globlaN= " << globalN);
	// copy indices from the hilbert sfc to a vector
	for(IndexType i=0; i<localN; i++){
		newLocalIndices[i] = localHilbertIndices[i].index;
//PRINT0( *comm << ": " << newLocalIndices[i] );
	}
	
	scai::utilskernel::LArray<IndexType> indexTransport(newLocalIndices.size(), newLocalIndices.data());
	
	// the new distribution from the hilbert indices
	scai::dmemo::DistributionPtr newDistribution(new scai::dmemo::GeneralDistribution(globalN, indexTransport, comm));
	scai::dmemo::GeneralDistribution generalDist( globalN, indexTransport, comm);
		
PRINT(*comm<<": " << *newDistribution);	
{ 
	DenseVector<IndexType> tmpPartition( newDistribution, -1);
	for( int i=0; i< tmpPartition.getLocalValues().size(); i++){
		tmpPartition.getLocalValues()[i]= comm->getRank();
	}
	tmpPartition.redistribute( graph.getRowDistributionPtr() );
	ITI::aux<IndexType,ValueType>::print2DGrid( graph, tmpPartition );
}
	


	const IndexType dimensions = settings.dimensions;
	
	std::vector<DenseVector<ValueType>> localCoords( dimensions, DenseVector<ValueType>( newDistribution, 0) );
	// nodeWeights must also be redistributed, TODO: can be avoided?
	DenseVector<ValueType> copyNodeWeights = nodeWeights;
	copyNodeWeights.redistribute( newDistribution );
	
	scai::hmemo::HArray<IndexType> localIndices = generalDist.getMyIndexes();
	scai::hmemo::ReadAccess<IndexType> rlocalInd( localIndices );
	//for( int i=0; i<newDistribution->getLocalSize(); i++){
		//PRINT0(*comm <<": local: "<< i<< " , global: " << rlocalInd[i] );
	//}
	
	// convert the hilbert indices to 2D/3D coordinates and copy to a vector<DenseVector>
	{
		SCAI_REGION( "KMeans.getPartitionWithSFCCoords.convert2DV" );

		const IndexType recLevel = 16;	//TODO?: maybe change?

		if( dimensions==2){
			scai::hmemo::WriteAccess<ValueType> wLocalCoords0( localCoords[0].getLocalValues() );
			scai::hmemo::WriteAccess<ValueType> wLocalCoords1( localCoords[1].getLocalValues() );
			
			std::vector<ValueType> point(2, 0);
			
			for(IndexType i=0; i<localN; i++){
				point = HilbertCurve<IndexType,ValueType>::Hilbert2DIndex2PointVec(localHilbertIndices[i].value, recLevel);
				wLocalCoords0[i] = point[0];
				wLocalCoords1[i] = point[1];
//PRINT(*comm <<": "<< i << ", hilbert index= "<< localHilbertIndices[i].value << " >> " << point[0] << ", " << point[1]);				
			}
		}else if (dimensions==3){
			scai::hmemo::WriteAccess<ValueType> wLocalCoords0( localCoords[0].getLocalValues() );
			scai::hmemo::WriteAccess<ValueType> wLocalCoords1( localCoords[1].getLocalValues() );
			scai::hmemo::WriteAccess<ValueType> wLocalCoords2( localCoords[2].getLocalValues() );
			
			std::vector<ValueType> point(3, 0);
			
			for(IndexType i=0; i<localN; i++){
				point = HilbertCurve<IndexType,ValueType>::Hilbert3DIndex2PointVec(localHilbertIndices[i].value, recLevel);
				wLocalCoords0[i] = point[0];
				wLocalCoords1[i] = point[1];
				wLocalCoords2[i] = point[2];
			}			
		}else{
			PRINT0("Dimensions: " << dimensions << " is not supported.\nAborting...");
			throw std::runtime_error("Number of dimensions not supported");
		}
	}
	
	//TODO: assuming uniform block sizes
	const std::vector<IndexType> blockSizes(settings.numBlocks, globalN/settings.numBlocks);
	
	/*
	DenseVector<IndexType> result (newDistribution, 0);
	{	
		for( int i=0; i< result.getLocalValues().size(); i++){
			result.getLocalValues()[i]= comm->getRank();
		}
		
		std::vector<IndexType> localIndices = ITI::GraphUtils::indexReorderCantor(localN);
		typename std::vector<IndexType>::iterator firstIndex, lastIndex;
		firstIndex = localIndices.begin();
		lastIndex = localIndices.end();
		
		std::vector<std::vector<ValueType> > centers = findCenters(localCoords, result, settings.numBlocks, firstIndex, lastIndex, nodeWeights);
		
		result = assignBlocks<IndexType>( localCoords, centers);
	}
	return result;
	*/
	return KMeans::computePartition(localCoords, settings.numBlocks, copyNodeWeights, blockSizes, settings);
	
}


/**
 */
//WARNING: we do not use k as repartition assumes k=comm->getSize() and neither blockSizes and we assume
// 			that every block has the same size

template<typename IndexType, typename ValueType>
DenseVector<IndexType> computeRepartition(const std::vector<DenseVector<ValueType>> &coordinates, const DenseVector<ValueType> &nodeWeights, const Settings settings) {
	
	const IndexType localN = nodeWeights.getLocalValues().size();
	const scai::dmemo::CommunicatorPtr comm = scai::dmemo::Communicator::getCommunicatorPtr();
	const IndexType k = comm->getSize();
	
	// calculate the global weight sum to set the block sizes
	//TODO: the local weight sums are already calculated in findLocalCenters, maybe extract info from there
	ValueType globalWeightSum;
	
	{
		ValueType localWeightSum = 0;
		scai::hmemo::ReadAccess<ValueType> rWeights(nodeWeights.getLocalValues());
		SCAI_ASSERT_EQ_ERROR( rWeights.size(), localN, "Mismatch of nodeWeights and coordinates size. Chech distributions.");
		
		for (IndexType i=0; i<localN; i++) {
			localWeightSum += rWeights[i];
		}
	
		globalWeightSum = comm->sum(localWeightSum);
	}
	
	const std::vector<IndexType> blockSizes(settings.numBlocks, globalWeightSum/settings.numBlocks);
	
	std::vector<std::vector<ValueType> > initialCenters = findLocalCenters<IndexType,ValueType>(coordinates, nodeWeights);
	//std::vector<std::vector<ValueType> > initialCenters = findLocalCenters(coordinates, nodeWeights);
	
	return computePartition(coordinates, k, nodeWeights, blockSizes, initialCenters, settings);
}



template std::vector<std::vector<ValueType> > findInitialCentersSFC( const std::vector<DenseVector<ValueType> >& coordinates, IndexType k, const std::vector<ValueType> &minCoords,    const std::vector<ValueType> &maxCoords, Settings settings);

//template std::vector<std::vector<ValueType> > findLocalCenters(const std::vector<DenseVector<ValueType> >& coordinates, const DenseVector<ValueType> &nodeWeights);
std::vector<std::vector<ValueType> > findLocalCenters(const std::vector<DenseVector<ValueType> >& coordinates, const DenseVector<ValueType> &nodeWeights);

template std::vector<std::vector<ValueType> > findInitialCentersFromSFCOnly( const IndexType k,  const std::vector<ValueType> &maxCoords, Settings settings);

template std::vector<std::vector<ValueType> > findInitialCenters(const std::vector<DenseVector<ValueType>> &coordinates, IndexType k, const DenseVector<ValueType> &nodeWeights);

template std::vector<std::vector<ValueType> > findCenters(const std::vector<DenseVector<ValueType>> &coordinates, const DenseVector<IndexType> &partition, const IndexType k, std::vector<IndexType>::iterator firstIndex, std::vector<IndexType>::iterator lastIndex, const DenseVector<ValueType> &nodeWeights);

template DenseVector<IndexType> assignBlocks(
		const std::vector<std::vector<ValueType>> &coordinates,
		const std::vector<std::vector<ValueType> > &centers,
        std::vector<IndexType>::iterator firstIndex, std::vector<IndexType>::iterator lastIndex,
        const DenseVector<ValueType> &nodeWeights, const DenseVector<IndexType> &previousAssignment, const std::vector<IndexType> &blockSizes, const SpatialCell &boundingBox,
        std::vector<ValueType> &upperBoundOwnCenter, std::vector<ValueType> &lowerBoundNextCenter, std::vector<ValueType> &influence, Settings settings);

template DenseVector<IndexType> assignBlocks(const std::vector<DenseVector<ValueType> >& coordinates, const std::vector<std::vector<double> >& centers);

template DenseVector<IndexType> getPartitionWithSFCCoords(const scai::lama::CSRSparseMatrix<ValueType>& adjM, const std::vector<DenseVector<ValueType> >& coordinates, const DenseVector<ValueType> &nodeWeights, const Settings settings);

template DenseVector<IndexType> computeRepartition(const std::vector<DenseVector<ValueType>> &coordinates, const DenseVector<ValueType> &nodeWeights, const Settings settings);

}


} /* namespace ITI */<|MERGE_RESOLUTION|>--- conflicted
+++ resolved
@@ -15,7 +15,6 @@
 
 #include "KMeans.h"
 #include "HilbertCurve.h"
-#include "AuxiliaryFunctions.h"
 
 namespace ITI {
 namespace KMeans {
@@ -24,7 +23,8 @@
 
 template<typename IndexType, typename ValueType>
 std::vector<std::vector<ValueType> > findInitialCentersSFC(
-		const std::vector<DenseVector<ValueType> >& coordinates, IndexType k, const std::vector<ValueType> &minCoords, const std::vector<ValueType> &maxCoords, Settings settings) {
+		const std::vector<DenseVector<ValueType> >& coordinates, IndexType k, const std::vector<ValueType> &minCoords,
+		const std::vector<ValueType> &maxCoords, Settings settings) {
 
 	SCAI_REGION( "KMeans.findInitialCentersSFC" );
 	const IndexType localN = coordinates[0].getLocalValues().size();
@@ -46,12 +46,7 @@
 	}
 
 	//get local hilbert indices
-	/*
-	std::vector<ValueType> sfcIndices(localN);
-	for (IndexType i = 0; i < localN; i++) {
-		sfcIndices[i] = HilbertCurve<IndexType, ValueType>::getHilbertIndex(convertedCoords[i].data(), dimensions, settings.sfcResolution, minCoords, maxCoords);
-	}
-	*/
+
 	std::vector<ValueType> sfcIndices = HilbertCurve<IndexType, ValueType>::getHilbertIndexVector( coordinates, settings.sfcResolution, settings.dimensions);
 	SCAI_ASSERT_EQ_ERROR( sfcIndices.size(), localN, "wrong local number of indices (?) ");
 
@@ -335,6 +330,9 @@
 	}
 	return assignment;
 }
+
+//	std::vector<ValueType> upperBoundToOwnCenter(localN);
+//std::vector<ValueType> lowerBoundToNextCenter(localN, 0);
 
 template<typename IndexType, typename ValueType, typename Iterator>
 DenseVector<IndexType> assignBlocks(
@@ -357,7 +355,7 @@
 	const scai::dmemo::CommunicatorPtr comm = dist->getCommunicatorPtr();
 //	const IndexType localN = nodeWeights.getLocalValues().size();
 	const IndexType k = targetBlockSizes.size();
-//PRINT(*comm << ": " << localN );
+
 	assert(influence.size() == k);
 
 	//compute assignment and balance
@@ -490,18 +488,14 @@
 				}
 				blockWeights[wAssignment[i]] += rWeights[i];
 			}
-if (settings.verbose) {
-std::chrono::duration<ValueType,std::ratio<1>> balanceTime = std::chrono::high_resolution_clock::now() - balanceStart;			
-ValueType time = balanceTime.count() ;
- std::cout<< comm->getRank()<< ": time " << time << std::endl;
-}
+			if (settings.verbose) {
+			std::chrono::duration<ValueType,std::ratio<1>> balanceTime = std::chrono::high_resolution_clock::now() - balanceStart;			
+			ValueType time = balanceTime.count() ;
+			 std::cout<< comm->getRank()<< ": time " << time << std::endl;
+			}
 			comm->synchronize();
 		}
 
-<<<<<<< HEAD
-		//if (iter == settings.balanceIterations) continue;
-=======
->>>>>>> 4c46222b
 		{
 			SCAI_REGION( "KMeans.assignBlocks.balanceLoop.blockWeightSum" );
 			comm->sumImpl(blockWeights.data(), blockWeights.data(), k, scai::common::TypeTraits<IndexType>::stype);
@@ -557,7 +551,7 @@
 				lowerBoundNextCenter[i] *= minRatio - 1e-12;//TODO: compute separate min ratio with respect to bounding box, only update that.
 			}
 		}
-if (settings.verbose) PRINT(*comm);
+
 		//update possible closest centers
 		{
 			SCAI_REGION( "KMeans.assignBlocks.balanceLoop.filterCenters" );
@@ -587,7 +581,7 @@
 		}
 	} while (imbalance > settings.epsilon - 1e-12 && iter < settings.balanceIterations);
 	//std::cout << "Process " << comm->getRank() << " skipped " << ValueType(skippedLoops*100) / (iter*localN) << "% of inner loops." << std::endl;
-if (settings.verbose) PRINT(*comm);
+
 	return assignment;
 }
 
@@ -755,12 +749,9 @@
 template std::vector<std::vector<ValueType> > findInitialCentersFromSFCOnly( const IndexType k,  const std::vector<ValueType> &maxCoords, Settings settings);
 
 template std::vector<std::vector<ValueType> > findInitialCenters(const std::vector<DenseVector<ValueType>> &coordinates, IndexType k, const DenseVector<ValueType> &nodeWeights);
-
-template std::vector<std::vector<ValueType> > findCenters(const std::vector<DenseVector<ValueType>> &coordinates, const DenseVector<IndexType> &partition, const IndexType k, std::vector<IndexType>::iterator firstIndex, std::vector<IndexType>::iterator lastIndex, const DenseVector<ValueType> &nodeWeights);
-
-template DenseVector<IndexType> assignBlocks(
-		const std::vector<std::vector<ValueType>> &coordinates,
-		const std::vector<std::vector<ValueType> > &centers,
+template std::vector<std::vector<ValueType> > findCenters(const std::vector<DenseVector<ValueType>> &coordinates, const DenseVector<IndexType> &partition, const IndexType k,
+        std::vector<IndexType>::iterator firstIndex, std::vector<IndexType>::iterator lastIndex, const DenseVector<ValueType> &nodeWeights);
+template DenseVector<IndexType> assignBlocks(const std::vector<std::vector<ValueType>> &coordinates, const std::vector<std::vector<ValueType> > &centers,
         std::vector<IndexType>::iterator firstIndex, std::vector<IndexType>::iterator lastIndex,
         const DenseVector<ValueType> &nodeWeights, const DenseVector<IndexType> &previousAssignment, const std::vector<IndexType> &blockSizes, const SpatialCell &boundingBox,
         std::vector<ValueType> &upperBoundOwnCenter, std::vector<ValueType> &lowerBoundNextCenter, std::vector<ValueType> &influence, Settings settings);
@@ -773,5 +764,4 @@
 
 }
 
-
 } /* namespace ITI */