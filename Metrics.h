#pragma once

#include <numeric>
#include <math.h>
#include <scai/lama.hpp>
#include <chrono>
#include <algorithm>

//#include <scai/lama.hpp>
#include "GraphUtils.h"

struct Metrics{
<<<<<<< HEAD
	
	// timing results
	//
	std::vector<ValueType>  timeMigrationAlgo;
	std::vector<ValueType>  timeFirstDistribution;
	std::vector<ValueType>  timeKmeans;
	std::vector<ValueType>  timeSecondDistribution;
	std::vector<ValueType>  timePreliminary;
	
	ValueType inputTime = -1;
	ValueType timeFinalPartition = -1;
	ValueType reportTime = -1 ;
	ValueType timeTotal = -1;
	ValueType timeSpMV = -1;
	ValueType timeComm = -1;
	
	//metrics, each for every time we repeat the algo
	//
	ValueType preliminaryCut = 0;
	ValueType preliminaryImbalance = 0;
	
	ValueType finalCut = 0;
	ValueType finalImbalance = 0;
	IndexType maxBlockGraphDegree= 0;
	IndexType totalBlockGraphEdges= 0;
	IndexType maxCommVolume= 0;
	IndexType totalCommVolume= 0;
	IndexType maxBoundaryNodes= 0;
	IndexType totalBoundaryNodes= 0;
	ValueType maxBorderNodesPercent= 0;
	ValueType avgBorderNodesPercent= 0;

	IndexType maxBlockDiameter = 0;
	IndexType avgBlockDiameter = 0;

	// used for redistribution
	IndexType maxRedistVol = 0;
	IndexType totRedistVol = 0;
	
	// various other needed info
	IndexType numBlocks = -1;
	
	//constructor
	//
	Metrics(){}
	
	Metrics( IndexType k) {
		timeMigrationAlgo.resize(k);
		timeFirstDistribution.resize(k);
		timeKmeans.resize(k);
		timeSecondDistribution.resize(k);
		timePreliminary.resize(k);
	}
	
	void initialize(IndexType k ){
		timeMigrationAlgo.resize(k);
		timeFirstDistribution.resize(k);
		timeKmeans.resize(k);
		timeSecondDistribution.resize(k);
		timePreliminary.resize(k);
	}
	
	//print metrics
	//
	void print( std::ostream& out){
		
		// for these time we have one measurement per PE and must make a max
		//ValueType maxTimeMigrationAlgo = *std::max_element( timeMigrationAlgo.begin(), timeMigrationAlgo.end() );
		//ValueType maxTimeFirstDistribution = *std::max_element( timeFirstDistribution.begin(), timeFirstDistribution.end() );
		ValueType maxTimeKmeans = *std::max_element( timeKmeans.begin(), timeKmeans.end() );
		//ValueType maxTimeSecondDistribution = *std::max_element( timeSecondDistribution.begin(), timeSecondDistribution.end() );
		ValueType maxTimePreliminary = *std::max_element( timePreliminary.begin(), timePreliminary.end() );
			
		ValueType timeLocalRef = timeFinalPartition - maxTimePreliminary;
		
		std::chrono::time_point<std::chrono::system_clock> now =  std::chrono::system_clock::now();
		std::time_t timeNow = std::chrono::system_clock::to_time_t(now);
		out << "date and time: " << std::ctime(&timeNow) << std::endl;
		
		out << "numBlocks= " << numBlocks << std::endl;

	//TODO: this is quite ugly. Refactor as dictionary with key-value-pairs, much more extensible.		
		if( maxBlockGraphDegree==-1 ){
			out << " ### WARNING: setting dummy value -1 for expensive (and not used) metrics max and total blockGraphDegree ###" << std::endl;
		}else if (maxBlockGraphDegree==0 ){
			out << " ### WARNING: possibly not all metrics calculated ###" << std::endl;
		}
		out << "gather" << std::endl;
				
		out << "timeKmeans timeGeom timeGraph timeTotal prelCut finalCut imbalance maxCommVol totCommVol maxDiameter avgDiameter timeSpMV timeComm" << std::endl;

		auto oldprecision = out.precision();
		out << std::setprecision(3) << std::fixed;

	//times
	out<< maxTimeKmeans << " , ";
	out<< maxTimePreliminary << " , ";
	out<< timeLocalRef << " , ";
	out<< timeFinalPartition << " , ";

	//solution quality
		out<< preliminaryCut << " , ";
	out<< finalCut << " , ";
	out<< finalImbalance << " , ";
	//out<< maxBoundaryNodes << " , ";
	//out<< totalBoundaryNodes << " , ";
		out<< maxCommVolume << " , ";
	out<< totalCommVolume << " , ";
		out<< maxBlockDiameter << " , ";
	out<< avgBlockDiameter<< " , ";
		out<< std::setprecision(8) << std::fixed;
		out<< timeSpMV << " , ";
	out<< timeComm << std::endl;

	out.precision(oldprecision);
	}
//---------------------------------------------------------------------------
	
	void getAllMetrics(scai::lama::CSRSparseMatrix<ValueType> graph, scai::lama::DenseVector<IndexType> partition, scai::lama::DenseVector<ValueType> nodeWeights, struct Settings settings ){
		
		getEasyMetrics( graph, partition, nodeWeights, settings );
		
		int numIter = 100;
		getRedistRequiredMetrics( graph, partition, settings, numIter );
		
	}
//---------------------------------------------------------------------------

	void getRedistMetrics( scai::lama::CSRSparseMatrix<ValueType> graph, scai::lama::DenseVector<IndexType> partition, scai::lama::DenseVector<ValueType> nodeWeights, struct Settings settings ){
		
		getAllMetrics( graph, partition, nodeWeights, settings);
		
		scai::dmemo::DistributionPtr newDist = scai::dmemo::DistributionPtr(new scai::dmemo::GeneralDistribution( partition.getDistribution(), partition.getLocalValues() ) );	
		scai::dmemo::DistributionPtr oldDist = graph.getRowDistributionPtr();
		
		std::tie( maxRedistVol, totRedistVol ) = getRedistributionVol( newDist, oldDist);
		
	}
//---------------------------------------------------------------------------
	void getEasyMetrics( scai::lama::CSRSparseMatrix<ValueType> graph, scai::lama::DenseVector<IndexType> partition, scai::lama::DenseVector<ValueType> nodeWeights, struct Settings settings ){
		
		finalCut = ITI::GraphUtils::computeCut(graph, partition, true);
		finalImbalance = ITI::GraphUtils::computeImbalance<IndexType, ValueType>( partition, settings.numBlocks, nodeWeights );
		
		//TODO: getting the block graph probably fails for p>5000, removed this metric since we do not use it so much
		//std::tie(maxBlockGraphDegree, totalBlockGraphEdges) = ITI::GraphUtils::computeBlockGraphComm<IndexType, ValueType>( graph, partition, settings.numBlocks );
		
		//set to dummy value -1
		maxBlockGraphDegree = -1;
		totalBlockGraphEdges = -1;

		// communication volume

		// 3 vector each of size numBlocks
		std::vector<IndexType> commVolume;
		std::vector<IndexType> numBorderNodesPerBlock;  
		std::vector<IndexType> numInnerNodesPerBlock;
		
		// TODO: can re returned in an auto, check if it is faster
		// it is a bit uglier but saves time
		std::tie( commVolume, numBorderNodesPerBlock, numInnerNodesPerBlock ) = \
				ITI::GraphUtils::computeCommBndInner( graph, partition, settings.numBlocks );
		
		maxCommVolume = *std::max_element( commVolume.begin(), commVolume.end() );
		totalCommVolume = std::accumulate( commVolume.begin(), commVolume.end(), 0 );
		

		
		//TODO: are num of boundary nodes needed ????         
		maxBoundaryNodes = *std::max_element( numBorderNodesPerBlock.begin(), numBorderNodesPerBlock.end() );
		totalBoundaryNodes = std::accumulate( numBorderNodesPerBlock.begin(), numBorderNodesPerBlock.end(), 0 );
		
		std::vector<ValueType> percentBorderNodesPerBlock( settings.numBlocks, 0);
		SCAI_ASSERT_EQ_ERROR( settings.numBlocks, numBorderNodesPerBlock.size(), "Vector size mismatch.");
		SCAI_ASSERT_EQ_ERROR( settings.numBlocks, numInnerNodesPerBlock.size(), "Vector size mismatch.");
		
		for(IndexType i=0; i<settings.numBlocks; i++){
			percentBorderNodesPerBlock[i] = (ValueType (numBorderNodesPerBlock[i]))/(numBorderNodesPerBlock[i]+numInnerNodesPerBlock[i]);
		}
		
		maxBorderNodesPercent = *std::max_element( percentBorderNodesPerBlock.begin(), percentBorderNodesPerBlock.end() );
		avgBorderNodesPercent = std::accumulate( percentBorderNodesPerBlock.begin(), percentBorderNodesPerBlock.end(), 0.0 )/(ValueType(settings.numBlocks));
		
		//get diameter
		std::tie( maxBlockDiameter, avgBlockDiameter ) = getDiameter(graph, partition, settings);
		
	}
//---------------------------------------------------------------------------


	std::pair<IndexType,IndexType> getDiameter( scai::lama::CSRSparseMatrix<ValueType> graph, scai::lama::DenseVector<IndexType> partition, struct Settings settings ){
		
		std::chrono::time_point<std::chrono::high_resolution_clock> diameterStart = std::chrono::high_resolution_clock::now();
		IndexType maxBlockDiameter = 0;
		IndexType avgBlockDiameter = 0;
		
		scai::dmemo::CommunicatorPtr comm = scai::dmemo::Communicator::getCommunicatorPtr();
		const scai::dmemo::DistributionPtr dist = graph.getRowDistributionPtr();
		const IndexType localN = dist->getLocalSize();
		
		if (settings.numBlocks == comm->getSize() && settings.computeDiameter) {
			//maybe possible to compute diameter
			bool allLocalNodesInSameBlock;
			{
				scai::hmemo::ReadAccess<IndexType> rPart(partition.getLocalValues());
				auto result = std::minmax_element(rPart.get(), rPart.get()+localN);
//PRINT(*comm<< ": "<< *result.first << " __ " << *result.second);
				allLocalNodesInSameBlock = ((*result.first) == (*result.second));
			}
			if (comm->all(allLocalNodesInSameBlock)) {
				IndexType maxRounds = settings.maxDiameterRounds;
				if (maxRounds < 0) {
					maxRounds = localN;
				}
				IndexType localDiameter = ITI::GraphUtils::getLocalBlockDiameter<IndexType, ValueType>(graph, localN/2, 0, 0, maxRounds);
//PRINT(*comm << ": "<< localDiameter);
				maxBlockDiameter = comm->max(localDiameter);
				avgBlockDiameter = comm->sum(localDiameter) / comm->getSize();
			}else{
				PRINT0("\tWARNING: Not computing diameter, not all vertices are in same block everywhere");
			}
		}
		std::chrono::duration<ValueType,std::ratio<1>> diameterTime = std::chrono::high_resolution_clock::now() - diameterStart; 
		ValueType time = comm->max( diameterTime.count() );
		PRINT0("time to get the diameter: " <<  time );
		return std::make_pair( maxBlockDiameter, avgBlockDiameter);
	}
//---------------------------------------------------------------------------
	
	
	void getRedistRequiredMetrics( const scai::lama::CSRSparseMatrix<ValueType> graph, const scai::lama::DenseVector<IndexType> partition, struct Settings settings, const IndexType repeatTimes ){
	
		scai::dmemo::CommunicatorPtr comm = scai::dmemo::Communicator::getCommunicatorPtr();
		const IndexType N = graph.getNumRows();
				
		// the original row and  column distributions
		//const scai::dmemo::DistributionPtr initRowDistPtr = graph.getRowDistributionPtr();
		//const scai::dmemo::DistributionPtr initColDistPtr = graph.getColDistributionPtr();
		
		//get the distribution from the partition
		scai::dmemo::DistributionPtr distFromPartition = scai::dmemo::DistributionPtr(new scai::dmemo::GeneralDistribution( partition.getDistribution(), partition.getLocalValues() ) );
		
		std::chrono::time_point<std::chrono::system_clock> beforeRedistribution = std::chrono::system_clock::now();

		// redistribute graph according to partition distribution		
		// distribute only rows for the diameter calculation
		
		scai::dmemo::DistributionPtr noDistPtr( new scai::dmemo::NoDistribution( graph.getNumRows() ));
		scai::lama::CSRSparseMatrix<ValueType> copyGraph( graph, distFromPartition, noDistPtr);
			
		
		std::chrono::duration<ValueType> redistributionTime =  std::chrono::system_clock::now() - beforeRedistribution;
		
		ValueType time = 0;
		time = comm->max( redistributionTime.count() );
		PRINT0("time to redistribute: " << time);		
		
		const IndexType localN = distFromPartition->getLocalSize();
		SCAI_ASSERT_EQ_ERROR( localN, copyGraph.getLocalNumRows(), "Distribution mismatch")
		
		const IndexType maxLocalN = comm->max(localN);
		const IndexType minLocalN = comm->min(localN);
		const ValueType optSize = ValueType(N)/comm->getSize();
		
		ValueType imbalance = ValueType( maxLocalN - optSize)/optSize;
		PRINT0("minLocalN= "<< minLocalN <<", maxLocalN= " << maxLocalN << ", imbalance= " << imbalance);
						
		// diameter
		if( maxBlockDiameter==0 or avgBlockDiameter==0){
			scai::lama::DenseVector<IndexType> copyPartition( partition, distFromPartition );	
			//scai::lama::DenseVector<IndexType> tmpPart( distFromPartition, comm->getRank() );
			std::tie( maxBlockDiameter, avgBlockDiameter ) = getDiameter(copyGraph, copyPartition, settings);
		}
		
		// redistribute for SpMV and commTime
		copyGraph.redistribute( distFromPartition, distFromPartition );	
		
		// SpMV 
		{
			PRINT0("starting SpMV...");
			// vector for multiplication
			scai::lama::DenseVector<ValueType> x ( copyGraph.getColDistributionPtr(), 1.0 );
			scai::lama::DenseVector<ValueType> y ( copyGraph.getRowDistributionPtr(), 0.0 );
			copyGraph.setCommunicationKind( scai::lama::Matrix::SyncKind::ASYNCHRONOUS );
			comm->synchronize();
			
			// perfom the actual multiplication
			std::chrono::time_point<std::chrono::system_clock> beforeSpMVTime = std::chrono::system_clock::now();
			for(IndexType r=0; r<repeatTimes; r++){
				//y = laplacian *x +y;
				y = copyGraph *x +y;
			}
			comm->synchronize();
			std::chrono::duration<ValueType> SpMVTime = std::chrono::system_clock::now() - beforeSpMVTime;
			//PRINT(" SpMV time for PE "<< comm->getRank() << " = " << SpMVTime.count() );
			
			time = comm->max(SpMVTime.count());
			timeSpMV = time/repeatTimes;
			
			ValueType minTime = comm->min( SpMVTime.count() );
			PRINT0("max time for " << repeatTimes <<" SpMVs: " << time << " , min time " << minTime);
		}
		
		//TODO: maybe extract this time from the actual SpMV above
		// comm time in SpMV
		{
			PRINT0("starting comm shcedule...");
			const scai::dmemo::Halo& matrixHalo = copyGraph.getHalo();
			const scai::dmemo::CommunicationPlan& sendPlan  = matrixHalo.getProvidesPlan();
			const scai::dmemo::CommunicationPlan& recvPlan  = matrixHalo.getRequiredPlan();
			
			//PRINT(*comm << ": " << 	sendPlan.size() << " ++ " << sendPlan << " ___ " << recvPlan);
			scai::hmemo::HArray<ValueType> sendData( sendPlan.totalQuantity(), 1.0 );
			scai::hmemo::HArray<ValueType> recvData;
			
			comm->synchronize();
			std::chrono::time_point<std::chrono::system_clock> beforeCommTime = std::chrono::system_clock::now();
			for ( IndexType i = 0; i < repeatTimes; ++i ){
				comm->exchangeByPlan( recvData, recvPlan, sendData, sendPlan );
			}
			//comm->synchronize();
			std::chrono::duration<ValueType> commTime = std::chrono::system_clock::now() - beforeCommTime;
			
			//PRINT(*comm << ": "<< sendPlan );		
			time = comm->max(commTime.count());
			timeComm = time/repeatTimes;
			
			ValueType minTime = comm->min( commTime.count() );
			PRINT0("max time for " << repeatTimes <<" communications: " << time << " , min time " << minTime);
		}
		
		//redistibute back to initial distributions
		//graph.redistribute( initRowDistPtr, initColDistPtr );
		
	}

	/* Calculate the volume, aka the data, tha will be exchanged when redistributing from oldDist to newDist.
	 */
	std::pair<IndexType,IndexType> getRedistributionVol( const scai::dmemo::DistributionPtr newDist , const scai::dmemo::DistributionPtr oldDist){
		
		scai::dmemo::CommunicatorPtr comm = scai::dmemo::Communicator::getCommunicatorPtr();
		
		//get the distribution from the partition
		//scai::dmemo::DistributionPtr newDist = scai::dmemo::DistributionPtr(new scai::dmemo::GeneralDistribution( partition.getDistribution(), partition.getLocalValues() ) );	
		//scai::dmemo::DistributionPtr oldDist = graph.getRowDistributionPtr();
		scai::dmemo::Redistributor prepareRedist( newDist, oldDist );	
				
		// redistribution load
		scai::hmemo::HArray<IndexType> sourceIndices = prepareRedist.getHaloSourceIndexes();
		scai::hmemo::HArray<IndexType> targetIndices = prepareRedist.getHaloTargetIndexes();
		IndexType thisSourceSize = prepareRedist.getHaloSourceSize();
		IndexType thisTargetSize = prepareRedist.getHaloTargetSize();

		IndexType globTargetSize = comm->sum( thisTargetSize);
		IndexType globSourceSize = comm->sum( thisSourceSize);
		SCAI_ASSERT_EQ_ERROR( globSourceSize, globTargetSize, "Mismatch in total migartion volume.");
		//PRINT0("total migration volume= " << globSourceSize);
		
		IndexType maxTargetSize = comm->max( thisTargetSize);
		IndexType maxSourceSize = comm->max( thisSourceSize);
		//PRINT0("maxTargetSize= " << maxTargetSize);
		//PRINT0("maxSourceSize= " << maxSourceSize);
		
		return std::make_pair( std::max(maxTargetSize,maxSourceSize), globSourceSize);
	}
	
	
	//TODO: deprecated version, remove
	ValueType getCommScheduleTime( scai::lama::CSRSparseMatrix<ValueType> graph, scai::lama::DenseVector<IndexType> partition, const IndexType repeatTimes){
			
		scai::dmemo::CommunicatorPtr comm = scai::dmemo::Communicator::getCommunicatorPtr();
		const IndexType N = graph.getNumRows();
		
		PRINT0("starting comm shcedule...");
		
		// the original row and  column distributions
		const scai::dmemo::DistributionPtr initRowDistPtr = graph.getRowDistributionPtr();
		const scai::dmemo::DistributionPtr initColDistPtr = graph.getColDistributionPtr();
		
		//get the distribution from the partition
		scai::dmemo::DistributionPtr distFromPartition = scai::dmemo::DistributionPtr(new scai::dmemo::GeneralDistribution( partition.getDistribution(), partition.getLocalValues() ) );
		
		std::chrono::time_point<std::chrono::system_clock> beforeRedistribution = std::chrono::system_clock::now();
		// redistribute graph according to partition distribution
		//graph.redistribute( distFromPartition, initColDistPtr);
		graph.redistribute( distFromPartition, distFromPartition);
		std::chrono::duration<ValueType> redistributionTime =  std::chrono::system_clock::now() - beforeRedistribution;
		
		ValueType time = 0;
		time = comm->max( redistributionTime.count() );
		PRINT0("time to redistribute: " << time);
	
		const IndexType localN = distFromPartition->getLocalSize();
		SCAI_ASSERT_EQ_ERROR( localN, graph.getLocalNumRows(), "Distribution mismatch")
		
		const IndexType maxLocalN = comm->max(localN);
		const IndexType minLocalN = comm->min(localN);
		const ValueType optSize = ValueType(N)/comm->getSize();
		
		ValueType imbalance = ValueType( maxLocalN - optSize)/optSize;
		PRINT0("minLocalN= "<< minLocalN <<", maxLocalN= " << maxLocalN << ", imbalance= " << imbalance);
		
		const scai::dmemo::Halo& matrixHalo = graph.getHalo();
		const scai::dmemo::CommunicationPlan& sendPlan  = matrixHalo.getProvidesPlan();
		const scai::dmemo::CommunicationPlan& recvPlan  = matrixHalo.getRequiredPlan();
		
//PRINT(*comm << ": " << 	sendPlan.size() << " ++ " << sendPlan << " ___ " << recvPlan);
		scai::hmemo::HArray<ValueType> sendData( sendPlan.totalQuantity(), 1.0 );
		scai::hmemo::HArray<ValueType> recvData;
		
		comm->synchronize();
		std::chrono::time_point<std::chrono::system_clock> beforeCommTime = std::chrono::system_clock::now();
		for ( IndexType i = 0; i < repeatTimes; ++i ){
			comm->exchangeByPlan( recvData, recvPlan, sendData, sendPlan );
		}
		//comm->synchronize();
		std::chrono::duration<ValueType> commTime = std::chrono::system_clock::now() - beforeCommTime;
		
//PRINT(*comm << ": "<< sendPlan );		
		time = comm->max(commTime.count());
		
		ValueType minTime = comm->min( commTime.count() );
		PRINT0("max time for " << repeatTimes <<" communications: " << time << " , min time " << minTime);
	
		//redistibute back to initial distributions
		graph.redistribute( initRowDistPtr, initColDistPtr );
		
		return time;
	}

};


//------------------------------------------------------------------------------------------------------------

inline void printMetricsShort(struct Metrics metrics, std::ostream& out){
	
	std::chrono::time_point<std::chrono::system_clock> now =  std::chrono::system_clock::now();
	std::time_t timeNow = std::chrono::system_clock::to_time_t(now);
	out << "date and time: " << std::ctime(&timeNow); //<< std::endl;
	out << "numBlocks= " << metrics.numBlocks << std::endl;
	out << "gather" << std::endl;
	out << "timeTotal finalCut imbalance maxBnd totBnd maxCommVol totCommVol maxDiameter avgDiameter timeSpMV timeComm" << std::endl;
	out << metrics.timeFinalPartition<< " " \
		<< metrics.finalCut << " "\
		<< metrics.finalImbalance << " "\
		<< metrics.maxBoundaryNodes << " "\
		<< metrics.totalBoundaryNodes << " "\
		<< metrics.maxCommVolume << " "\
		<< metrics.totalCommVolume << " ";
	out << std::setprecision(8) << std::fixed;
	out << metrics.maxBlockDiameter << " " \
		<< metrics.avgBlockDiameter << " " \
		<< metrics.timeSpMV << " "\
		<< metrics.timeComm \
		<< std::endl; 
}

//------------------------------------------------------------------------------------------------------------

inline void printRedistMetricsShort(struct Metrics metrics, std::ostream& out){
	
	std::chrono::time_point<std::chrono::system_clock> now =  std::chrono::system_clock::now();
	std::time_t timeNow = std::chrono::system_clock::to_time_t(now);
	out << "date and time: " << std::ctime(&timeNow); //<< std::endl;
	out << "numBlocks= " << metrics.numBlocks << std::endl;
	out << "gather" << std::endl;
	out << "timeTotal finalCut imbalance maxCommVol totCommVol maxRedistVol totRedistVol maxDiameter avgDiameter timeSpMV timeComm" << std::endl;
	out << metrics.timeFinalPartition<< " " \
		<< metrics.finalCut << " "\
		<< metrics.finalImbalance << " "\
		<< metrics.maxCommVolume << " "\
		<< metrics.totalCommVolume << " " \
		<< metrics.maxRedistVol << " "\
		<< metrics.totRedistVol << " " \
		<< metrics.maxBlockDiameter << " " \
		<< metrics.avgBlockDiameter << " ";
	out << std::setprecision(8) << std::fixed;
	out	<< metrics.timeSpMV << " "\
		<< metrics.timeComm \
		<< std::endl; 
}

//-------------------------------------------------------------------------------------------------------------


inline void printVectorMetrics( std::vector<struct Metrics>& metricsVec, std::ostream& out){
	
	const scai::dmemo::CommunicatorPtr comm = scai::dmemo::Communicator::getCommunicatorPtr();
	
	IndexType numRuns = metricsVec.size();
	
	if( comm->getRank()==0 ){
		std::chrono::time_point<std::chrono::system_clock> now =  std::chrono::system_clock::now();
		std::time_t timeNow = std::chrono::system_clock::to_time_t(now);
		out << "date and time: " << std::ctime(&timeNow) << std::endl;
		out << "numBlocks= " << metricsVec[0].numBlocks << std::endl;
		out << "# times, input, migrAlgo, 1distr, kmeans, 2redis, prelim, localRef, total,    prel cut, finalcut, imbalance,    maxBnd, totalBnd,    maxCommVol, totalCommVol,   max diameter , avg diameter,    timeSpMV timeComm" << std::endl;
	}

	ValueType sumMigrAlgo = 0;
	ValueType sumFirstDistr = 0;
	ValueType sumKmeans = 0;
	ValueType sumSecondDistr = 0;
	ValueType sumPrelimanry = 0; 
	ValueType sumLocalRef = 0; 
	ValueType sumFinalTime = 0;
	
	IndexType sumPreliminaryCut = 0;
	IndexType sumFinalCut = 0;
	ValueType sumImbalace = 0;
	IndexType sumMaxBnd = 0;
	IndexType sumTotBnd = 0;
	IndexType sumMaxCommVol = 0;
	IndexType sumTotCommVol = 0;
	//IndexType maxBoundaryNodes = 0;
	//IndexType totalBoundaryNodes = 0;
	
	//TODO: repalce with diameter
	ValueType sumMaxDiameter = 0;
	ValueType sumAvgDiameter = 0;

	ValueType sumTimeSpMV = 0;
	ValueType sumTimeComm = 0;
	
	for(IndexType run=0; run<numRuns; run++){
		Metrics thisMetric = metricsVec[ run ];
		
		SCAI_ASSERT_EQ_ERROR(thisMetric.timeMigrationAlgo.size(), comm->getSize(), "Wrong vector size" );
		
		// for these time we have one measurement per PE and must make a max
		ValueType maxTimeMigrationAlgo = *std::max_element( thisMetric.timeMigrationAlgo.begin(), thisMetric.timeMigrationAlgo.end() );
		ValueType maxTimeFirstDistribution = *std::max_element( thisMetric.timeFirstDistribution.begin(), thisMetric.timeFirstDistribution.end() );
		ValueType maxTimeKmeans = *std::max_element( thisMetric.timeKmeans.begin(), thisMetric.timeKmeans.end() );
		ValueType maxTimeSecondDistribution = *std::max_element( thisMetric.timeSecondDistribution.begin(), thisMetric.timeSecondDistribution.end() );
		ValueType maxTimePreliminary = *std::max_element( thisMetric.timePreliminary.begin(), thisMetric.timePreliminary.end() );
		
		// these times are global, no need to max
		ValueType timeFinal = thisMetric.timeFinalPartition;
		ValueType timeLocalRef = timeFinal - maxTimePreliminary;
		
		if( comm->getRank()==0 ){
			out << std::setprecision(2) << std::fixed;
			out<< run << " ,       "<< thisMetric.inputTime << ",  " << maxTimeMigrationAlgo << ",  " << maxTimeFirstDistribution << ",  " << maxTimeKmeans << ",  " << maxTimeSecondDistribution << ",  " << maxTimePreliminary << ",  " << timeLocalRef << ",  "<< timeFinal << " , \t "\
			<< thisMetric.preliminaryCut << ",  "<< thisMetric.finalCut << ",  " << thisMetric.finalImbalance << ",    "  \
			// << thisMetric.maxBlockGraphDegree << ",  " << thisMetric.totalBlockGraphEdges << " ," 
			<< thisMetric.maxBoundaryNodes << ", " << thisMetric.totalBoundaryNodes << ",    " \
			<< thisMetric.maxCommVolume << ",  " << thisMetric.totalCommVolume << ",    ";
			out << std::setprecision(8) << std::fixed;
			out << thisMetric.maxBlockDiameter << ",  " << thisMetric.avgBlockDiameter<< ", " \
			<< thisMetric.timeSpMV << std::endl;
		}
		
		sumMigrAlgo += maxTimeMigrationAlgo;
		sumFirstDistr += maxTimeFirstDistribution;
		sumKmeans += maxTimeKmeans;
		sumSecondDistr += maxTimeSecondDistribution;
		sumPrelimanry += maxTimePreliminary;
		sumLocalRef += timeLocalRef;
		sumFinalTime += timeFinal;
		
		sumPreliminaryCut += thisMetric.preliminaryCut;
		sumFinalCut += thisMetric.finalCut;
		sumImbalace += thisMetric.finalImbalance;
		sumMaxBnd += thisMetric.maxBoundaryNodes  ;
		sumTotBnd += thisMetric.totalBoundaryNodes ;
		sumMaxCommVol +=  thisMetric.maxCommVolume;
		sumTotCommVol += thisMetric.totalCommVolume;
		sumMaxDiameter += thisMetric.maxBlockDiameter;
		sumAvgDiameter += thisMetric.avgBlockDiameter;
		
		sumTimeSpMV += thisMetric.timeSpMV;
		sumTimeComm += thisMetric.timeComm;
	}
	
	if( comm->getRank()==0 ){
		out << std::setprecision(2) << std::fixed;
		out << "average,  "\
			<<  ValueType (metricsVec[0].inputTime)<< ",  "\
			<<  ValueType(sumMigrAlgo)/numRuns<< ",  " \
			<<  ValueType(sumFirstDistr)/numRuns<< ",  " \
			<<  ValueType(sumKmeans)/numRuns<< ",  " \
			<<  ValueType(sumSecondDistr)/numRuns<< ",  " \
			<<  ValueType(sumPrelimanry)/numRuns<< ",  " \
			<<  ValueType(sumLocalRef)/numRuns<< ",  " \
			<<  ValueType(sumFinalTime)/numRuns<< ", \t " \
			<<  ValueType(sumPreliminaryCut)/numRuns<< ",  " \
			<<  ValueType(sumFinalCut)/numRuns<< ",  " \
			<<  ValueType(sumImbalace)/numRuns<< ",    " \
			<<  ValueType(sumMaxBnd)/numRuns<< ",  " \
			<<  ValueType(sumTotBnd)/numRuns<< ",    " \
			<<  ValueType(sumMaxCommVol)/numRuns<< ", " \
			<<  ValueType(sumTotCommVol)/numRuns<< ",    ";
			out << std::setprecision(8) << std::fixed;
			out <<  ValueType(sumMaxDiameter)/numRuns<< ", " \
			<< ValueType(sumAvgDiameter)/numRuns << ", " \
			<< ValueType(sumTimeSpMV)/numRuns << ", " \
			<< ValueType(sumTimeComm)/numRuns \
			<< std::endl;
			
		out << std::setprecision(2) << std::fixed;
		out << "gather" << std::endl;
		out << "timeKmeans timeGeom timeGraph timeTotal prelCut finalCut imbalance maxBnd totBnd maxCommVol totCommVol maxBndPercnt avgBndPercnt timeSpMV timeComm" << std::endl;
		out <<  ValueType(sumKmeans)/numRuns<< " " \
			<<  ValueType(sumPrelimanry)/numRuns<< " " \
			<<  ValueType(sumLocalRef)/numRuns<< " " \
			<<  ValueType(sumFinalTime)/numRuns<< " " \
			<<  ValueType(sumPreliminaryCut)/numRuns<< " " \
			<<  ValueType(sumFinalCut)/numRuns<< " " \
			<<  ValueType(sumImbalace)/numRuns<< " " \
			<<  ValueType(sumMaxBnd)/numRuns<< " " \
			<<  ValueType(sumTotBnd)/numRuns<< " " \
			<<  ValueType(sumMaxCommVol)/numRuns<< " " \
			<<  ValueType(sumTotCommVol)/numRuns<< " ";
			out << std::setprecision(8) << std::fixed;
			out <<  ValueType(sumMaxDiameter)/numRuns<< " " \
			<<  ValueType(sumAvgDiameter)/numRuns << " " \
			<< ValueType(sumTimeSpMV)/numRuns << " " \
			<< ValueType(sumTimeComm)/numRuns \
			<< std::endl;        
	}
	
}


//-------------------------------------------------------------------------------------------------------------


inline void printVectorMetricsShort( std::vector<struct Metrics>& metricsVec, std::ostream& out){
	
	const scai::dmemo::CommunicatorPtr comm = scai::dmemo::Communicator::getCommunicatorPtr();
	
	IndexType numRuns = metricsVec.size();
	
	if( comm->getRank()==0 ){
		std::chrono::time_point<std::chrono::system_clock> now =  std::chrono::system_clock::now();
		std::time_t timeNow = std::chrono::system_clock::to_time_t(now);
		out << "date and time: " << std::ctime(&timeNow) << std::endl;
		out << "numBlocks= " << metricsVec[0].numBlocks << std::endl;
		out << "timeTotal finalcut imbalance maxBnd totalBnd maxCommVol totalCommVol maxDiameter avgDiameter timeSpMV timeComm" << std::endl;
	}

	//ValueType sumKmeans = 0;
	//ValueType sumPrelimanry = 0; 
	//ValueType sumLocalRef = 0; 
	ValueType sumFinalTime = 0;
	
	IndexType sumFinalCut = 0;
	ValueType sumImbalace = 0;
	IndexType sumMaxBnd = 0;
	IndexType sumTotBnd = 0;
	IndexType sumMaxCommVol = 0;
	IndexType sumTotCommVol = 0;
	//IndexType maxBoundaryNodes = 0;
	//IndexType totalBoundaryNodes = 0;
	ValueType sumMaxDiameter = 0;
	ValueType sumAvgDiameter = 0;
	ValueType sumTimeSpMV = 0;
	ValueType sumTimeComm = 0;
	
	for(IndexType run=0; run<numRuns; run++){
		Metrics thisMetric = metricsVec[ run ];
		
		SCAI_ASSERT_EQ_ERROR(thisMetric.timeMigrationAlgo.size(), comm->getSize(), "Wrong vector size" );
		
		// for these time we have one measurement per PE and must make a max
		//ValueType maxTimeKmeans = *std::max_element( thisMetric.timeKmeans.begin(), thisMetric.timeKmeans.end() );
		//ValueType maxTimeSecondDistribution = *std::max_element( thisMetric.timeSecondDistribution.begin(), thisMetric.timeSecondDistribution.end() );
		//ValueType maxTimePreliminary = *std::max_element( thisMetric.timePreliminary.begin(), thisMetric.timePreliminary.end() );
		
		// these times are global, no need to max
		//ValueType timeLocalRef = timeFinal - maxTimePreliminary;
		ValueType timeFinal = thisMetric.timeFinalPartition;
		
		if( comm->getRank()==0 ){
			out << std::setprecision(2) << std::fixed;
			//out<< run <<  maxTimeKmeans << ",  " << maxTimeSecondDistribution << ",  " << maxTimePreliminary << ",  " << timeLocalRef << ",  ";
			out << timeFinal << "  ";
			//<< thisMetric.preliminaryCut << ",  "
			out << thisMetric.finalCut << "  " << thisMetric.finalImbalance << "  "  \
			<< thisMetric.maxBoundaryNodes << " " << thisMetric.totalBoundaryNodes << "  " \
			<< thisMetric.maxCommVolume << "  " << thisMetric.totalCommVolume << " ";
			out << std::setprecision(8) << std::fixed;
			out << thisMetric.maxBorderNodesPercent << " " << thisMetric.avgBorderNodesPercent << " "\
			<< thisMetric.timeSpMV << " " \
			<< thisMetric.timeComm \
			<< std::endl;
		}
		
		//sumKmeans += maxTimeKmeans;
		//sumPrelimanry += maxTimePreliminary;
		//sumLocalRef += timeLocalRef;
		sumFinalTime += timeFinal;
		
		sumFinalCut += thisMetric.finalCut;
		sumImbalace += thisMetric.finalImbalance;
		sumMaxBnd += thisMetric.maxBoundaryNodes  ;
		sumTotBnd += thisMetric.totalBoundaryNodes ;
		sumMaxCommVol +=  thisMetric.maxCommVolume;
		sumTotCommVol += thisMetric.totalCommVolume;
		sumMaxDiameter += thisMetric.maxBlockDiameter;
		sumAvgDiameter += thisMetric.avgBlockDiameter;
		sumTimeSpMV += thisMetric.timeSpMV;
		sumTimeComm += thisMetric.timeComm;
	}
	
	if( comm->getRank()==0 ){
		out << "gather" << std::endl;
		out << "timeTotal finalcut imbalance maxBnd totalBnd maxCommVol totalCommVol maxDiameter avgDiameter timeSpMV timeComm " << std::endl;
		
		out << std::setprecision(2) << std::fixed;
			//<<  ValueType(sumKmeans)/numRuns<< "  " <<  ValueType(sumLocalRef)/numRuns<< ",  "  
		out <<  ValueType(sumFinalTime)/numRuns<< " " \
			//<<  ValueType(sumPreliminaryCut)/numRuns<< ",  " 
			<<  ValueType(sumFinalCut)/numRuns<< " " \
			<<  ValueType(sumImbalace)/numRuns<< " " \
			<<  ValueType(sumMaxBnd)/numRuns<< " " \
			<<  ValueType(sumTotBnd)/numRuns<< " " \
			<<  ValueType(sumMaxCommVol)/numRuns<< " " \
			<<  ValueType(sumTotCommVol)/numRuns<< " ";
			out << std::setprecision(8) << std::fixed;
			out <<  ValueType(sumMaxDiameter)/numRuns<< " " \
			<< ValueType(sumAvgDiameter)/numRuns  <<" "\
			<< ValueType(sumTimeSpMV)/numRuns << " "\
			<< ValueType(sumTimeComm)/numRuns \
			<< std::endl;
	}
	
}
=======
    
    // timing results
    //
    std::vector<ValueType>  timeMigrationAlgo;
    std::vector<ValueType>  timeConstructRedistributor;
    std::vector<ValueType>  timeFirstDistribution;
    std::vector<ValueType>  timeKmeans;
    std::vector<ValueType>  timeSecondDistribution;
    std::vector<ValueType>  timePreliminary;
    

    ValueType inputTime;
    ValueType timeFinalPartition;
    ValueType reportTime;
    ValueType timeTotal;
    
    //metrics, each for every time we repeat the algo
    //
    ValueType preliminaryCut = 0;
    ValueType preliminaryImbalance = 0;
    
    ValueType finalCut = 0;
    ValueType finalImbalance = 0;
    IndexType maxBlockGraphDegree= 0;
    IndexType totalBlockGraphEdges= 0;
    IndexType maxCommVolume= 0;
    IndexType totalCommVolume= 0;
    IndexType maxBoundaryNodes= 0;
    IndexType totalBoundaryNodes= 0;
    ValueType maxBorderNodesPercent= 0;
    ValueType avgBorderNodesPercent= 0;

    IndexType maxBlockDiameter = 0;
    IndexType avgBlockDiameter = 0;

    
    //constructor
    //
    Metrics(){}
    
    Metrics( IndexType k) {
        timeMigrationAlgo.resize(k);
        timeConstructRedistributor.resize(k);
        timeFirstDistribution.resize(k);
        timeKmeans.resize(k);
        timeSecondDistribution.resize(k);
        timePreliminary.resize(k);
    }
    
    void initialize(IndexType k ){
        timeMigrationAlgo.resize(k);
        timeFirstDistribution.resize(k);
        timeKmeans.resize(k);
        timeSecondDistribution.resize(k);
        timePreliminary.resize(k);
    }
    
    //print metrics
    //
    void print( std::ostream& out){
        
        // for these time we have one measurement per PE and must make a max
        ValueType maxTimeMigrationAlgo = *std::max_element( timeMigrationAlgo.begin(), timeMigrationAlgo.end() );
        ValueType maxTimeConstructRedist = *std::max_element( timeConstructRedistributor.begin(), timeConstructRedistributor.end() );
        ValueType maxTimeFirstDistribution = *std::max_element( timeFirstDistribution.begin(), timeFirstDistribution.end() );
        ValueType maxTimeKmeans = *std::max_element( timeKmeans.begin(), timeKmeans.end() );
        ValueType maxTimeSecondDistribution = *std::max_element( timeSecondDistribution.begin(), timeSecondDistribution.end() );
        ValueType maxTimePreliminary = *std::max_element( timePreliminary.begin(), timePreliminary.end() );
            
        ValueType timeLocalRef = timeFinalPartition - maxTimePreliminary;
        
        //TODO: this is quite ugly. Refactor as dictionary with key-value-pairs, much more extensible.
        if( maxBlockGraphDegree==-1 ){
            out << " ### WARNING: setting dummy value -1 for expensive (and not used) metrics max and total blockGraphDegree ###" << std::endl;
        }else if (maxBlockGraphDegree==0 ){
            out << " ### WARNING: possibly not all metrics calculated ###" << std::endl;
        }
        out << "# times: input, migrAlgo , constRedist, 1redistr , k-means , 2redistr , prelim, localRef, total";
        out << ", metrics:  prel cut, cut, imbalance, maxCommVol, totalCommVol, maxDiameter, avgDiameter" << std::endl;

        auto oldprecision = out.precision();
        
        out << std::setprecision(3) << std::fixed;

        //times
        out << inputTime    << ", ";
        out << maxTimeMigrationAlgo << ", ";
        out << maxTimeConstructRedist << ", ";
        out << maxTimeFirstDistribution << ", ";
        out << maxTimeKmeans    << ", ";
        out << maxTimeSecondDistribution    << ", ";
        out << maxTimePreliminary   << ", ";
        out << timeLocalRef << ", ";
        out << timeFinalPartition   << ", ";

        //solution quality
        out << preliminaryCut   << ", ";
        out << finalCut << ", ";
        out << finalImbalance   << ", ";
        //out << maxBoundaryNodes << ", ";
        //out << totalBoundaryNodes   << ", ";
        out << maxCommVolume    << ", ";
        out << totalCommVolume  << ", ";
        out << maxBlockDiameter << ", ";
        out << avgBlockDiameter << ", ";

        out << std::setprecision(6) << std::fixed;
        //out << maxBorderNodesPercent << ", ";
        //out << avgBorderNodesPercent << ", ";
        out << std::endl;

        out.precision(oldprecision);
        
        
    }
    
    void getMetrics( scai::lama::CSRSparseMatrix<ValueType> graph, scai::lama::DenseVector<IndexType> partition, scai::lama::DenseVector<ValueType> nodeWeights, struct Settings settings ){
        
        finalCut = ITI::GraphUtils::computeCut(graph, partition, true);
        finalImbalance = ITI::GraphUtils::computeImbalance<IndexType, ValueType>( partition, settings.numBlocks, nodeWeights );
        
        //TODO: getting the block graph probably fails for p>5000, removed this metric since we do not use it so much
        //std::tie(maxBlockGraphDegree, totalBlockGraphEdges) = ITI::GraphUtils::computeBlockGraphComm<IndexType, ValueType>( graph, partition, settings.numBlocks );
        
        //set to dummy value -1
        maxBlockGraphDegree = -1;
        totalBlockGraphEdges = -1;

        // communication volume
        std::vector<IndexType> commVolume = ITI::GraphUtils::computeCommVolume( graph, partition );
        
        maxCommVolume = *std::max_element( commVolume.begin(), commVolume.end() );
        totalCommVolume = std::accumulate( commVolume.begin(), commVolume.end(), 0 );
        
        // 2 vectors of size k
        std::vector<IndexType> numBorderNodesPerBlock;  
        std::vector<IndexType> numInnerNodesPerBlock;
        
        std::tie( numBorderNodesPerBlock, numInnerNodesPerBlock ) = ITI::GraphUtils::getNumBorderInnerNodes( graph, partition);
        
        //TODO: are num of boundary nodes needed ????         
        maxBoundaryNodes = *std::max_element( numBorderNodesPerBlock.begin(), numBorderNodesPerBlock.end() );
        totalBoundaryNodes = std::accumulate( numBorderNodesPerBlock.begin(), numBorderNodesPerBlock.end(), 0 );
        
        std::vector<ValueType> percentBorderNodesPerBlock( settings.numBlocks, 0);
    
        for(IndexType i=0; i<settings.numBlocks; i++){
            percentBorderNodesPerBlock[i] = (ValueType (numBorderNodesPerBlock[i]))/(numBorderNodesPerBlock[i]+numInnerNodesPerBlock[i]);
        }
        
        maxBorderNodesPercent = *std::max_element( percentBorderNodesPerBlock.begin(), percentBorderNodesPerBlock.end() );
        avgBorderNodesPercent = std::accumulate( percentBorderNodesPerBlock.begin(), percentBorderNodesPerBlock.end(), 0.0 )/(ValueType(settings.numBlocks));
        
        scai::dmemo::CommunicatorPtr comm = scai::dmemo::Communicator::getCommunicatorPtr();
        const scai::dmemo::DistributionPtr dist = graph.getRowDistributionPtr();
        const IndexType localN = dist->getLocalSize();

        if (settings.numBlocks == comm->getSize() && settings.computeDiameter) {
            //maybe possible to compute diameter
            bool allLocalNodesInSameBlock;
            {
                scai::hmemo::ReadAccess<IndexType> rPart(partition.getLocalValues());
                auto result = std::minmax_element(rPart.get(), rPart.get()+localN);
                allLocalNodesInSameBlock = ((*result.first) == (*result.second));
            }
            if (comm->all(allLocalNodesInSameBlock)) {
                IndexType maxRounds = settings.maxDiameterRounds;
                if (maxRounds < 0) {
                    maxRounds = localN;
                }
                IndexType localDiameter = ITI::GraphUtils::getLocalBlockDiameter<IndexType, ValueType>(graph, localN/2, 0, 0, maxRounds);
                maxBlockDiameter = comm->max(localDiameter);
                avgBlockDiameter = comm->sum(localDiameter) / comm->getSize();
            }

        }


    }
};
>>>>>>> aeff0364
<|MERGE_RESOLUTION|>--- conflicted
+++ resolved
@@ -10,38 +10,38 @@
 #include "GraphUtils.h"
 
 struct Metrics{
-<<<<<<< HEAD
-	
-	// timing results
-	//
-	std::vector<ValueType>  timeMigrationAlgo;
-	std::vector<ValueType>  timeFirstDistribution;
-	std::vector<ValueType>  timeKmeans;
-	std::vector<ValueType>  timeSecondDistribution;
-	std::vector<ValueType>  timePreliminary;
-	
-	ValueType inputTime = -1;
+    
+    // timing results
+    //
+    std::vector<ValueType>  timeMigrationAlgo;
+	std::vector<ValueType>  timeConstructRedistributor;
+    std::vector<ValueType>  timeFirstDistribution;
+    std::vector<ValueType>  timeKmeans;
+    std::vector<ValueType>  timeSecondDistribution;
+    std::vector<ValueType>  timePreliminary;
+    
+   	ValueType inputTime = -1;
 	ValueType timeFinalPartition = -1;
 	ValueType reportTime = -1 ;
 	ValueType timeTotal = -1;
 	ValueType timeSpMV = -1;
 	ValueType timeComm = -1;
-	
-	//metrics, each for every time we repeat the algo
-	//
-	ValueType preliminaryCut = 0;
-	ValueType preliminaryImbalance = 0;
-	
-	ValueType finalCut = 0;
-	ValueType finalImbalance = 0;
-	IndexType maxBlockGraphDegree= 0;
-	IndexType totalBlockGraphEdges= 0;
-	IndexType maxCommVolume= 0;
-	IndexType totalCommVolume= 0;
-	IndexType maxBoundaryNodes= 0;
-	IndexType totalBoundaryNodes= 0;
-	ValueType maxBorderNodesPercent= 0;
-	ValueType avgBorderNodesPercent= 0;
+    
+    //metrics, each for every time we repeat the algo
+    //
+    ValueType preliminaryCut = 0;
+    ValueType preliminaryImbalance = 0;
+    
+    ValueType finalCut = 0;
+    ValueType finalImbalance = 0;
+    IndexType maxBlockGraphDegree= 0;
+    IndexType totalBlockGraphEdges= 0;
+    IndexType maxCommVolume= 0;
+    IndexType totalCommVolume= 0;
+    IndexType maxBoundaryNodes= 0;
+    IndexType totalBoundaryNodes= 0;
+    ValueType maxBorderNodesPercent= 0;
+    ValueType avgBorderNodesPercent= 0;
 
 	IndexType maxBlockDiameter = 0;
 	IndexType avgBlockDiameter = 0;
@@ -740,185 +740,3 @@
 	}
 	
 }
-=======
-    
-    // timing results
-    //
-    std::vector<ValueType>  timeMigrationAlgo;
-    std::vector<ValueType>  timeConstructRedistributor;
-    std::vector<ValueType>  timeFirstDistribution;
-    std::vector<ValueType>  timeKmeans;
-    std::vector<ValueType>  timeSecondDistribution;
-    std::vector<ValueType>  timePreliminary;
-    
-
-    ValueType inputTime;
-    ValueType timeFinalPartition;
-    ValueType reportTime;
-    ValueType timeTotal;
-    
-    //metrics, each for every time we repeat the algo
-    //
-    ValueType preliminaryCut = 0;
-    ValueType preliminaryImbalance = 0;
-    
-    ValueType finalCut = 0;
-    ValueType finalImbalance = 0;
-    IndexType maxBlockGraphDegree= 0;
-    IndexType totalBlockGraphEdges= 0;
-    IndexType maxCommVolume= 0;
-    IndexType totalCommVolume= 0;
-    IndexType maxBoundaryNodes= 0;
-    IndexType totalBoundaryNodes= 0;
-    ValueType maxBorderNodesPercent= 0;
-    ValueType avgBorderNodesPercent= 0;
-
-    IndexType maxBlockDiameter = 0;
-    IndexType avgBlockDiameter = 0;
-
-    
-    //constructor
-    //
-    Metrics(){}
-    
-    Metrics( IndexType k) {
-        timeMigrationAlgo.resize(k);
-        timeConstructRedistributor.resize(k);
-        timeFirstDistribution.resize(k);
-        timeKmeans.resize(k);
-        timeSecondDistribution.resize(k);
-        timePreliminary.resize(k);
-    }
-    
-    void initialize(IndexType k ){
-        timeMigrationAlgo.resize(k);
-        timeFirstDistribution.resize(k);
-        timeKmeans.resize(k);
-        timeSecondDistribution.resize(k);
-        timePreliminary.resize(k);
-    }
-    
-    //print metrics
-    //
-    void print( std::ostream& out){
-        
-        // for these time we have one measurement per PE and must make a max
-        ValueType maxTimeMigrationAlgo = *std::max_element( timeMigrationAlgo.begin(), timeMigrationAlgo.end() );
-        ValueType maxTimeConstructRedist = *std::max_element( timeConstructRedistributor.begin(), timeConstructRedistributor.end() );
-        ValueType maxTimeFirstDistribution = *std::max_element( timeFirstDistribution.begin(), timeFirstDistribution.end() );
-        ValueType maxTimeKmeans = *std::max_element( timeKmeans.begin(), timeKmeans.end() );
-        ValueType maxTimeSecondDistribution = *std::max_element( timeSecondDistribution.begin(), timeSecondDistribution.end() );
-        ValueType maxTimePreliminary = *std::max_element( timePreliminary.begin(), timePreliminary.end() );
-            
-        ValueType timeLocalRef = timeFinalPartition - maxTimePreliminary;
-        
-        //TODO: this is quite ugly. Refactor as dictionary with key-value-pairs, much more extensible.
-        if( maxBlockGraphDegree==-1 ){
-            out << " ### WARNING: setting dummy value -1 for expensive (and not used) metrics max and total blockGraphDegree ###" << std::endl;
-        }else if (maxBlockGraphDegree==0 ){
-            out << " ### WARNING: possibly not all metrics calculated ###" << std::endl;
-        }
-        out << "# times: input, migrAlgo , constRedist, 1redistr , k-means , 2redistr , prelim, localRef, total";
-        out << ", metrics:  prel cut, cut, imbalance, maxCommVol, totalCommVol, maxDiameter, avgDiameter" << std::endl;
-
-        auto oldprecision = out.precision();
-        
-        out << std::setprecision(3) << std::fixed;
-
-        //times
-        out << inputTime    << ", ";
-        out << maxTimeMigrationAlgo << ", ";
-        out << maxTimeConstructRedist << ", ";
-        out << maxTimeFirstDistribution << ", ";
-        out << maxTimeKmeans    << ", ";
-        out << maxTimeSecondDistribution    << ", ";
-        out << maxTimePreliminary   << ", ";
-        out << timeLocalRef << ", ";
-        out << timeFinalPartition   << ", ";
-
-        //solution quality
-        out << preliminaryCut   << ", ";
-        out << finalCut << ", ";
-        out << finalImbalance   << ", ";
-        //out << maxBoundaryNodes << ", ";
-        //out << totalBoundaryNodes   << ", ";
-        out << maxCommVolume    << ", ";
-        out << totalCommVolume  << ", ";
-        out << maxBlockDiameter << ", ";
-        out << avgBlockDiameter << ", ";
-
-        out << std::setprecision(6) << std::fixed;
-        //out << maxBorderNodesPercent << ", ";
-        //out << avgBorderNodesPercent << ", ";
-        out << std::endl;
-
-        out.precision(oldprecision);
-        
-        
-    }
-    
-    void getMetrics( scai::lama::CSRSparseMatrix<ValueType> graph, scai::lama::DenseVector<IndexType> partition, scai::lama::DenseVector<ValueType> nodeWeights, struct Settings settings ){
-        
-        finalCut = ITI::GraphUtils::computeCut(graph, partition, true);
-        finalImbalance = ITI::GraphUtils::computeImbalance<IndexType, ValueType>( partition, settings.numBlocks, nodeWeights );
-        
-        //TODO: getting the block graph probably fails for p>5000, removed this metric since we do not use it so much
-        //std::tie(maxBlockGraphDegree, totalBlockGraphEdges) = ITI::GraphUtils::computeBlockGraphComm<IndexType, ValueType>( graph, partition, settings.numBlocks );
-        
-        //set to dummy value -1
-        maxBlockGraphDegree = -1;
-        totalBlockGraphEdges = -1;
-
-        // communication volume
-        std::vector<IndexType> commVolume = ITI::GraphUtils::computeCommVolume( graph, partition );
-        
-        maxCommVolume = *std::max_element( commVolume.begin(), commVolume.end() );
-        totalCommVolume = std::accumulate( commVolume.begin(), commVolume.end(), 0 );
-        
-        // 2 vectors of size k
-        std::vector<IndexType> numBorderNodesPerBlock;  
-        std::vector<IndexType> numInnerNodesPerBlock;
-        
-        std::tie( numBorderNodesPerBlock, numInnerNodesPerBlock ) = ITI::GraphUtils::getNumBorderInnerNodes( graph, partition);
-        
-        //TODO: are num of boundary nodes needed ????         
-        maxBoundaryNodes = *std::max_element( numBorderNodesPerBlock.begin(), numBorderNodesPerBlock.end() );
-        totalBoundaryNodes = std::accumulate( numBorderNodesPerBlock.begin(), numBorderNodesPerBlock.end(), 0 );
-        
-        std::vector<ValueType> percentBorderNodesPerBlock( settings.numBlocks, 0);
-    
-        for(IndexType i=0; i<settings.numBlocks; i++){
-            percentBorderNodesPerBlock[i] = (ValueType (numBorderNodesPerBlock[i]))/(numBorderNodesPerBlock[i]+numInnerNodesPerBlock[i]);
-        }
-        
-        maxBorderNodesPercent = *std::max_element( percentBorderNodesPerBlock.begin(), percentBorderNodesPerBlock.end() );
-        avgBorderNodesPercent = std::accumulate( percentBorderNodesPerBlock.begin(), percentBorderNodesPerBlock.end(), 0.0 )/(ValueType(settings.numBlocks));
-        
-        scai::dmemo::CommunicatorPtr comm = scai::dmemo::Communicator::getCommunicatorPtr();
-        const scai::dmemo::DistributionPtr dist = graph.getRowDistributionPtr();
-        const IndexType localN = dist->getLocalSize();
-
-        if (settings.numBlocks == comm->getSize() && settings.computeDiameter) {
-            //maybe possible to compute diameter
-            bool allLocalNodesInSameBlock;
-            {
-                scai::hmemo::ReadAccess<IndexType> rPart(partition.getLocalValues());
-                auto result = std::minmax_element(rPart.get(), rPart.get()+localN);
-                allLocalNodesInSameBlock = ((*result.first) == (*result.second));
-            }
-            if (comm->all(allLocalNodesInSameBlock)) {
-                IndexType maxRounds = settings.maxDiameterRounds;
-                if (maxRounds < 0) {
-                    maxRounds = localN;
-                }
-                IndexType localDiameter = ITI::GraphUtils::getLocalBlockDiameter<IndexType, ValueType>(graph, localN/2, 0, 0, maxRounds);
-                maxBlockDiameter = comm->max(localDiameter);
-                avgBlockDiameter = comm->sum(localDiameter) / comm->getSize();
-            }
-
-        }
-
-
-    }
-};
->>>>>>> aeff0364
