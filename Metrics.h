--- conflicted
+++ resolved
@@ -1,217 +1,205 @@
 #pragma once
 
-<<<<<<< HEAD
 #include <numeric>
 #include <math.h>
-=======
-#include <algorithm>
-
->>>>>>> bc527b01
 #include <scai/lama.hpp>
 #include <chrono>
-
+#include <algorithm>
+
+//#include <scai/lama.hpp>
 #include "GraphUtils.h"
 
 struct Metrics{
-    
-    // timing results
-    //
-    std::vector<ValueType>  timeMigrationAlgo;
-    std::vector<ValueType>  timeFirstDistribution;
-    std::vector<ValueType>  timeKmeans;
-    std::vector<ValueType>  timeSecondDistribution;
-    std::vector<ValueType>  timePreliminary;
-    
-    ValueType inputTime = -1;
-    ValueType timeFinalPartition = -1;
-    ValueType reportTime = -1 ;
-    ValueType timeTotal = -1;
+	
+	// timing results
+	//
+	std::vector<ValueType>  timeMigrationAlgo;
+	std::vector<ValueType>  timeFirstDistribution;
+	std::vector<ValueType>  timeKmeans;
+	std::vector<ValueType>  timeSecondDistribution;
+	std::vector<ValueType>  timePreliminary;
+	
+	ValueType inputTime = -1;
+	ValueType timeFinalPartition = -1;
+	ValueType reportTime = -1 ;
+	ValueType timeTotal = -1;
 	ValueType timeSpMV = -1;
 	ValueType timeComm = -1;
-    
-    //metrics, each for every time we repeat the algo
-    //
-    ValueType preliminaryCut = 0;
-    ValueType preliminaryImbalance = 0;
-    
-    ValueType finalCut = 0;
-    ValueType finalImbalance = 0;
-    IndexType maxBlockGraphDegree= 0;
-    IndexType totalBlockGraphEdges= 0;
-    IndexType maxCommVolume= 0;
-    IndexType totalCommVolume= 0;
-    IndexType maxBoundaryNodes= 0;
-    IndexType totalBoundaryNodes= 0;
-    ValueType maxBorderNodesPercent= 0;
-    ValueType avgBorderNodesPercent= 0;
-
-<<<<<<< HEAD
+	
+	//metrics, each for every time we repeat the algo
+	//
+	ValueType preliminaryCut = 0;
+	ValueType preliminaryImbalance = 0;
+	
+	ValueType finalCut = 0;
+	ValueType finalImbalance = 0;
+	IndexType maxBlockGraphDegree= 0;
+	IndexType totalBlockGraphEdges= 0;
+	IndexType maxCommVolume= 0;
+	IndexType totalCommVolume= 0;
+	IndexType maxBoundaryNodes= 0;
+	IndexType totalBoundaryNodes= 0;
+	ValueType maxBorderNodesPercent= 0;
+	ValueType avgBorderNodesPercent= 0;
+
+	IndexType maxBlockDiameter = 0;
+	IndexType avgBlockDiameter = 0;
+	
 	// various other needed info
 	IndexType numBlocks = -1;
-=======
-    IndexType maxBlockDiameter = 0;
-    IndexType avgBlockDiameter = 0;
-
->>>>>>> bc527b01
-    
-    //constructor
-    //
-    Metrics(){}
-    
-    Metrics( IndexType k) {
-        timeMigrationAlgo.resize(k);
-        timeFirstDistribution.resize(k);
-        timeKmeans.resize(k);
-        timeSecondDistribution.resize(k);
-        timePreliminary.resize(k);
-    }
-    
-    void initialize(IndexType k ){
-        timeMigrationAlgo.resize(k);
-        timeFirstDistribution.resize(k);
-        timeKmeans.resize(k);
-        timeSecondDistribution.resize(k);
-        timePreliminary.resize(k);
-    }
-    
-    //print metrics
-    //
-    void print( std::ostream& out){
-        
-        // for these time we have one measurement per PE and must make a max
-        //ValueType maxTimeMigrationAlgo = *std::max_element( timeMigrationAlgo.begin(), timeMigrationAlgo.end() );
-        //ValueType maxTimeFirstDistribution = *std::max_element( timeFirstDistribution.begin(), timeFirstDistribution.end() );
-        ValueType maxTimeKmeans = *std::max_element( timeKmeans.begin(), timeKmeans.end() );
-        //ValueType maxTimeSecondDistribution = *std::max_element( timeSecondDistribution.begin(), timeSecondDistribution.end() );
-        ValueType maxTimePreliminary = *std::max_element( timePreliminary.begin(), timePreliminary.end() );
-            
-        ValueType timeLocalRef = timeFinalPartition - maxTimePreliminary;
-        
-<<<<<<< HEAD
+	
+	//constructor
+	//
+	Metrics(){}
+	
+	Metrics( IndexType k) {
+		timeMigrationAlgo.resize(k);
+		timeFirstDistribution.resize(k);
+		timeKmeans.resize(k);
+		timeSecondDistribution.resize(k);
+		timePreliminary.resize(k);
+	}
+	
+	void initialize(IndexType k ){
+		timeMigrationAlgo.resize(k);
+		timeFirstDistribution.resize(k);
+		timeKmeans.resize(k);
+		timeSecondDistribution.resize(k);
+		timePreliminary.resize(k);
+	}
+	
+	//print metrics
+	//
+	void print( std::ostream& out){
+		
+		// for these time we have one measurement per PE and must make a max
+		//ValueType maxTimeMigrationAlgo = *std::max_element( timeMigrationAlgo.begin(), timeMigrationAlgo.end() );
+		//ValueType maxTimeFirstDistribution = *std::max_element( timeFirstDistribution.begin(), timeFirstDistribution.end() );
+		ValueType maxTimeKmeans = *std::max_element( timeKmeans.begin(), timeKmeans.end() );
+		//ValueType maxTimeSecondDistribution = *std::max_element( timeSecondDistribution.begin(), timeSecondDistribution.end() );
+		ValueType maxTimePreliminary = *std::max_element( timePreliminary.begin(), timePreliminary.end() );
+			
+		ValueType timeLocalRef = timeFinalPartition - maxTimePreliminary;
+		
 		std::chrono::time_point<std::chrono::system_clock> now =  std::chrono::system_clock::now();
 		std::time_t timeNow = std::chrono::system_clock::to_time_t(now);
 		out << "date and time: " << std::ctime(&timeNow) << std::endl;
 		
 		out << "numBlocks= " << numBlocks << std::endl;
-		
-=======
-        //TODO: this is quite ugly. Refactor as dictionary with key-value-pairs, much more extensible.
->>>>>>> bc527b01
-        if( maxBlockGraphDegree==-1 ){
-            out << " ### WARNING: setting dummy value -1 for expensive (and not used) metrics max and total blockGraphDegree ###" << std::endl;
-        }else if (maxBlockGraphDegree==0 ){
-            out << " ### WARNING: possibly not all metrics calculated ###" << std::endl;
-        }
-<<<<<<< HEAD
-        out << "gather" << std::endl;
-		        
-        out << "timeKmeans timeGeom timeGraph timeTotal prelCut finalCut imbalance maxBnd totBnd maxCommVol totCommVol maxBndPercnt avgBndPercnt timeSpMV timeComm" << std::endl;
-		
-        out << std::setprecision(3) << std::fixed;
-		out<<  maxTimeKmeans << " , " << maxTimePreliminary << " , " << timeLocalRef << " , "<< timeFinalPartition << " , "\
-        << preliminaryCut << " , "<< finalCut << " , " << finalImbalance << " , "  \
-        << maxBoundaryNodes << " , " << totalBoundaryNodes << " , "  \
-        << maxCommVolume << " , " << totalCommVolume << " , ";
-        out << std::setprecision(8) << std::fixed;
-        out << maxBorderNodesPercent << " , " << avgBorderNodesPercent<< " , " \
-        << timeSpMV << " , " << timeComm << std::endl;
-=======
-        out << "# times: input, migrAlgo , 1redistr , k-means , 2redistr , prelim, localRef, total";
-        out << ", metrics:  prel cut, cut, imbalance, maxCommVol, totalCommVol, maxDiameter, avgDiameter" << std::endl;
-
-        auto oldprecision = out.precision();
-        
-        out << std::setprecision(3) << std::fixed;
-
-        //times
-        out << inputTime    << ", ";
-        out << maxTimeMigrationAlgo << ", ";
-        out << maxTimeFirstDistribution << ", ";
-        out << maxTimeKmeans    << ", ";
-        out << maxTimeSecondDistribution    << ", ";
-        out << maxTimePreliminary   << ", ";
-        out << timeLocalRef << ", ";
-        out << timeFinalPartition   << ", ";
-
-        //solution quality
-        out << preliminaryCut   << ", ";
-        out << finalCut << ", ";
-        out << finalImbalance   << ", ";
-        //out << maxBoundaryNodes << ", ";
-        //out << totalBoundaryNodes   << ", ";
-        out << maxCommVolume    << ", ";
-        out << totalCommVolume  << ", ";
-        out << maxBlockDiameter << ", ";
-        out << avgBlockDiameter << ", ";
-
-        out << std::setprecision(6) << std::fixed;
-        //out << maxBorderNodesPercent << ", ";
-        //out << avgBorderNodesPercent << ", ";
-        out << std::endl;
-
-        out.precision(oldprecision);
-        
-        
->>>>>>> bc527b01
-    }
-    
-    void getMetrics( scai::lama::CSRSparseMatrix<ValueType> graph, scai::lama::DenseVector<IndexType> partition, scai::lama::DenseVector<ValueType> nodeWeights, struct Settings settings ){
-        
-        finalCut = ITI::GraphUtils::computeCut(graph, partition, true);
-        finalImbalance = ITI::GraphUtils::computeImbalance<IndexType, ValueType>( partition, settings.numBlocks, nodeWeights );
-        
-        //TODO: getting the block graph probably fails for p>5000, removed this metric since we do not use it so much
-        //std::tie(maxBlockGraphDegree, totalBlockGraphEdges) = ITI::GraphUtils::computeBlockGraphComm<IndexType, ValueType>( graph, partition, settings.numBlocks );
-        
-        //set to dummy value -1
-        maxBlockGraphDegree = -1;
-        totalBlockGraphEdges = -1;
-
-        // communication volume
-        //std::vector<IndexType> commVolume = ITI::GraphUtils::computeCommVolume( graph, partition, settings.numBlocks);
+
+	//TODO: this is quite ugly. Refactor as dictionary with key-value-pairs, much more extensible.		
+		if( maxBlockGraphDegree==-1 ){
+			out << " ### WARNING: setting dummy value -1 for expensive (and not used) metrics max and total blockGraphDegree ###" << std::endl;
+		}else if (maxBlockGraphDegree==0 ){
+			out << " ### WARNING: possibly not all metrics calculated ###" << std::endl;
+		}
+		out << "gather" << std::endl;
+				
+		out << "timeKmeans timeGeom timeGraph timeTotal prelCut finalCut imbalance maxCommVol totCommVol maxDiameter avgDiameter timeSpMV timeComm" << std::endl;
+
+		auto oldprecision = out.precision();
+		out << std::setprecision(3) << std::fixed;
+
+	//times
+	out<< maxTimeKmeans << " , ";
+	out<< maxTimePreliminary << " , ";
+	out<< timeLocalRef << " , ";
+	out<< timeFinalPartition << " , ";
+
+	//solution quality
+		out<< preliminaryCut << " , ";
+	out<< finalCut << " , ";
+	out<< finalImbalance << " , ";
+	//out<< maxBoundaryNodes << " , ";
+	//out<< totalBoundaryNodes << " , ";
+		out<< maxCommVolume << " , ";
+	out<< totalCommVolume << " , ";
+		out<< maxBlockDiameter << " , ";
+	out<< avgBlockDiameter<< " , ";
+		out<< std::setprecision(8) << std::fixed;
+		out<< timeSpMV << " , ";
+	out<< timeComm << std::endl;
+
+	out.precision(oldprecision);
+	}
+	
+	void getMetrics( scai::lama::CSRSparseMatrix<ValueType> graph, scai::lama::DenseVector<IndexType> partition, scai::lama::DenseVector<ValueType> nodeWeights, struct Settings settings ){
+		
+		finalCut = ITI::GraphUtils::computeCut(graph, partition, true);
+		finalImbalance = ITI::GraphUtils::computeImbalance<IndexType, ValueType>( partition, settings.numBlocks, nodeWeights );
+		
+		//TODO: getting the block graph probably fails for p>5000, removed this metric since we do not use it so much
+		//std::tie(maxBlockGraphDegree, totalBlockGraphEdges) = ITI::GraphUtils::computeBlockGraphComm<IndexType, ValueType>( graph, partition, settings.numBlocks );
+		
+		//set to dummy value -1
+		maxBlockGraphDegree = -1;
+		totalBlockGraphEdges = -1;
+
+		// communication volume
+
 		// 3 vector each of size numBlocks
-        std::vector<IndexType> commVolume;
-        std::vector<IndexType> numBorderNodesPerBlock;  
-        std::vector<IndexType> numInnerNodesPerBlock;
+		std::vector<IndexType> commVolume;
+		std::vector<IndexType> numBorderNodesPerBlock;  
+		std::vector<IndexType> numInnerNodesPerBlock;
 		
 		// TODO: can re returned in an auto, check if it is faster
 		// it is a bit uglier but saves time
 		std::tie( commVolume, numBorderNodesPerBlock, numInnerNodesPerBlock ) = \
-				 ITI::GraphUtils::computeCommBndInner( graph, partition, settings.numBlocks );
-		
-        maxCommVolume = *std::max_element( commVolume.begin(), commVolume.end() );
-        totalCommVolume = std::accumulate( commVolume.begin(), commVolume.end(), 0 );
-        
-        //std::tie( numBorderNodesPerBlock, numInnerNodesPerBlock ) = ITI::GraphUtils::getNumBorderInnerNodes( graph, partition, settings);
-        
-        //TODO: are num of boundary nodes needed ????         
-        maxBoundaryNodes = *std::max_element( numBorderNodesPerBlock.begin(), numBorderNodesPerBlock.end() );
-        totalBoundaryNodes = std::accumulate( numBorderNodesPerBlock.begin(), numBorderNodesPerBlock.end(), 0 );
-        
-        std::vector<ValueType> percentBorderNodesPerBlock( settings.numBlocks, 0);
+				ITI::GraphUtils::computeCommBndInner( graph, partition, settings.numBlocks );
+		
+		maxCommVolume = *std::max_element( commVolume.begin(), commVolume.end() );
+		totalCommVolume = std::accumulate( commVolume.begin(), commVolume.end(), 0 );
+		
+
+		
+		//TODO: are num of boundary nodes needed ????         
+		maxBoundaryNodes = *std::max_element( numBorderNodesPerBlock.begin(), numBorderNodesPerBlock.end() );
+		totalBoundaryNodes = std::accumulate( numBorderNodesPerBlock.begin(), numBorderNodesPerBlock.end(), 0 );
+		
+		std::vector<ValueType> percentBorderNodesPerBlock( settings.numBlocks, 0);
 		SCAI_ASSERT_EQ_ERROR( settings.numBlocks, numBorderNodesPerBlock.size(), "Vector size mismatch.");
 		SCAI_ASSERT_EQ_ERROR( settings.numBlocks, numInnerNodesPerBlock.size(), "Vector size mismatch.");
 		
-        for(IndexType i=0; i<settings.numBlocks; i++){
-            percentBorderNodesPerBlock[i] = (ValueType (numBorderNodesPerBlock[i]))/(numBorderNodesPerBlock[i]+numInnerNodesPerBlock[i]);
-			if( std::isnan(percentBorderNodesPerBlock[i]) ){
-					PRINT("\n\t\t\t WARNING: found NaN value for percentBnd for block " << i <<", probably is has no vertices.\n\n");
-			}
-			//PRINT( percentBorderNodesPerBlock[i] );
-        }
-        
-        maxBorderNodesPercent = *std::max_element( percentBorderNodesPerBlock.begin(), percentBorderNodesPerBlock.end() );
-        avgBorderNodesPercent = std::accumulate( percentBorderNodesPerBlock.begin(), percentBorderNodesPerBlock.end(), 0.0 )/(ValueType(settings.numBlocks));
-        
-<<<<<<< HEAD
+		for(IndexType i=0; i<settings.numBlocks; i++){
+			percentBorderNodesPerBlock[i] = (ValueType (numBorderNodesPerBlock[i]))/(numBorderNodesPerBlock[i]+numInnerNodesPerBlock[i]);
+		}
+		
+		maxBorderNodesPercent = *std::max_element( percentBorderNodesPerBlock.begin(), percentBorderNodesPerBlock.end() );
+		avgBorderNodesPercent = std::accumulate( percentBorderNodesPerBlock.begin(), percentBorderNodesPerBlock.end(), 0.0 )/(ValueType(settings.numBlocks));
+		
+		// get SpMV and schedule time
 		int numIter = 100;
 		timeSpMV = -1;
-		timeSpMV = getSpMVtime( graph, partition, numIter)/numIter;
-		
+
+		timeSpMV = getSpMVtime( graph, partition, numIter)/numIter;		
 		timeComm = getCommScheduleTime( graph, partition, numIter)/numIter;
-    }
-    
-    
+		
+		//get diameter
+		scai::dmemo::CommunicatorPtr comm = scai::dmemo::Communicator::getCommunicatorPtr();
+		const scai::dmemo::DistributionPtr dist = graph.getRowDistributionPtr();
+		const IndexType localN = dist->getLocalSize();
+		
+		if (settings.numBlocks == comm->getSize() && settings.computeDiameter) {
+			//maybe possible to compute diameter
+			bool allLocalNodesInSameBlock;
+			{
+				scai::hmemo::ReadAccess<IndexType> rPart(partition.getLocalValues());
+				auto result = std::minmax_element(rPart.get(), rPart.get()+localN);
+				allLocalNodesInSameBlock = ((*result.first) == (*result.second));
+			}
+			if (comm->all(allLocalNodesInSameBlock)) {
+				IndexType maxRounds = settings.maxDiameterRounds;
+				if (maxRounds < 0) {
+					maxRounds = localN;
+				}
+				IndexType localDiameter = ITI::GraphUtils::getLocalBlockDiameter<IndexType, ValueType>(graph, localN/2, 0, 0, maxRounds);
+				maxBlockDiameter = comm->max(localDiameter);
+				avgBlockDiameter = comm->sum(localDiameter) / comm->getSize();
+			}
+		}
+	}
+	
+	
 	ValueType getSpMVtime( scai::lama::CSRSparseMatrix<ValueType> graph, scai::lama::DenseVector<IndexType> partition, const IndexType repeatTimes ){
 	
 		scai::dmemo::CommunicatorPtr comm = scai::dmemo::Communicator::getCommunicatorPtr();
@@ -338,6 +326,7 @@
 
 };
 
+
 //------------------------------------------------------------------------------------------------------------
 
 inline void printMetricsShort(struct Metrics metrics, std::ostream& out){
@@ -347,8 +336,8 @@
 	out << "date and time: " << std::ctime(&timeNow); //<< std::endl;
 	out << "numBlocks= " << metrics.numBlocks << std::endl;
 	out << "gather" << std::endl;
-	out << "timeTotal finalCut imbalance maxBnd totBnd maxCommVol totCommVol maxBndPercnt avgBndPercnt timeSpMV timeComm" << std::endl;
-    out << metrics.timeFinalPartition<< " " \
+	out << "timeTotal finalCut imbalance maxBnd totBnd maxCommVol totCommVol maxDiameter avgDiameter timeSpMV timeComm" << std::endl;
+	out << metrics.timeFinalPartition<< " " \
 		<< metrics.finalCut << " "\
 		<< metrics.finalImbalance << " "\
 		<< metrics.maxBoundaryNodes << " "\
@@ -356,8 +345,8 @@
 		<< metrics.maxCommVolume << " "\
 		<< metrics.totalCommVolume << " ";
 	out << std::setprecision(8) << std::fixed;
-	out << metrics.maxBorderNodesPercent << " " \
-		<< metrics.avgBorderNodesPercent << " " \
+	out << metrics.maxBlockDiameter << " " \
+		<< metrics.avgBlockDiameter << " " \
 		<< metrics.timeSpMV << " "\
 		<< metrics.timeComm \
 		<< std::endl; 
@@ -367,139 +356,141 @@
 
 
 inline void printVectorMetrics( std::vector<struct Metrics>& metricsVec, std::ostream& out){
-    
-    const scai::dmemo::CommunicatorPtr comm = scai::dmemo::Communicator::getCommunicatorPtr();
-    
-    IndexType numRuns = metricsVec.size();
-    
-    if( comm->getRank()==0 ){
+	
+	const scai::dmemo::CommunicatorPtr comm = scai::dmemo::Communicator::getCommunicatorPtr();
+	
+	IndexType numRuns = metricsVec.size();
+	
+	if( comm->getRank()==0 ){
 		std::chrono::time_point<std::chrono::system_clock> now =  std::chrono::system_clock::now();
 		std::time_t timeNow = std::chrono::system_clock::to_time_t(now);
 		out << "date and time: " << std::ctime(&timeNow) << std::endl;
 		out << "numBlocks= " << metricsVec[0].numBlocks << std::endl;
-        out << "# times, input, migrAlgo, 1distr, kmeans, 2redis, prelim, localRef, total,    prel cut, finalcut, imbalance,    maxBnd, totalBnd,    maxCommVol, totalCommVol,    BorNodes max, avg   timeSpMV timeComm" << std::endl;
-    }
-
-    ValueType sumMigrAlgo = 0;
-    ValueType sumFirstDistr = 0;
-    ValueType sumKmeans = 0;
-    ValueType sumSecondDistr = 0;
-    ValueType sumPrelimanry = 0; 
-    ValueType sumLocalRef = 0; 
-    ValueType sumFinalTime = 0;
-    
-    IndexType sumPreliminaryCut = 0;
-    IndexType sumFinalCut = 0;
-    ValueType sumImbalace = 0;
-    IndexType sumMaxBnd = 0;
-    IndexType sumTotBnd = 0;
-    IndexType sumMaxCommVol = 0;
-    IndexType sumTotCommVol = 0;
-    //IndexType maxBoundaryNodes = 0;
-    //IndexType totalBoundaryNodes = 0;
-    ValueType sumMaxBorderNodesPerc = 0;
-    ValueType sumAvgBorderNodesPerc = 0;
+		out << "# times, input, migrAlgo, 1distr, kmeans, 2redis, prelim, localRef, total,    prel cut, finalcut, imbalance,    maxBnd, totalBnd,    maxCommVol, totalCommVol,    BorNodes max, avg   timeSpMV timeComm" << std::endl;
+	}
+
+	ValueType sumMigrAlgo = 0;
+	ValueType sumFirstDistr = 0;
+	ValueType sumKmeans = 0;
+	ValueType sumSecondDistr = 0;
+	ValueType sumPrelimanry = 0; 
+	ValueType sumLocalRef = 0; 
+	ValueType sumFinalTime = 0;
+	
+	IndexType sumPreliminaryCut = 0;
+	IndexType sumFinalCut = 0;
+	ValueType sumImbalace = 0;
+	IndexType sumMaxBnd = 0;
+	IndexType sumTotBnd = 0;
+	IndexType sumMaxCommVol = 0;
+	IndexType sumTotCommVol = 0;
+	//IndexType maxBoundaryNodes = 0;
+	//IndexType totalBoundaryNodes = 0;
+	
+	//TODO: repalce with diameter
+	//ValueType sumMaxBorderNodesPerc = 0;
+	//ValueType sumAvgBorderNodesPerc = 0;
 
 	ValueType sumTimeSpMV = 0;
 	ValueType sumTimeComm = 0;
 	
-    for(IndexType run=0; run<numRuns; run++){
-        Metrics thisMetric = metricsVec[ run ];
-        
-        SCAI_ASSERT_EQ_ERROR(thisMetric.timeMigrationAlgo.size(), comm->getSize(), "Wrong vector size" );
-        
-        // for these time we have one measurement per PE and must make a max
-        ValueType maxTimeMigrationAlgo = *std::max_element( thisMetric.timeMigrationAlgo.begin(), thisMetric.timeMigrationAlgo.end() );
-        ValueType maxTimeFirstDistribution = *std::max_element( thisMetric.timeFirstDistribution.begin(), thisMetric.timeFirstDistribution.end() );
-        ValueType maxTimeKmeans = *std::max_element( thisMetric.timeKmeans.begin(), thisMetric.timeKmeans.end() );
-        ValueType maxTimeSecondDistribution = *std::max_element( thisMetric.timeSecondDistribution.begin(), thisMetric.timeSecondDistribution.end() );
-        ValueType maxTimePreliminary = *std::max_element( thisMetric.timePreliminary.begin(), thisMetric.timePreliminary.end() );
-        
-        // these times are global, no need to max
-        ValueType timeFinal = thisMetric.timeFinalPartition;
-        ValueType timeLocalRef = timeFinal - maxTimePreliminary;
-        
-        if( comm->getRank()==0 ){
-            out << std::setprecision(2) << std::fixed;
-            out<< run << " ,       "<< thisMetric.inputTime << ",  " << maxTimeMigrationAlgo << ",  " << maxTimeFirstDistribution << ",  " << maxTimeKmeans << ",  " << maxTimeSecondDistribution << ",  " << maxTimePreliminary << ",  " << timeLocalRef << ",  "<< timeFinal << " , \t "\
-            << thisMetric.preliminaryCut << ",  "<< thisMetric.finalCut << ",  " << thisMetric.finalImbalance << ",    "  \
-            // << thisMetric.maxBlockGraphDegree << ",  " << thisMetric.totalBlockGraphEdges << " ," 
-            << thisMetric.maxBoundaryNodes << ", " << thisMetric.totalBoundaryNodes << ",    " \
-            << thisMetric.maxCommVolume << ",  " << thisMetric.totalCommVolume << ",    ";
-            out << std::setprecision(8) << std::fixed;
-            out << thisMetric.maxBorderNodesPercent << ",  " << thisMetric.avgBorderNodesPercent<< ", " \
-            << thisMetric.timeSpMV << std::endl;
-        }
-        
-        sumMigrAlgo += maxTimeMigrationAlgo;
-        sumFirstDistr += maxTimeFirstDistribution;
-        sumKmeans += maxTimeKmeans;
-        sumSecondDistr += maxTimeSecondDistribution;
-        sumPrelimanry += maxTimePreliminary;
-        sumLocalRef += timeLocalRef;
-        sumFinalTime += timeFinal;
-        
-        sumPreliminaryCut += thisMetric.preliminaryCut;
-        sumFinalCut += thisMetric.finalCut;
-        sumImbalace += thisMetric.finalImbalance;
-        sumMaxBnd += thisMetric.maxBoundaryNodes  ;
-        sumTotBnd += thisMetric.totalBoundaryNodes ;
-        sumMaxCommVol +=  thisMetric.maxCommVolume;
-        sumTotCommVol += thisMetric.totalCommVolume;
-        sumMaxBorderNodesPerc += thisMetric.maxBorderNodesPercent;
-        sumAvgBorderNodesPerc += thisMetric.avgBorderNodesPercent;
+	for(IndexType run=0; run<numRuns; run++){
+		Metrics thisMetric = metricsVec[ run ];
+		
+		SCAI_ASSERT_EQ_ERROR(thisMetric.timeMigrationAlgo.size(), comm->getSize(), "Wrong vector size" );
+		
+		// for these time we have one measurement per PE and must make a max
+		ValueType maxTimeMigrationAlgo = *std::max_element( thisMetric.timeMigrationAlgo.begin(), thisMetric.timeMigrationAlgo.end() );
+		ValueType maxTimeFirstDistribution = *std::max_element( thisMetric.timeFirstDistribution.begin(), thisMetric.timeFirstDistribution.end() );
+		ValueType maxTimeKmeans = *std::max_element( thisMetric.timeKmeans.begin(), thisMetric.timeKmeans.end() );
+		ValueType maxTimeSecondDistribution = *std::max_element( thisMetric.timeSecondDistribution.begin(), thisMetric.timeSecondDistribution.end() );
+		ValueType maxTimePreliminary = *std::max_element( thisMetric.timePreliminary.begin(), thisMetric.timePreliminary.end() );
+		
+		// these times are global, no need to max
+		ValueType timeFinal = thisMetric.timeFinalPartition;
+		ValueType timeLocalRef = timeFinal - maxTimePreliminary;
+		
+		if( comm->getRank()==0 ){
+			out << std::setprecision(2) << std::fixed;
+			out<< run << " ,       "<< thisMetric.inputTime << ",  " << maxTimeMigrationAlgo << ",  " << maxTimeFirstDistribution << ",  " << maxTimeKmeans << ",  " << maxTimeSecondDistribution << ",  " << maxTimePreliminary << ",  " << timeLocalRef << ",  "<< timeFinal << " , \t "\
+			<< thisMetric.preliminaryCut << ",  "<< thisMetric.finalCut << ",  " << thisMetric.finalImbalance << ",    "  \
+			// << thisMetric.maxBlockGraphDegree << ",  " << thisMetric.totalBlockGraphEdges << " ," 
+			<< thisMetric.maxBoundaryNodes << ", " << thisMetric.totalBoundaryNodes << ",    " \
+			<< thisMetric.maxCommVolume << ",  " << thisMetric.totalCommVolume << ",    ";
+			out << std::setprecision(8) << std::fixed;
+			out << thisMetric.maxBorderNodesPercent << ",  " << thisMetric.avgBorderNodesPercent<< ", " \
+			<< thisMetric.timeSpMV << std::endl;
+		}
+		
+		sumMigrAlgo += maxTimeMigrationAlgo;
+		sumFirstDistr += maxTimeFirstDistribution;
+		sumKmeans += maxTimeKmeans;
+		sumSecondDistr += maxTimeSecondDistribution;
+		sumPrelimanry += maxTimePreliminary;
+		sumLocalRef += timeLocalRef;
+		sumFinalTime += timeFinal;
+		
+		sumPreliminaryCut += thisMetric.preliminaryCut;
+		sumFinalCut += thisMetric.finalCut;
+		sumImbalace += thisMetric.finalImbalance;
+		sumMaxBnd += thisMetric.maxBoundaryNodes  ;
+		sumTotBnd += thisMetric.totalBoundaryNodes ;
+		sumMaxCommVol +=  thisMetric.maxCommVolume;
+		sumTotCommVol += thisMetric.totalCommVolume;
+		sumMaxBorderNodesPerc += thisMetric.maxBorderNodesPercent;
+		sumAvgBorderNodesPerc += thisMetric.avgBorderNodesPercent;
 		
 		sumTimeSpMV += thisMetric.timeSpMV;
 		sumTimeComm += thisMetric.timeComm;
-    }
-    
-    if( comm->getRank()==0 ){
-        out << std::setprecision(2) << std::fixed;
-        out << "average,  "\
-            <<  ValueType (metricsVec[0].inputTime)<< ",  "\
-            <<  ValueType(sumMigrAlgo)/numRuns<< ",  " \
-            <<  ValueType(sumFirstDistr)/numRuns<< ",  " \
-            <<  ValueType(sumKmeans)/numRuns<< ",  " \
-            <<  ValueType(sumSecondDistr)/numRuns<< ",  " \
-            <<  ValueType(sumPrelimanry)/numRuns<< ",  " \
-            <<  ValueType(sumLocalRef)/numRuns<< ",  " \
-            <<  ValueType(sumFinalTime)/numRuns<< ", \t " \
-            <<  ValueType(sumPreliminaryCut)/numRuns<< ",  " \
-            <<  ValueType(sumFinalCut)/numRuns<< ",  " \
-            <<  ValueType(sumImbalace)/numRuns<< ",    " \
-            <<  ValueType(sumMaxBnd)/numRuns<< ",  " \
-            <<  ValueType(sumTotBnd)/numRuns<< ",    " \
-            <<  ValueType(sumMaxCommVol)/numRuns<< ", " \
-            <<  ValueType(sumTotCommVol)/numRuns<< ",    ";
-            out << std::setprecision(8) << std::fixed;
-            out <<  ValueType(sumMaxBorderNodesPerc)/numRuns<< ", " \
-            << ValueType(sumAvgBorderNodesPerc)/numRuns << ", " \
-            << ValueType(sumTimeSpMV)/numRuns << ", " \
-            << ValueType(sumTimeComm)/numRuns \
-            << std::endl;
-            
-        out << std::setprecision(2) << std::fixed;
-        out << "gather" << std::endl;
-        out << "timeKmeans timeGeom timeGraph timeTotal prelCut finalCut imbalance maxBnd totBnd maxCommVol totCommVol maxBndPercnt avgBndPercnt timeSpMV timeComm" << std::endl;
-        out <<  ValueType(sumKmeans)/numRuns<< " " \
-            <<  ValueType(sumPrelimanry)/numRuns<< " " \
-            <<  ValueType(sumLocalRef)/numRuns<< " " \
-            <<  ValueType(sumFinalTime)/numRuns<< " " \
-            <<  ValueType(sumPreliminaryCut)/numRuns<< " " \
-            <<  ValueType(sumFinalCut)/numRuns<< " " \
-            <<  ValueType(sumImbalace)/numRuns<< " " \
-            <<  ValueType(sumMaxBnd)/numRuns<< " " \
-            <<  ValueType(sumTotBnd)/numRuns<< " " \
-            <<  ValueType(sumMaxCommVol)/numRuns<< " " \
-            <<  ValueType(sumTotCommVol)/numRuns<< " ";
-            out << std::setprecision(8) << std::fixed;
-            out <<  ValueType(sumMaxBorderNodesPerc)/numRuns<< " " \
-            <<  ValueType(sumAvgBorderNodesPerc)/numRuns << " " \
-            << ValueType(sumTimeSpMV)/numRuns << " " \
-            << ValueType(sumTimeComm)/numRuns \
-            << std::endl;        
-    }
-    
+	}
+	
+	if( comm->getRank()==0 ){
+		out << std::setprecision(2) << std::fixed;
+		out << "average,  "\
+			<<  ValueType (metricsVec[0].inputTime)<< ",  "\
+			<<  ValueType(sumMigrAlgo)/numRuns<< ",  " \
+			<<  ValueType(sumFirstDistr)/numRuns<< ",  " \
+			<<  ValueType(sumKmeans)/numRuns<< ",  " \
+			<<  ValueType(sumSecondDistr)/numRuns<< ",  " \
+			<<  ValueType(sumPrelimanry)/numRuns<< ",  " \
+			<<  ValueType(sumLocalRef)/numRuns<< ",  " \
+			<<  ValueType(sumFinalTime)/numRuns<< ", \t " \
+			<<  ValueType(sumPreliminaryCut)/numRuns<< ",  " \
+			<<  ValueType(sumFinalCut)/numRuns<< ",  " \
+			<<  ValueType(sumImbalace)/numRuns<< ",    " \
+			<<  ValueType(sumMaxBnd)/numRuns<< ",  " \
+			<<  ValueType(sumTotBnd)/numRuns<< ",    " \
+			<<  ValueType(sumMaxCommVol)/numRuns<< ", " \
+			<<  ValueType(sumTotCommVol)/numRuns<< ",    ";
+			out << std::setprecision(8) << std::fixed;
+			out <<  ValueType(sumMaxBorderNodesPerc)/numRuns<< ", " \
+			<< ValueType(sumAvgBorderNodesPerc)/numRuns << ", " \
+			<< ValueType(sumTimeSpMV)/numRuns << ", " \
+			<< ValueType(sumTimeComm)/numRuns \
+			<< std::endl;
+			
+		out << std::setprecision(2) << std::fixed;
+		out << "gather" << std::endl;
+		out << "timeKmeans timeGeom timeGraph timeTotal prelCut finalCut imbalance maxBnd totBnd maxCommVol totCommVol maxBndPercnt avgBndPercnt timeSpMV timeComm" << std::endl;
+		out <<  ValueType(sumKmeans)/numRuns<< " " \
+			<<  ValueType(sumPrelimanry)/numRuns<< " " \
+			<<  ValueType(sumLocalRef)/numRuns<< " " \
+			<<  ValueType(sumFinalTime)/numRuns<< " " \
+			<<  ValueType(sumPreliminaryCut)/numRuns<< " " \
+			<<  ValueType(sumFinalCut)/numRuns<< " " \
+			<<  ValueType(sumImbalace)/numRuns<< " " \
+			<<  ValueType(sumMaxBnd)/numRuns<< " " \
+			<<  ValueType(sumTotBnd)/numRuns<< " " \
+			<<  ValueType(sumMaxCommVol)/numRuns<< " " \
+			<<  ValueType(sumTotCommVol)/numRuns<< " ";
+			out << std::setprecision(8) << std::fixed;
+			out <<  ValueType(sumMaxBorderNodesPerc)/numRuns<< " " \
+			<<  ValueType(sumAvgBorderNodesPerc)/numRuns << " " \
+			<< ValueType(sumTimeSpMV)/numRuns << " " \
+			<< ValueType(sumTimeComm)/numRuns \
+			<< std::endl;        
+	}
+	
 }
 
 
@@ -507,151 +498,123 @@
 
 
 inline void printVectorMetricsShort( std::vector<struct Metrics>& metricsVec, std::ostream& out){
-    
-    const scai::dmemo::CommunicatorPtr comm = scai::dmemo::Communicator::getCommunicatorPtr();
-    
-    IndexType numRuns = metricsVec.size();
-    
-    if( comm->getRank()==0 ){
+	
+	const scai::dmemo::CommunicatorPtr comm = scai::dmemo::Communicator::getCommunicatorPtr();
+	
+	IndexType numRuns = metricsVec.size();
+	
+	if( comm->getRank()==0 ){
 		std::chrono::time_point<std::chrono::system_clock> now =  std::chrono::system_clock::now();
 		std::time_t timeNow = std::chrono::system_clock::to_time_t(now);
 		out << "date and time: " << std::ctime(&timeNow) << std::endl;
 		out << "numBlocks= " << metricsVec[0].numBlocks << std::endl;
-        out << "timeTotal finalcut imbalance maxBnd totalBnd maxCommVol totalCommVol maxBndPercnt avgBndPercnt timeSpMV timeComm" << std::endl;
-=======
-        scai::dmemo::CommunicatorPtr comm = scai::dmemo::Communicator::getCommunicatorPtr();
-        const scai::dmemo::DistributionPtr dist = graph.getRowDistributionPtr();
-        const IndexType localN = dist->getLocalSize();
-
-        if (settings.numBlocks == comm->getSize() && settings.computeDiameter) {
-            //maybe possible to compute diameter
-            bool allLocalNodesInSameBlock;
-            {
-                scai::hmemo::ReadAccess<IndexType> rPart(partition.getLocalValues());
-                auto result = std::minmax_element(rPart.get(), rPart.get()+localN);
-                allLocalNodesInSameBlock = ((*result.first) == (*result.second));
-            }
-            if (comm->all(allLocalNodesInSameBlock)) {
-                IndexType maxRounds = settings.maxDiameterRounds;
-                if (maxRounds < 0) {
-                    maxRounds = localN;
-                }
-                IndexType localDiameter = ITI::GraphUtils::getLocalBlockDiameter<IndexType, ValueType>(graph, localN/2, 0, 0, maxRounds);
-                maxBlockDiameter = comm->max(localDiameter);
-                avgBlockDiameter = comm->sum(localDiameter) / comm->getSize();
-            }
-
-        }
-
-
->>>>>>> bc527b01
-    }
-
-    //ValueType sumKmeans = 0;
-    //ValueType sumPrelimanry = 0; 
-    //ValueType sumLocalRef = 0; 
-    ValueType sumFinalTime = 0;
-    
-    IndexType sumFinalCut = 0;
-    ValueType sumImbalace = 0;
-    IndexType sumMaxBnd = 0;
-    IndexType sumTotBnd = 0;
-    IndexType sumMaxCommVol = 0;
-    IndexType sumTotCommVol = 0;
-    //IndexType maxBoundaryNodes = 0;
-    //IndexType totalBoundaryNodes = 0;
-    ValueType sumMaxBorderNodesPerc = 0;
-    ValueType sumAvgBorderNodesPerc = 0;
+		out << "timeTotal finalcut imbalance maxBnd totalBnd maxCommVol totalCommVol maxBndPercnt avgBndPercnt timeSpMV timeComm" << std::endl;
+	}
+
+	//ValueType sumKmeans = 0;
+	//ValueType sumPrelimanry = 0; 
+	//ValueType sumLocalRef = 0; 
+	ValueType sumFinalTime = 0;
+	
+	IndexType sumFinalCut = 0;
+	ValueType sumImbalace = 0;
+	IndexType sumMaxBnd = 0;
+	IndexType sumTotBnd = 0;
+	IndexType sumMaxCommVol = 0;
+	IndexType sumTotCommVol = 0;
+	//IndexType maxBoundaryNodes = 0;
+	//IndexType totalBoundaryNodes = 0;
+	ValueType sumMaxBorderNodesPerc = 0;
+	ValueType sumAvgBorderNodesPerc = 0;
 	ValueType sumTimeSpMV = 0;
 	ValueType sumTimeComm = 0;
 	
-    for(IndexType run=0; run<numRuns; run++){
-        Metrics thisMetric = metricsVec[ run ];
-        
-        SCAI_ASSERT_EQ_ERROR(thisMetric.timeMigrationAlgo.size(), comm->getSize(), "Wrong vector size" );
-        
-        // for these time we have one measurement per PE and must make a max
-        //ValueType maxTimeKmeans = *std::max_element( thisMetric.timeKmeans.begin(), thisMetric.timeKmeans.end() );
-        //ValueType maxTimeSecondDistribution = *std::max_element( thisMetric.timeSecondDistribution.begin(), thisMetric.timeSecondDistribution.end() );
-        //ValueType maxTimePreliminary = *std::max_element( thisMetric.timePreliminary.begin(), thisMetric.timePreliminary.end() );
-        
-        // these times are global, no need to max
-        //ValueType timeLocalRef = timeFinal - maxTimePreliminary;
+	for(IndexType run=0; run<numRuns; run++){
+		Metrics thisMetric = metricsVec[ run ];
+		
+		SCAI_ASSERT_EQ_ERROR(thisMetric.timeMigrationAlgo.size(), comm->getSize(), "Wrong vector size" );
+		
+		// for these time we have one measurement per PE and must make a max
+		//ValueType maxTimeKmeans = *std::max_element( thisMetric.timeKmeans.begin(), thisMetric.timeKmeans.end() );
+		//ValueType maxTimeSecondDistribution = *std::max_element( thisMetric.timeSecondDistribution.begin(), thisMetric.timeSecondDistribution.end() );
+		//ValueType maxTimePreliminary = *std::max_element( thisMetric.timePreliminary.begin(), thisMetric.timePreliminary.end() );
+		
+		// these times are global, no need to max
+		//ValueType timeLocalRef = timeFinal - maxTimePreliminary;
 		ValueType timeFinal = thisMetric.timeFinalPartition;
-        
-        if( comm->getRank()==0 ){
-            out << std::setprecision(2) << std::fixed;
-            //out<< run <<  maxTimeKmeans << ",  " << maxTimeSecondDistribution << ",  " << maxTimePreliminary << ",  " << timeLocalRef << ",  ";
-            out << timeFinal << "  ";
-            //<< thisMetric.preliminaryCut << ",  "
+		
+		if( comm->getRank()==0 ){
+			out << std::setprecision(2) << std::fixed;
+			//out<< run <<  maxTimeKmeans << ",  " << maxTimeSecondDistribution << ",  " << maxTimePreliminary << ",  " << timeLocalRef << ",  ";
+			out << timeFinal << "  ";
+			//<< thisMetric.preliminaryCut << ",  "
 			out << thisMetric.finalCut << "  " << thisMetric.finalImbalance << "  "  \
-            << thisMetric.maxBoundaryNodes << " " << thisMetric.totalBoundaryNodes << "  " \
-            << thisMetric.maxCommVolume << "  " << thisMetric.totalCommVolume << " ";
-            out << std::setprecision(8) << std::fixed;
-            out << thisMetric.maxBorderNodesPercent << " " << thisMetric.avgBorderNodesPercent << " "\
-            << thisMetric.timeSpMV << " " \
-            << thisMetric.timeComm \
-            << std::endl;
-        }
-        
-        //sumKmeans += maxTimeKmeans;
-        //sumPrelimanry += maxTimePreliminary;
-        //sumLocalRef += timeLocalRef;
-        sumFinalTime += timeFinal;
-        
-        sumFinalCut += thisMetric.finalCut;
-        sumImbalace += thisMetric.finalImbalance;
-        sumMaxBnd += thisMetric.maxBoundaryNodes  ;
-        sumTotBnd += thisMetric.totalBoundaryNodes ;
-        sumMaxCommVol +=  thisMetric.maxCommVolume;
-        sumTotCommVol += thisMetric.totalCommVolume;
-        sumMaxBorderNodesPerc += thisMetric.maxBorderNodesPercent;
-        sumAvgBorderNodesPerc += thisMetric.avgBorderNodesPercent;
+			<< thisMetric.maxBoundaryNodes << " " << thisMetric.totalBoundaryNodes << "  " \
+			<< thisMetric.maxCommVolume << "  " << thisMetric.totalCommVolume << " ";
+			out << std::setprecision(8) << std::fixed;
+			out << thisMetric.maxBorderNodesPercent << " " << thisMetric.avgBorderNodesPercent << " "\
+			<< thisMetric.timeSpMV << " " \
+			<< thisMetric.timeComm \
+			<< std::endl;
+		}
+		
+		//sumKmeans += maxTimeKmeans;
+		//sumPrelimanry += maxTimePreliminary;
+		//sumLocalRef += timeLocalRef;
+		sumFinalTime += timeFinal;
+		
+		sumFinalCut += thisMetric.finalCut;
+		sumImbalace += thisMetric.finalImbalance;
+		sumMaxBnd += thisMetric.maxBoundaryNodes  ;
+		sumTotBnd += thisMetric.totalBoundaryNodes ;
+		sumMaxCommVol +=  thisMetric.maxCommVolume;
+		sumTotCommVol += thisMetric.totalCommVolume;
+		sumMaxBorderNodesPerc += thisMetric.maxBorderNodesPercent;
+		sumAvgBorderNodesPerc += thisMetric.avgBorderNodesPercent;
 		sumTimeSpMV += thisMetric.timeSpMV;
 		sumTimeComm += thisMetric.timeComm;
-    }
-    
-    if( comm->getRank()==0 ){
-        out << "gather" << std::endl;
-        out << "timeTotal finalcut imbalance maxBnd totalBnd maxCommVol totalCommVol maxBndPercnt avgBndPercnt timeSpMV timeComm " << std::endl;
-		
-        out << std::setprecision(2) << std::fixed;
-            //<<  ValueType(sumKmeans)/numRuns<< "  " <<  ValueType(sumLocalRef)/numRuns<< ",  "  
-        out <<  ValueType(sumFinalTime)/numRuns<< " " \
-            //<<  ValueType(sumPreliminaryCut)/numRuns<< ",  " 
-            <<  ValueType(sumFinalCut)/numRuns<< " " \
-            <<  ValueType(sumImbalace)/numRuns<< " " \
-            <<  ValueType(sumMaxBnd)/numRuns<< " " \
-            <<  ValueType(sumTotBnd)/numRuns<< " " \
-            <<  ValueType(sumMaxCommVol)/numRuns<< " " \
-            <<  ValueType(sumTotCommVol)/numRuns<< " ";
-            out << std::setprecision(8) << std::fixed;
-            out <<  ValueType(sumMaxBorderNodesPerc)/numRuns<< " " \
-            << ValueType(sumAvgBorderNodesPerc)/numRuns  <<" "\
-            << ValueType(sumTimeSpMV)/numRuns << " "\
-            << ValueType(sumTimeComm)/numRuns \
-            << std::endl;
-		
-		
-        
+	}
+	
+	if( comm->getRank()==0 ){
+		out << "gather" << std::endl;
+		out << "timeTotal finalcut imbalance maxBnd totalBnd maxCommVol totalCommVol maxBndPercnt avgBndPercnt timeSpMV timeComm " << std::endl;
+		
+		out << std::setprecision(2) << std::fixed;
+			//<<  ValueType(sumKmeans)/numRuns<< "  " <<  ValueType(sumLocalRef)/numRuns<< ",  "  
+		out <<  ValueType(sumFinalTime)/numRuns<< " " \
+			//<<  ValueType(sumPreliminaryCut)/numRuns<< ",  " 
+			<<  ValueType(sumFinalCut)/numRuns<< " " \
+			<<  ValueType(sumImbalace)/numRuns<< " " \
+			<<  ValueType(sumMaxBnd)/numRuns<< " " \
+			<<  ValueType(sumTotBnd)/numRuns<< " " \
+			<<  ValueType(sumMaxCommVol)/numRuns<< " " \
+			<<  ValueType(sumTotCommVol)/numRuns<< " ";
+			out << std::setprecision(8) << std::fixed;
+			out <<  ValueType(sumMaxBorderNodesPerc)/numRuns<< " " \
+			<< ValueType(sumAvgBorderNodesPerc)/numRuns  <<" "\
+			<< ValueType(sumTimeSpMV)/numRuns << " "\
+			<< ValueType(sumTimeComm)/numRuns \
+			<< std::endl;
+		
+		
+		
 		/*
-        out <<  ValueType(sumKmeans)/numRuns<< " " \
-            <<  ValueType(sumPrelimanry)/numRuns<< " " \
-            <<  ValueType(sumLocalRef)/numRuns<< " " \
-            <<  ValueType(sumFinalTime)/numRuns<< " " \
-            <<  ValueType(sumPreliminaryCut)/numRuns<< " " \
-            <<  ValueType(sumFinalCut)/numRuns<< " " \
-            <<  ValueType(sumImbalace)/numRuns<< " " \
-            <<  ValueType(sumMaxBnd)/numRuns<< " " \
-            <<  ValueType(sumTotBnd)/numRuns<< " " \
-            <<  ValueType(sumMaxCommVol)/numRuns<< " " \
-            <<  ValueType(sumTotCommVol)/numRuns<< " ";
-            out << std::setprecision(6) << std::fixed;
-            out <<  ValueType(sumMaxBorderNodesPerc)/numRuns<< " " \
-            <<  ValueType(sumAvgBorderNodesPerc)/numRuns  \
-            << std::endl;        
+		out <<  ValueType(sumKmeans)/numRuns<< " " \
+			<<  ValueType(sumPrelimanry)/numRuns<< " " \
+			<<  ValueType(sumLocalRef)/numRuns<< " " \
+			<<  ValueType(sumFinalTime)/numRuns<< " " \
+			<<  ValueType(sumPreliminaryCut)/numRuns<< " " \
+			<<  ValueType(sumFinalCut)/numRuns<< " " \
+			<<  ValueType(sumImbalace)/numRuns<< " " \
+			<<  ValueType(sumMaxBnd)/numRuns<< " " \
+			<<  ValueType(sumTotBnd)/numRuns<< " " \
+			<<  ValueType(sumMaxCommVol)/numRuns<< " " \
+			<<  ValueType(sumTotCommVol)/numRuns<< " ";
+			out << std::setprecision(6) << std::fixed;
+			out <<  ValueType(sumMaxBorderNodesPerc)/numRuns<< " " \
+			<<  ValueType(sumAvgBorderNodesPerc)/numRuns  \
+			<< std::endl;        
 			*/
-    }
-    
+	}
+	
 }
-
