--- conflicted
+++ resolved
@@ -24,17 +24,8 @@
 #define PRINT0( msg ) if(comm->getRank()==0)  std::cout<< __FILE__<< ", "<< __LINE__ << ": "<< msg << std::endl
 
 namespace ITI {
-<<<<<<< HEAD
-        
-=======
-	enum class Format {AUTO = 0, METIS = 1, ADCIRC = 2, OCEAN = 3};
-
->>>>>>> d5f66e78
-template <typename IndexType, typename ValueType>
-class FileIO {
-
-public:
-        /** METIS format: for graphs: first line are the nodes, N, and edges, E, of the graph
+    
+       /** METIS format: for graphs: first line are the nodes, N, and edges, E, of the graph
          *                            the next N lines contain the neighbours for every node. 
          *                            So if line 100 is "120 1234 8 2133" means that node 100
          *                            has edges to nodes 120, 1234, 8 and 2133.
@@ -46,11 +37,16 @@
          *                            the dimension d. Then next N*d lines contain the coordinates
          *                            for the poitns: every d lines are the coordinates for a point.
         */
-        enum class FileFormat{ METIS = 0 , MATRIXMARKET = 1};
+	enum class Format {AUTO = 0, METIS = 1, ADCIRC = 2, OCEAN = 3, MATRIXMARKET = 4};
+    
+template <typename IndexType, typename ValueType>
+class FileIO {
 
+public:
 	/** Given an adjacency matrix and a filename writes the matrix in the file using the METIS format.
+	 *  Not distributed.
 	 *
-	 * @param[in] adjM The graph's adjacency matrix. 
+	 * @param[in] adjM The graph's adjacency matrix.
 	 * @param[in] filename The file's name to write to
 	 */
 	static void writeGraph (const CSRSparseMatrix<ValueType> &adjM, const std::string filename);
@@ -67,11 +63,12 @@
 	*/
 	static void writeCoords (const std::vector<DenseVector<ValueType>> &coords, const std::string filename);
 
-        static void writeCoordsDistributed_2D (const std::vector<DenseVector<ValueType>> &coords, IndexType numPoints, const std::string filename);
+    static void writeCoordsDistributed_2D (const std::vector<DenseVector<ValueType>> &coords, IndexType numPoints, const std::string filename);
 
-        /** Writes a partition to file.
-	 * @param[in] part The partition to br written.
-	 * @param[in] filename The file's name to write to.
+    /**
+	 * Writes a partition to file.
+	 * @param[in] part
+	 * @param[in] filename The file's name to write to
 	 */
 	static void writePartition(const DenseVector<IndexType> &part, const std::string filename);
         
@@ -80,24 +77,17 @@
          * @param[in] fileFormat The type of file to read from. 
 	 * @return The adjacency matrix of the graph. The rows of the matrix are distributed with a BlockDistribution and NoDistribution for the columns.
 	 */
-<<<<<<< HEAD
-	static CSRSparseMatrix<ValueType> readGraph(const std::string filename , const FileFormat fileFormat=FileFormat::METIS);
-=======
 	static CSRSparseMatrix<ValueType> readGraph(const std::string filename, Format = Format::METIS);
->>>>>>> d5f66e78
 
-	/** Reads the 2D coordinates from file "filename" and returns then in a DenseVector where the coordinates of point i are in [i*2][i*2+1].
+	/* Reads the 2D coordinates from file "filename" and returns then in a DenseVector where the coordinates
+	 * of point i are in [i*2][i*2+1].
 	 */
-<<<<<<< HEAD
-	static std::vector<DenseVector<ValueType>> readCoords ( const std::string filename, const IndexType numberOfCoords, const IndexType dimension, const FileFormat fileFormat=FileFormat::METIS);
-=======
 	static std::vector<DenseVector<ValueType>> readCoords ( std::string filename, IndexType numberOfCoords, IndexType dimension, Format = Format::METIS);
 
 	/*
 	 *
 	 */
 	static std::vector<DenseVector<ValueType>> readCoordsOcean ( std::string filename, IndexType dimension);
->>>>>>> d5f66e78
 
 	/**
 	 * Reads a partition from file.
