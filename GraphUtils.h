/*
 * GraphUtils.h
 *
 *  Created on: 29.06.2017
 *      Author: moritzl
 */

#pragma once

#include <set>
#include <tuple>

#include <scai/lama/matrix/CSRSparseMatrix.hpp>
#include <scai/dmemo/Distribution.hpp>
#include <scai/dmemo/BlockDistribution.hpp>
#include <scai/dmemo/GeneralDistribution.hpp>

#include "Settings.h"

namespace ITI {

namespace GraphUtils {

/**
 * Reindexes the nodes of the input graph to form a BlockDistribution. No redistribution of the graph happens, only the indices are changed.
 * After this method is run, the input graph has a BlockDistribution.
 *
 * @param[in,out] the graph
 *
 * @return A block-distributed vector containing the old indices
 */
template<typename IndexType, typename ValueType>
scai::lama::DenseVector<IndexType> reindex(scai::lama::CSRSparseMatrix<ValueType> &graph);

/**
 * @brief Perform a BFS on the local subgraph.
 *
 * @param graph (may be distributed)
 * @param u local index of starting node
 *
 * @return vector with (local) distance to u for each local node
 */
template<typename IndexType, typename ValueType>
std::vector<IndexType> localBFS(const scai::lama::CSRSparseMatrix<ValueType> &graph, IndexType u);

/**
 * @brief Computes the diameter of the local subgraph using the iFUB algorithm.
 *
 * @param graph
 * @param u local index of starting node. Should be central.
 * @param lowerBound of diameter. Can be 0. A good lower bound might speed up the computation
 * @param k tolerance Algorithm aborts if upperBound - lowerBound <= k
 * @param maxRounds Maximum number of diameter rounds.
 *
 * @return new lower bound
 */

template<typename IndexType, typename ValueType>
IndexType getLocalBlockDiameter(const scai::lama::CSRSparseMatrix<ValueType> &graph, const IndexType u, IndexType lowerBound, const IndexType k, IndexType maxRounds);

/**
 * This method takes a (possibly distributed) partition and computes its global cut.
 *
 * @param[in] input The adjacency matrix of the graph.
 * @param[in] part The partition vector for the input graph.
 * @param[in] weighted If edges are weighted or not.
 */
template<typename IndexType, typename ValueType>
ValueType computeCut(const scai::lama::CSRSparseMatrix<ValueType> &input, const scai::lama::DenseVector<IndexType> &part, bool weighted = false);

/**
 * This method takes a (possibly distributed) partition and computes its imbalance.
 * The number of blocks is also a required input, since it cannot be guessed accurately from the partition vector if a block is empty.
 *
 * @param[in] part partition
 * @param[in] k number of blocks in partition.
 */
template<typename IndexType, typename ValueType>
ValueType computeImbalance(const scai::lama::DenseVector<IndexType> &part, IndexType k, const scai::lama::DenseVector<ValueType> &nodeWeights = {});

/**
 * @brief Builds a halo containing all non-local neighbors.
 *
 * @param[in] input Adjacency Matrix
 *
 * @return Halo
 */
template<typename IndexType, typename ValueType>
scai::dmemo::Halo buildNeighborHalo(const scai::lama::CSRSparseMatrix<ValueType> &input);

/**
 * Returns true if the node identified with globalID has a neighbor that is not local on this process.
 * Since this method acquires reading locks on the CSR structure, it might be expensive to call often
 * 
 * @param[in] input The adjacency matrix of the graph.
 * @param[in] globalID The global ID of the vertex to be checked
 * @return True if the vertex has a neighbor that resides in a differetn PE, false if all the neighbors are local.
 * 
 */
template<typename IndexType, typename ValueType>
bool hasNonLocalNeighbors(const scai::lama::CSRSparseMatrix<ValueType> &input, IndexType globalID);

/**
 * Returns a vector of global indices of nodes which are local on this process, but have neighbors that are not local.
 * These non-local neighbors may or may not be in the same block.
 * No communication required, iterates once over the local adjacency matrix
 * @param[in] input Adjacency matrix of the input graph
 */
template<typename IndexType, typename ValueType>
std::vector<IndexType> getNodesWithNonLocalNeighbors(const scai::lama::CSRSparseMatrix<ValueType>& input);

/**
 * Returns a vector of global indices of nodes which are local on this process, but have neighbors that are not local.
 * This method differs from the other method with the same name by accepting a list of candidates.
 * Only those are checked for non-local neighbors speeding up the process.
 *
 * @param[in] input Adjacency matrix of the input graph
 * @param[in]
 *
 * @return vector of nodes with non-local neighbors
 */
template<typename IndexType, typename ValueType>
std::vector<IndexType> getNodesWithNonLocalNeighbors(const scai::lama::CSRSparseMatrix<ValueType>& input, const std::set<IndexType>& candidates);

/**
 * Computes a list of global IDs of nodes which are adjacent to nodes local on this processor, but are themselves not local.
 * @param[in] input Adjacency matrix of the input graph
 * @return The vector with the global IDs 
 */
template<typename IndexType, typename ValueType>
std::vector<IndexType> nonLocalNeighbors(const scai::lama::CSRSparseMatrix<ValueType>& input);

/** Get the borders nodes of each block. Border node: one that has at least one neighbor in different block.
*/
template<typename IndexType, typename ValueType>
scai::lama::DenseVector<IndexType> getBorderNodes( const scai::lama::CSRSparseMatrix<ValueType> &adjM, const scai::lama::DenseVector<IndexType> &part);

/* Returns two vectors each of size k: the first contains the number of border nodes per block and the second one the number of inner nodes per blocks.
 *
 */
template<typename IndexType, typename ValueType>
std::pair<std::vector<IndexType>,std::vector<IndexType>> getNumBorderInnerNodes( const scai::lama::CSRSparseMatrix<ValueType> &adjM, const scai::lama::DenseVector<IndexType> &part, const struct Settings settings);

/* Computes the communication volume for every block. 
 * TODO: Should the result is gathered in the root PE and not be replicated?
 * */
template<typename IndexType, typename ValueType>
std::vector<IndexType> computeCommVolume( const scai::lama::CSRSparseMatrix<ValueType> &adjM, const scai::lama::DenseVector<IndexType> &part , const IndexType numBlocks );

/**Computes the communication volume, boundary and inner nodes in one pass to save time.
 * 
 * @return A tuple with three vectors each od size numBlocks: first vector is the communication volume, second is the number of boundary nodes and third
 * the number of inner nodes pre block.
 */
template<typename IndexType, typename ValueType>
std::tuple<std::vector<IndexType>, std::vector<IndexType>, std::vector<IndexType>> computeCommBndInner( const scai::lama::CSRSparseMatrix<ValueType> &adjM, const scai::lama::DenseVector<IndexType> &part, const IndexType numBlocks);

/** Returns the edges of the block graph only for the local part. Eg. if blocks 1 and 2 are local
 * in this processor it finds the edge (1,2) ( and the edge (2,1)).
 * Also if the other endpoint is in another processor it finds this edge: block 1 is local, it
 * shares an edge with block 3 that is not local, this edge is found and returned.
 *
 * @param[in] adjM The adjacency matrix of the input graph.
 * @param[in] part The partition of the input graph.
 *
 * @return A 2 dimensional vector with the edges of the local parts of the block graph:
 * edge (u,v) is (ret[0][i], ret[1][i]) if block u and block v are connected.
 */
template<typename IndexType, typename ValueType>
std::vector<std::vector<IndexType>> getLocalBlockGraphEdges( const scai::lama::CSRSparseMatrix<ValueType> &adjM, const scai::lama::DenseVector<IndexType> &part);

/** Builds the block graph of the given partition.
 * Creates an HArray that is passed around in numPEs (=comm->getSize()) rounds and every time
 * a processor writes in the array its part.
 *
 * Not distributed.
 *
 * @param[in] adjM The adjacency matric of the input graph.
 * @param[in] part The partition of the input garph.
 * @param[in] k Number of blocks.
 *
 * @return The "adjacency matrix" of the block graph. In this version is a 1-dimensional array
 * with size k*k and [i,j]= i*k+j.
 */
template<typename IndexType, typename ValueType>
scai::lama::CSRSparseMatrix<ValueType> getBlockGraph( const scai::lama::CSRSparseMatrix<ValueType> &adjM, const scai::lama::DenseVector<IndexType> &part, const IndexType k);


/** Get the maximum degree of a graph.
 * */
template<typename IndexType, typename ValueType>
IndexType getGraphMaxDegree( const scai::lama::CSRSparseMatrix<ValueType>& adjM);


/** first = Compute maximum communication = max degree of the block graph.
 *  second = Compute total communication = sum of all edges of the block graph.
 */
template<typename IndexType, typename ValueType>
std::pair<IndexType, IndexType> computeBlockGraphComm( const scai::lama::CSRSparseMatrix<ValueType>& adjM, const scai::lama::DenseVector<IndexType> &part, const IndexType k);

/** Compute maximum and total communication volume= max and sum of number of border nodes
 * WARNING: this works properly only when k=p and the nodes are redistributed so each PE owns nodes from one block.
 */
template<typename IndexType, typename ValueType>
std::pair<IndexType,IndexType> computeCommVolume_p_equals_k( const scai::lama::CSRSparseMatrix<ValueType>& adjM, const scai::lama::DenseVector<IndexType> &part);
    
/**Returns the process graph. Every processor traverses its local part of adjM: and for every
 * edge (u,v) that one node, say u, is not local it gets the owner processor of u. The returned graph is distributed with a BLOCK distribution.
 *
 * @param[in] adjM The adjacency matrix of the input graph.
 * @return A [#PE x #PE] adjacency matrix of the process graph, distributed with a Block distribution
 */
template<typename IndexType, typename ValueType>
scai::lama::CSRSparseMatrix<ValueType> getPEGraph( const scai::lama::CSRSparseMatrix<ValueType> &adjM);

/**Returns the process graph, as calculated from the local halos.
 *
 *
 * @param halo Halo objects in which all non-local neighbors are present
 * @return A [#PE x #PE] adjacency matrix of the process graph, distributed with a Block distribution
 */
template<typename IndexType, typename ValueType>
scai::lama::CSRSparseMatrix<ValueType> getPEGraph( const scai::dmemo::Halo& halo);

<<<<<<< HEAD
/** Get a vector with the degree of every vertex. Each PE will own the part of the dense vector for his own vertices (the returned DenseVector has the same distribution as the adjM row distribution).
 * @param[in] adjM The adjacency matrix of the input graph.
 * */
template<typename IndexType, typename ValueType>
scai::lama::DenseVector<IndexType> getDegreeVector( const scai::lama::CSRSparseMatrix<ValueType>& adjM);

=======
/**
 * @Convert a set of unweighted adjacency lists into a CSR matrix
 *
 * @param[in] adjList For each node, a possibly empty set of neighbors
 * @return The distributed adjacency matrix
 */
>>>>>>> a2c3352b
template<typename IndexType, typename ValueType>
scai::lama::CSRSparseMatrix<ValueType> getCSRmatrixFromAdjList_NoEgdeWeights( const std::vector<std::set<IndexType>>& adjList);

/** @brief Get a vector of the local edges, sort the edges and construct the local part of CSR sparse matrix.
 *
 * @param[in] edgeList The local list of edges for this PE.
 * @return The distributed adjacency matrix.
 */
template<typename IndexType, typename ValueType>
scai::lama::CSRSparseMatrix<ValueType> edgeList2CSR( std::vector< std::pair<IndexType, IndexType>>& edgeList );

/**
 * @brief Construct the Laplacian of the input matrix. May contain parallel communication.
 *
 * @param graph Input matrix, must have a (general) block distribution or be replicated.
 *
 * @return laplacian with same distribution as input
 */
template<typename IndexType, typename ValueType>
scai::lama::CSRSparseMatrix<ValueType> constructLaplacian(scai::lama::CSRSparseMatrix<ValueType> graph);

/**
 * @brief Construct a replicated projection matrix for a fast Johnson-Lindenstrauß-Transform
 *
 * @param epsilon Desired accuracy of transform
 * @param n
 * @param origDimension Dimension of original space
 *
 * @return FJLT matrix
 */
template<typename IndexType, typename ValueType>
scai::lama::CSRSparseMatrix<ValueType> constructFJLTMatrix(ValueType epsilon, IndexType n, IndexType origDimension);

/**
 * @brief Construct a replicated Hadamard matrix
 *
 * @param d Dimension
 *
 * @return Hadamard matrix
 */
template<typename IndexType, typename ValueType>
scai::lama::DenseMatrix<ValueType> constructHadamardMatrix(IndexType d);

//taken from https://stackoverflow.com/a/9345144/494085


/**
 * @brief Randomly select elements and move them to the front.
 *
 * @param begin Begin of range
 * @param end End of range
 * @param num_random Number of selected elements
 *
 */
template<class BidiIter >
static BidiIter FisherYatesShuffle(BidiIter begin, BidiIter end, size_t num_random) {
    size_t left = std::distance(begin, end);
    for (IndexType i = 0; i < num_random; i++) {
        BidiIter r = begin;
        std::advance(r, rand()%left);
        std::swap(*begin, *r);
        ++begin;
        --left;
    }
    return begin;
}

/**	Reordering a sequence of numbers from 0 to maxIndex.
 * The order is: maxIndex/2, maxIdnex/4, maxIndex*3/4, maxIndex/8, maxIndex*3/8, maxIndex*5/8, ...
 * @return The premutated numbers. return.size()=maxIdnex and 0< return[i]< maxIndex.
 */
//TODO: verify that it works properly
static std::vector<IndexType> indexReorderCantor(const IndexType maxIndex){
	IndexType index = 0;
	std::vector<IndexType> ret(maxIndex, -1);
	std::vector<bool> chosen(maxIndex, false);
	//TODO: change vector of booleans?
	//bool chosen2[maxIndex]=1;
	
	IndexType denom;
    for( denom=1; denom<maxIndex; denom*=2){
		for( IndexType numer=1; numer<denom; numer+=2){
			IndexType val = (maxIndex*numer)/denom; 
			//std::cout << numer <<"/" << denom << " = "<< val <<" <> ";
			ret[index++] = val;
			chosen[val]=true;
			//++index;
		}
	}
	//PRINT("Index= " << index <<", still "<< maxIndex-index << " to fill");
	for(IndexType i=0; i<maxIndex; i++){
		if( chosen[i]==false ){
			ret[index] = i;
			++index;
			SCAI_ASSERT_LE_ERROR( index, maxIndex, "index too high");
		}
	}
	SCAI_ASSERT_EQ_ERROR( index, maxIndex, "index mismatch");
	
	return ret;
}




} /*namespace GraphUtils*/

} /* namespace ITI */<|MERGE_RESOLUTION|>--- conflicted
+++ resolved
@@ -222,21 +222,12 @@
 template<typename IndexType, typename ValueType>
 scai::lama::CSRSparseMatrix<ValueType> getPEGraph( const scai::dmemo::Halo& halo);
 
-<<<<<<< HEAD
-/** Get a vector with the degree of every vertex. Each PE will own the part of the dense vector for his own vertices (the returned DenseVector has the same distribution as the adjM row distribution).
- * @param[in] adjM The adjacency matrix of the input graph.
- * */
-template<typename IndexType, typename ValueType>
-scai::lama::DenseVector<IndexType> getDegreeVector( const scai::lama::CSRSparseMatrix<ValueType>& adjM);
-
-=======
 /**
  * @Convert a set of unweighted adjacency lists into a CSR matrix
  *
  * @param[in] adjList For each node, a possibly empty set of neighbors
  * @return The distributed adjacency matrix
  */
->>>>>>> a2c3352b
 template<typename IndexType, typename ValueType>
 scai::lama::CSRSparseMatrix<ValueType> getCSRmatrixFromAdjList_NoEgdeWeights( const std::vector<std::set<IndexType>>& adjList);
 
