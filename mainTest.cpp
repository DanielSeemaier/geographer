#include <scai/lama.hpp>

#include <scai/lama/matrix/all.hpp>
#include <scai/lama/matutils/MatrixCreator.hpp>

#include <scai/dmemo/BlockDistribution.hpp>
#include <scai/dmemo/Distribution.hpp>

#include <scai/hmemo/Context.hpp>
#include <scai/hmemo/HArray.hpp>

#include <scai/utilskernel/LArray.hpp>
#include <scai/lama/Vector.hpp>

#include <boost/algorithm/string.hpp>
#include <boost/program_options.hpp>

#include <memory>
#include <cstdlib>
#include <chrono>

#include "Diffusion.h"
#include "MeshGenerator.h"
#include "FileIO.h"
#include "ParcoRepart.h"
#include "Settings.h"

typedef double ValueType;
typedef int IndexType;


/**
 *  Examples of use:
 * 
 *  for reading from file "fileName" 
 * ./a.out --graphFile fileName --epsilon 0.05 --sfcRecursionSteps=10 --dimensions=2 --borderDepth=10  --stopAfterNoGainRounds=3 --minGainForNextGlobalRound=10
 * 
 * for generating a 10x20x30 mesh
 * ./a.out --generate --numX=10 --numY=20 --numZ=30 --epsilon 0.05 --sfcRecursionSteps=10 --dimensions=3 --borderDepth=10  --stopAfterNoGainRounds=3 --minGainForNextGlobalRound=10
 * 
 * !! for now, when reading a file --dimensions must be 2
 */

//----------------------------------------------------------------------------

std::istream& operator>>(std::istream& in, InitialPartitioningMethods& method)
{
    std::string token;
    in >> token;
    if (token == "SFC" or token == "0")
        method = InitialPartitioningMethods::SFC;
    else if (token == "Pixel" or token == "1")
        method = InitialPartitioningMethods::Pixel;
    else if (token == "Spectral" or token == "2")
    	method = InitialPartitioningMethods::Spectral;
    else if (token == "Multisection" or token == "3")
    	method = InitialPartitioningMethods::Multisection;
    else
        in.setstate(std::ios_base::failbit);
    return in;
}

std::ostream& operator<<(std::ostream& out, InitialPartitioningMethods& method)
{
    std::string token;

    if (method == InitialPartitioningMethods::SFC)
        token = "SFC";
    else if (method == InitialPartitioningMethods::Pixel)
    	token = "Pixel";
    else if (method == InitialPartitioningMethods::Spectral)
    	token = "Spectral";
    else if (method == InitialPartitioningMethods::Multisection)
    	token = "Multisection";
    out << token;
    return out;
}

int main(int argc, char** argv) {
	using namespace boost::program_options;
	options_description desc("Supported options");

	struct Settings settings;

	desc.add_options()
				("help", "display options")
				("version", "show version")
				("graphFile", value<std::string>(), "read graph from file")
				("quadTreeFile", value<std::string>(), "read QuadTree from file")
				("coordFile", value<std::string>(), "coordinate file. If none given, assume that coordinates for graph arg are in file arg.xyz")
				("generate", "generate random graph. Currently, only uniform meshes are supported.")
				("dimensions", value<int>(&settings.dimensions)->default_value(settings.dimensions), "Number of dimensions of generated graph")
				("numX", value<int>(&settings.numX)->default_value(settings.numX), "Number of points in x dimension of generated graph")
				("numY", value<int>(&settings.numY)->default_value(settings.numY), "Number of points in y dimension of generated graph")
				("numZ", value<int>(&settings.numZ)->default_value(settings.numZ), "Number of points in z dimension of generated graph")
				("epsilon", value<double>(&settings.epsilon)->default_value(settings.epsilon), "Maximum imbalance. Each block has at most 1+epsilon as many nodes as the average.")
				("minBorderNodes", value<int>(&settings.minBorderNodes)->default_value(settings.minBorderNodes), "Tuning parameter: Minimum number of border nodes used in each refinement step")
				("stopAfterNoGainRounds", value<int>(&settings.stopAfterNoGainRounds)->default_value(settings.stopAfterNoGainRounds), "Tuning parameter: Number of rounds without gain after which to abort localFM. A value of 0 means no stopping.")
<<<<<<< HEAD
				("initialPartition", value<InitialPartitioningMethods>(&settings.initialPartition), "Parameter for different initial partition: 0 for the hilbert space filling curve, 1 for the pixeled method, 2 for spectral parition")
				("pixeledSideLen", value<int>(&settings.pixeledSideLen)->default_value(settings.pixeledSideLen), "The resolution for the pixeled partition or the spectral")
=======
				("initialPartition", value<int>(&settings.initialPartition)->default_value(settings.initialPartition), "Parameter for different initial partition: 0 for the hilbert space filling curve, 1 for the pixeled method, 2 for spectral parition")
				("pixeledDetailLevel", value<int>(&settings.pixeledDetailLevel)->default_value(settings.pixeledDetailLevel), "The resolution for the pixeled partition or the spectral")
>>>>>>> 584d6b06
				("minGainForNextGlobalRound", value<int>(&settings.minGainForNextRound)->default_value(settings.minGainForNextRound), "Tuning parameter: Minimum Gain above which the next global FM round is started")
				("gainOverBalance", value<bool>(&settings.gainOverBalance)->default_value(settings.gainOverBalance), "Tuning parameter: In local FM step, choose queue with best gain over queue with best balance")
				("useDiffusionTieBreaking", value<bool>(&settings.useDiffusionTieBreaking)->default_value(settings.useDiffusionTieBreaking), "Tuning Parameter: Use diffusion to break ties in Fiduccia-Mattheyes algorithm")
				("useGeometricTieBreaking", value<bool>(&settings.useGeometricTieBreaking)->default_value(settings.useGeometricTieBreaking), "Tuning Parameter: Use distances to block center for tie breaking")
				("useDiffusionCoordinates", value<bool>(&settings.useDiffusionCoordinates)->default_value(settings.useDiffusionCoordinates), "Use coordinates based from diffusive systems instead of loading from file")
				("skipNoGainColors", value<bool>(&settings.skipNoGainColors)->default_value(settings.skipNoGainColors), "Tuning Parameter: Skip Colors that didn't result in a gain in the last global round")
				("writeDebugCoordinates", value<bool>(&settings.writeDebugCoordinates)->default_value(settings.writeDebugCoordinates), "Write Coordinates of nodes in each block")
				("multiLevelRounds", value<int>(&settings.multiLevelRounds)->default_value(settings.multiLevelRounds), "Tuning Parameter: How many multi-level rounds with coarsening to perform")
				;

	variables_map vm;
	store(command_line_parser(argc, argv).
			  options(desc).run(), vm);
	notify(vm);

	if (vm.count("help")) {
		std::cout << desc << "\n";
		return 0;
	}

	if (vm.count("version")) {
		std::cout << "Git commit " << version << std::endl;
		return 0;
	}

	if (vm.count("generate") + vm.count("graphFile") + vm.count("quadTreeFile") != 1) {
		std::cout << "Pick one of --graphFile, --quadTreeFile or --generate" << std::endl;
		return 126;
	}

	if (vm.count("generate") && (vm["dimensions"].as<int>() != 3)) {
		std::cout << "Mesh generation currently only supported for three dimensions" << std::endl;
		return 126;
	}

	if (vm.count("coordFile") && vm.count("useDiffusionCoords")) {
		std::cout << "Cannot both load coordinates from file with --coordFile or generate them with --useDiffusionCoords." << std::endl;
		return 126;
	}

    IndexType N = -1; 		// total number of points

    scai::lama::CSRSparseMatrix<ValueType> graph; 	// the adjacency matrix of the graph
    std::vector<DenseVector<ValueType>> coordinates(settings.dimensions); // the coordinates of the graph

    std::vector<ValueType> maxCoord(settings.dimensions); // the max coordinate in every dimensions, used only for 3D

    scai::dmemo::CommunicatorPtr comm = scai::dmemo::Communicator::getCommunicatorPtr();

    /* timing information
     */
    std::chrono::time_point<std::chrono::system_clock> startTime;
     
    startTime = std::chrono::system_clock::now();
    
    if (comm->getRank() == 0)
	{
    	std::string inputstring;
    	if (vm.count("graphFile")) {
    		inputstring = vm["graphFile"].as<std::string>();
    	} else if (vm.count("quadTreeFile")) {
    		inputstring = vm["quadTreeFile"].as<std::string>();
    	} else {
    		inputstring = "generate";
    	}

        std::cout<< "commit:"<< version<< " input:"<< inputstring << std::endl;
	}

    if (vm.count("graphFile")) {
    	std::string graphFile = vm["graphFile"].as<std::string>();
    	std::string coordFile;
    	if (vm.count("coordFile")) {
			coordFile = vm["coordFile"].as<std::string>();
		} else {
			coordFile = graphFile + ".xyz";
		}

    	std::string coordString;
    	if (settings.useDiffusionCoordinates) {
    		coordString = " and generating coordinates with diffusive distances.";
    	} else {
    		coordString = "and \"" + coordFile + "\" for coordinates";
    	}

        if (comm->getRank() == 0)
        {
            std::cout<< "Reading from file \""<< graphFile << "\" for the graph " << coordString << std::endl;
        }

        // read the adjacency matrix and the coordinates from a file
        graph = ITI::FileIO<IndexType, ValueType>::readGraph( graphFile );
        N = graph.getNumRows();
        scai::dmemo::DistributionPtr inputDist = graph.getRowDistributionPtr();
        scai::dmemo::DistributionPtr noDist( new scai::dmemo::NoDistribution( N ));
        assert(graph.getColDistribution().isEqual(*noDist));

        // for 2D we do not know the size of every dimension
		settings.numX = N;
		settings.numY = 1;
		settings.numZ = 1;

        if (comm->getRank() == 0) {
        	std::cout<< "Read " << N << " points." << std::endl;
        }
        
        if (settings.useDiffusionCoordinates) {
        	graph.redistribute(noDist, noDist);
        	scai::lama::CSRSparseMatrix<ValueType> L = ITI::Diffusion<IndexType, ValueType>::constructLaplacian(graph);
        	//L.redistribute(noDist, noDist);
        	scai::lama::DenseVector<IndexType> nodeWeights(L.getRowDistributionPtr(),1);

        	std::vector<IndexType> nodeIndices(N);
        	std::iota(nodeIndices.begin(), nodeIndices.end(), 0);

        	ITI::Diffusion<IndexType, ValueType>::FisherYatesShuffle(nodeIndices.begin(), nodeIndices.end(), settings.dimensions);

        	std::vector<IndexType> landmarks(settings.dimensions);
        	std::copy(nodeIndices.begin(), nodeIndices.begin()+settings.dimensions, landmarks.begin());

        	scai::lama::DenseMatrix<ValueType> diffusionValues = ITI::Diffusion<IndexType, ValueType>::multiplePotentials(L, nodeWeights, landmarks);
        	assert(diffusionValues.getNumRows() == settings.dimensions);
        	assert(diffusionValues.getLocalNumRows() == settings.dimensions);
        	coordinates.resize(settings.dimensions);
			for (IndexType i = 0; i < settings.dimensions; i++) {
				coordinates[i] = scai::lama::DenseVector<ValueType>(N,0);
				diffusionValues.getLocalRow(coordinates[i].getLocalValues(), i);
				coordinates[i].redistribute(inputDist);
			}
			graph.redistribute(inputDist, noDist);

        } else {
        	coordinates = ITI::FileIO<IndexType, ValueType>::readCoords(coordFile, N, settings.dimensions );
        }

        if (comm->getRank() == 0) {
        	std::cout << "Read coordinates." << std::endl;
        }

    } else if(vm.count("generate")){
    	if (settings.dimensions == 2) {
    		settings.numZ = 1;
    	}

        N = settings.numX * settings.numY * settings.numZ;
            
        maxCoord[0] = settings.numX;
        maxCoord[1] = settings.numY;
        maxCoord[2] = settings.numZ;

        std::vector<IndexType> numPoints(3); // number of points in each dimension, used only for 3D

        for (IndexType i = 0; i < 3; i++) {
        	numPoints[i] = maxCoord[i];
        }

        if( comm->getRank()== 0){
            std::cout<< "Generating for dim= "<< settings.dimensions << " and numPoints= "<< settings.numX << ", " << settings.numY << ", "<< settings.numZ << ", in total "<< N << " number of points" << std::endl;
            std::cout<< "\t\t and maxCoord= "<< maxCoord[0] << ", "<< maxCoord[1] << ", " << maxCoord[2]<< std::endl;
        }
        
        scai::dmemo::DistributionPtr rowDistPtr ( scai::dmemo::Distribution::getDistributionPtr( "BLOCK", comm, N) );
        scai::dmemo::DistributionPtr noDistPtr(new scai::dmemo::NoDistribution(N));
        graph = scai::lama::CSRSparseMatrix<ValueType>( rowDistPtr , noDistPtr );
        
        scai::dmemo::DistributionPtr coordDist ( scai::dmemo::Distribution::getDistributionPtr( "BLOCK", comm, N) );
        for(IndexType i=0; i<settings.dimensions; i++){
            coordinates[i].allocate(coordDist);
            coordinates[i] = static_cast<ValueType>( 0 );
        }

        // create the adjacency matrix and the coordinates
        ITI::MeshGenerator<IndexType, ValueType>::createStructured3DMesh_dist( graph, coordinates, maxCoord, numPoints);
        
        if(comm->getRank()==0){
            IndexType nodes= graph.getNumRows();
            IndexType edges= graph.getNumValues()/2;	
            std::cout<< "Generated random 3D graph with "<< nodes<< " and "<< edges << " edges."<< std::endl;
        }
	} else if (vm.count("quadTreeFile")) {
		//if (comm->getRank() == 0) {
			graph = ITI::FileIO<IndexType, ValueType>::readQuadTree(vm["quadTreeFile"].as<std::string>(), coordinates);
			N = graph.getNumRows();
		//}

		//broadcast graph size from root to initialize distributions
		//IndexType NTransport[1] = {static_cast<IndexType>(graph.getNumRows())};
		//comm->bcast( NTransport, 1, 0 );
		//N = NTransport[0];

        scai::dmemo::DistributionPtr rowDistPtr ( scai::dmemo::Distribution::getDistributionPtr( "BLOCK", comm, N) );
        scai::dmemo::DistributionPtr noDistPtr(new scai::dmemo::NoDistribution(N));
        graph.redistribute(rowDistPtr, noDistPtr);
        for (IndexType i = 0; i < settings.dimensions; i++) {
        	coordinates[i].redistribute(rowDistPtr);
        }

    } else{
    	std::cout << "Either an input file or generation parameters are needed. Call again with --graphFile, --quadTreeFile, or --generate" << std::endl;
    	return 126;
    }
    
    // time needed to get the input
    std::chrono::duration<double> inputTime = std::chrono::system_clock::now() - startTime;

    assert(N > 0);

    if (comm->getSize() > 0) {
    	settings.numBlocks = comm->getSize();
    }

    if( comm->getRank() ==0){
          settings.print(std::cout);
    }
    
    std::chrono::time_point<std::chrono::system_clock> beforePartTime =  std::chrono::system_clock::now();
    
    scai::lama::DenseVector<IndexType> partition = ITI::ParcoRepart<IndexType, ValueType>::partitionGraph( graph, coordinates, settings );
    assert( partition.size() == N);
    assert( coordinates[0].size() == N);
    
    std::chrono::duration<double> partitionTime =  std::chrono::system_clock::now() - beforePartTime;
    
    // the code below writes the output coordinates in one file per processor for visualization purposes.
    //=================
    if (settings.writeDebugCoordinates) {
		for (IndexType dim = 0; dim < settings.dimensions; dim++) {
			assert( coordinates[dim].size() == N);
			coordinates[dim].redistribute(partition.getDistributionPtr());
		}
		ITI::FileIO<IndexType, ValueType>::writeCoordsDistributed_2D( coordinates, N, "debugResult");
    }
    
    std::chrono::time_point<std::chrono::system_clock> beforeReport = std::chrono::system_clock::now();
    
    ValueType cut = ITI::ParcoRepart<IndexType, ValueType>::computeCut(graph, partition, true); 
    ValueType imbalance = ITI::ParcoRepart<IndexType, ValueType>::computeImbalance( partition, comm->getSize() );
    
    std::chrono::duration<double> reportTime =  std::chrono::system_clock::now() - beforeReport;
    
    
    // Reporting output to std::cout
    ValueType inputT = ValueType ( comm->max(inputTime.count() ));
    ValueType partT = ValueType (comm->max(partitionTime.count()));
    ValueType repT = ValueType (comm->max(reportTime.count()));
        
    if (comm->getRank() == 0) {
        std::cout<< "commit:"<< version<< " input:"<< ( vm.count("graphFile") ? vm["graphFile"].as<std::string>() :"generate");
        std::cout<< " nodes:"<< N<< " dimensions:"<< settings.dimensions <<" k:" << settings.numBlocks;
        std::cout<< " epsilon:" << settings.epsilon << " minBorderNodes:"<< settings.minBorderNodes;
        std::cout<< " minGainForNextRound:" << settings.minGainForNextRound;
        std::cout<< " stopAfterNoGainRounds:"<< settings.stopAfterNoGainRounds << std::endl;
        
        std::cout<< "Cut is: "<< cut<< " and imbalance: "<< imbalance << std::endl;
        std::cout<<"inputTime:" << inputT << " partitionTime:" << partT <<" reportTime:"<< repT << std::endl;
    }
}<|MERGE_RESOLUTION|>--- conflicted
+++ resolved
@@ -96,13 +96,8 @@
 				("epsilon", value<double>(&settings.epsilon)->default_value(settings.epsilon), "Maximum imbalance. Each block has at most 1+epsilon as many nodes as the average.")
 				("minBorderNodes", value<int>(&settings.minBorderNodes)->default_value(settings.minBorderNodes), "Tuning parameter: Minimum number of border nodes used in each refinement step")
 				("stopAfterNoGainRounds", value<int>(&settings.stopAfterNoGainRounds)->default_value(settings.stopAfterNoGainRounds), "Tuning parameter: Number of rounds without gain after which to abort localFM. A value of 0 means no stopping.")
-<<<<<<< HEAD
 				("initialPartition", value<InitialPartitioningMethods>(&settings.initialPartition), "Parameter for different initial partition: 0 for the hilbert space filling curve, 1 for the pixeled method, 2 for spectral parition")
 				("pixeledSideLen", value<int>(&settings.pixeledSideLen)->default_value(settings.pixeledSideLen), "The resolution for the pixeled partition or the spectral")
-=======
-				("initialPartition", value<int>(&settings.initialPartition)->default_value(settings.initialPartition), "Parameter for different initial partition: 0 for the hilbert space filling curve, 1 for the pixeled method, 2 for spectral parition")
-				("pixeledDetailLevel", value<int>(&settings.pixeledDetailLevel)->default_value(settings.pixeledDetailLevel), "The resolution for the pixeled partition or the spectral")
->>>>>>> 584d6b06
 				("minGainForNextGlobalRound", value<int>(&settings.minGainForNextRound)->default_value(settings.minGainForNextRound), "Tuning parameter: Minimum Gain above which the next global FM round is started")
 				("gainOverBalance", value<bool>(&settings.gainOverBalance)->default_value(settings.gainOverBalance), "Tuning parameter: In local FM step, choose queue with best gain over queue with best balance")
 				("useDiffusionTieBreaking", value<bool>(&settings.useDiffusionTieBreaking)->default_value(settings.useDiffusionTieBreaking), "Tuning Parameter: Use diffusion to break ties in Fiduccia-Mattheyes algorithm")
@@ -200,11 +195,6 @@
         scai::dmemo::DistributionPtr noDist( new scai::dmemo::NoDistribution( N ));
         assert(graph.getColDistribution().isEqual(*noDist));
 
-        // for 2D we do not know the size of every dimension
-		settings.numX = N;
-		settings.numY = 1;
-		settings.numZ = 1;
-
         if (comm->getRank() == 0) {
         	std::cout<< "Read " << N << " points." << std::endl;
         }
