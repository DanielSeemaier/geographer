#include <scai/lama.hpp>

#include <scai/lama/matrix/all.hpp>
#include <scai/lama/matutils/MatrixCreator.hpp>

#include <scai/dmemo/BlockDistribution.hpp>
#include <scai/dmemo/Distribution.hpp>

#include <scai/hmemo/Context.hpp>
#include <scai/hmemo/HArray.hpp>

#include <scai/utilskernel/LArray.hpp>
#include <scai/lama/Vector.hpp>

#include <boost/algorithm/string.hpp>
#include <boost/program_options.hpp>

#include <memory>
#include <cstdlib>
#include <chrono>

#include "MeshGenerator.h"
#include "FileIO.h"
#include "ParcoRepart.h"
#include "Settings.h"

typedef double ValueType;
typedef int IndexType;


/**
 *  Examples of use:
 * 
 *  for reading from file "fileName" 
 * ./a.out --graphFile fileName --epsilon 0.05 --sfcRecursionSteps=10 --dimensions=2 --borderDepth=10  --stopAfterNoGainRounds=3 --minGainForNextGlobalRound=10
 * 
 * for generating a 10x20x30 mesh
 * ./a.out --generate --numX=10 --numY=20 --numZ=30 --epsilon 0.05 --sfcRecursionSteps=10 --dimensions=3 --borderDepth=10  --stopAfterNoGainRounds=3 --minGainForNextGlobalRound=10
 * 
 * !! for now, when reading a file --dimensions must be 2
 */

//----------------------------------------------------------------------------

int main(int argc, char** argv) {
	using namespace boost::program_options;
	options_description desc("Supported options");

	struct Settings settings;

	desc.add_options()
				("help", "display options")
				("version", "show version")
				("graphFile", value<std::string>(), "read graph from file")
				("coordFile", value<std::string>(), "coordinate file. If none given, assume that coordinates for graph arg are in file arg.xyz")
				("generate", "generate random graph. Currently, only uniform meshes are supported.")
				("dimensions", value<int>(&settings.dimensions)->default_value(settings.dimensions), "Number of dimensions of generated graph")
				("numX", value<int>(&settings.numX)->default_value(settings.numX), "Number of points in x dimension of generated graph")
				("numY", value<int>(&settings.numY)->default_value(settings.numY), "Number of points in y dimension of generated graph")
				("numZ", value<int>(&settings.numZ)->default_value(settings.numZ), "Number of points in z dimension of generated graph")
				("epsilon", value<double>(&settings.epsilon)->default_value(settings.epsilon), "Maximum imbalance. Each block has at most 1+epsilon as many nodes as the average.")
				("minBorderNodes", value<int>(&settings.minBorderNodes)->default_value(settings.minBorderNodes), "Tuning parameter: Minimum number of border nodes used in each refinement step")
				("stopAfterNoGainRounds", value<int>(&settings.stopAfterNoGainRounds)->default_value(settings.stopAfterNoGainRounds), "Tuning parameter: Number of rounds without gain after which to abort localFM. A value of 0 means no stopping.")
<<<<<<< HEAD
				("sfcResolution", value<int>(&settings.sfcResolution)->default_value(settings.sfcResolution), "Tuning parameter: Recursion Level of space filling curve. A value of 0 causes the recursion level to be derived from the graph size.")
=======
				//("sfcRecursionSteps", value<int>(&settings.sfcResolution)->default_value(settings.sfcResolution), "Tuning parameter: Recursion Level of space filling curve. A value of 0 causes the recursion level to be derived from the graph size.")
                                ("initialPartition", value<int>(&settings.initialPartition)->default_value(settings.initialPartition), "Parameter for different initial partition: 0 for the hilbert space filling curve, 1 for the pixeled method, 2 for spectral parition")
                                ("pixeledDetailLevel", value<int>(&settings.pixeledDetailLevel)->default_value(settings.pixeledDetailLevel), "The resolution for the pixeled partition or the spectral")
>>>>>>> 10a58116
				("minGainForNextGlobalRound", value<int>(&settings.minGainForNextRound)->default_value(settings.minGainForNextRound), "Tuning parameter: Minimum Gain above which the next global FM round is started")
				("gainOverBalance", value<bool>(&settings.gainOverBalance)->default_value(settings.gainOverBalance), "Tuning parameter: In local FM step, choose queue with best gain over queue with best balance")
				("useDiffusionTieBreaking", value<bool>(&settings.useDiffusionTieBreaking)->default_value(settings.useDiffusionTieBreaking), "Tuning Parameter: Use diffusion to break ties in Fiduccia-Mattheyes algorithm")
				("useGeometricTieBreaking", value<bool>(&settings.useGeometricTieBreaking)->default_value(settings.useGeometricTieBreaking), "Tuning Parameter: Use distances to block center for tie breaking")
				("skipNoGainColors", value<bool>(&settings.skipNoGainColors)->default_value(settings.skipNoGainColors), "Tuning Parameter: Skip Colors that didn't result in a gain in the last global round")
				("multiLevelRounds", value<int>(&settings.multiLevelRounds)->default_value(settings.multiLevelRounds), "Tuning Parameter: How many multi-level rounds with coarsening to perform")
				;

	variables_map vm;
	store(command_line_parser(argc, argv).
			  options(desc).run(), vm);
	notify(vm);

	if (vm.count("help")) {
		std::cout << desc << "\n";
		return 0;
	}

	if (vm.count("version")) {
		std::cout << "Git commit " << version << std::endl;
		return 0;
	}

	if (vm.count("generate") && vm.count("file")) {
		std::cout << "Pick one of --file or --generate" << std::endl;
		return 0;
	}

	if (vm.count("generate") && (vm["dimensions"].as<int>() != 3)) {
		std::cout << "Mesh generation currently only supported for three dimensions" << std::endl;
		return 0;
	}

    IndexType N = -1; 		// total number of points

    scai::lama::CSRSparseMatrix<ValueType> graph; 	// the adjacency matrix of the graph
    std::vector<DenseVector<ValueType>> coordinates(settings.dimensions); // the coordinates of the graph

    std::vector<ValueType> maxCoord(settings.dimensions); // the max coordinate in every dimensions, used only for 3D

    scai::dmemo::CommunicatorPtr comm = scai::dmemo::Communicator::getCommunicatorPtr();

    /* timing information
     */
    std::chrono::time_point<std::chrono::system_clock> startTime;
     
    startTime = std::chrono::system_clock::now();
    
    if (comm->getRank() == 0)
	{
        std::cout<< "commit:"<< version<< " input:"<< ( vm.count("graphFile") ? vm["graphFile"].as<std::string>() :" generate") << std::endl;
	}

    if (vm.count("graphFile")) {
    	std::string graphFile = vm["graphFile"].as<std::string>();
    	std::string coordFile;
    	if (vm.count("coordFile")) {
    		coordFile = vm["coordFile"].as<std::string>();
    	} else {
    		coordFile = graphFile + ".xyz";
    	}
    
        std::fstream f(graphFile);

        if(f.fail()){
            throw std::runtime_error("File "+ graphFile + " failed.");
        }
        
        f >> N;				// first line must have total number of nodes and edges
        
        // for 2D we do not know the size of every dimension
        settings.numX = N;
        settings.numY = 1;
        settings.numZ = 1;
        
        if (comm->getRank() == 0)
        {
            std::cout<< "Reading from file \""<< graphFile << "\" for the graph and \"" << coordFile << "\" for coordinates"<< std::endl;
        }

        // read the adjacency matrix and the coordinates from a file
        graph = ITI::FileIO<IndexType, ValueType>::readGraph( graphFile );
        scai::dmemo::DistributionPtr rowDistPtr = graph.getRowDistributionPtr();
        scai::dmemo::DistributionPtr noDistPtr( new scai::dmemo::NoDistribution( N ));
        assert(graph.getColDistribution().isEqual(*noDistPtr));

        if (comm->getRank() == 0) {
        	std::cout<< "Read " << N << " points." << std::endl;
        }
        
        coordinates = ITI::FileIO<IndexType, ValueType>::readCoords(coordFile, N, settings.dimensions );

        if (comm->getRank() == 0) {
        	std::cout << "Read coordinates." << std::endl;
        }

    } else if(vm.count("generate")){
    	if (settings.dimensions == 2) {
    		settings.numZ = 1;
    	}

        N = settings.numX * settings.numY * settings.numZ;
            
        maxCoord[0] = settings.numX;
        maxCoord[1] = settings.numY;
        maxCoord[2] = settings.numZ;

        std::vector<IndexType> numPoints(3); // number of points in each dimension, used only for 3D

        for (IndexType i = 0; i < 3; i++) {
        	numPoints[i] = maxCoord[i];
        }

        if( comm->getRank()== 0){
            std::cout<< "Generating for dim= "<< settings.dimensions << " and numPoints= "<< settings.numX << ", " << settings.numY << ", "<< settings.numZ << ", in total "<< N << " number of points" << std::endl;
            std::cout<< "\t\t and maxCoord= "<< maxCoord[0] << ", "<< maxCoord[1] << ", " << maxCoord[2]<< std::endl;
        }
        
        scai::dmemo::DistributionPtr rowDistPtr ( scai::dmemo::Distribution::getDistributionPtr( "BLOCK", comm, N) );
        scai::dmemo::DistributionPtr noDistPtr(new scai::dmemo::NoDistribution(N));
        graph = scai::lama::CSRSparseMatrix<ValueType>( rowDistPtr , noDistPtr );
        
        scai::dmemo::DistributionPtr coordDist ( scai::dmemo::Distribution::getDistributionPtr( "BLOCK", comm, N) );
        for(IndexType i=0; i<settings.dimensions; i++){
            coordinates[i].allocate(coordDist);
            coordinates[i] = static_cast<ValueType>( 0 );
        }

        // create the adjacency matrix and the coordinates
        ITI::MeshGenerator<IndexType, ValueType>::createStructured3DMesh_dist( graph, coordinates, maxCoord, numPoints);
        
        if(comm->getRank()==0){
            IndexType nodes= graph.getNumRows();
            IndexType edges= graph.getNumValues()/2;	
            std::cout<< "Generated random 3D graph with "<< nodes<< " and "<< edges << " edges."<< std::endl;
	}


    } else{
    	std::cout << "Either an input file or generation parameters are needed. Call again with --graphFile or --generate" << std::endl;
    	return 0;
    }
    
    // time needed to get the input. Synchronize first to make sure that all processes are finished.
    comm->synchronize();
    std::chrono::duration<double> inputTime = std::chrono::system_clock::now() - startTime;

    assert(N > 0);

    if (comm->getSize() > 0) {
    	settings.numBlocks = comm->getSize();
    }

    if( comm->getRank() ==0){
          settings.print(std::cout);
    }
    
    std::chrono::time_point<std::chrono::system_clock> beforePartTime =  std::chrono::system_clock::now();
    
    scai::lama::DenseVector<IndexType> partition = ITI::ParcoRepart<IndexType, ValueType>::partitionGraph( graph, coordinates, settings );
    assert( partition.size() == N);
    assert( coordinates[0].size() == N);
    
    std::chrono::duration<double> partitionTime =  std::chrono::system_clock::now() - beforePartTime;
<<<<<<< HEAD

// the code below writes the output coordinates in one file per processor for visualiation purposes.
//=================
//PRINT(*comm<< ": "<< partition.getLocalValues().size());
//PRINT(*comm<< ": "<< coordinates[0].getLocalValues().size());
//scai::dmemo::DistributionPtr newDistribution(new scai::dmemo::GeneralDistribution(N, partition/*.getLocalValues()*/, comm));
for (IndexType dim = 0; dim < settings.dimensions; dim++) {
    assert( coordinates[dim].size() == N);
    coordinates[dim].redistribute(partition.getDistributionPtr());
}
ITI::FileIO<IndexType, ValueType>::writeCoordsDistributed_2D( coordinates, N, "debugResult");

//^^^^^^^^^^^^^^^^^
=======
>>>>>>> 10a58116
    
    // the code below writes the output coordinates in one file per processor for visualiation purposes.
    //=================
    //PRINT(*comm<< ": "<< partition.getLocalValues().size());
    //PRINT(*comm<< ": "<< coordinates[0].getLocalValues().size());
    //scai::dmemo::DistributionPtr newDistribution(new scai::dmemo::GeneralDistribution(N, partition/*.getLocalValues()*/, comm));
    for (IndexType dim = 0; dim < settings.dimensions; dim++) {
        assert( coordinates[dim].size() == N);
        coordinates[dim].redistribute(partition.getDistributionPtr());
    }
    ITI::FileIO<IndexType, ValueType>::writeCoordsDistributed_2D( coordinates, N, "debugResult");

    //^^^^^^^^^^^^^^^^^    
    
    std::chrono::time_point<std::chrono::system_clock> beforeReport = std::chrono::system_clock::now();
    
    ValueType cut = ITI::ParcoRepart<IndexType, ValueType>::computeCut(graph, partition, true); 
    ValueType imbalance = ITI::ParcoRepart<IndexType, ValueType>::computeImbalance( partition, comm->getSize() );
    
    std::chrono::duration<double> reportTime =  std::chrono::system_clock::now() - beforeReport;
    
    // Reporting output to std::cout
    ValueType inputT = ValueType ( comm->max(inputTime.count() ));
    ValueType partT = ValueType (comm->max(partitionTime.count()));
    ValueType repT = ValueType (comm->max(reportTime.count()));
        
    if (comm->getRank() == 0) {
        std::cout<< "commit:"<< version<< " input:"<< ( vm.count("graphFile") ? vm["graphFile"].as<std::string>() :"generate");
        std::cout<< " nodes:"<< N<< " dimensions:"<< settings.dimensions <<" k:" << settings.numBlocks;
        std::cout<< " epsilon:" << settings.epsilon << " minBorderNodes:"<< settings.minBorderNodes;
        std::cout<< " minGainForNextRound:" << settings.minGainForNextRound;
        std::cout<< " stopAfterNoGainRounds:"<< settings.stopAfterNoGainRounds << std::endl;
        
        std::cout<< "Cut is: "<< cut<< " and imbalance: "<< imbalance << std::endl;
        std::cout<<"inputTime:" << inputT << " partitionTime:" << partT <<" reportTime:"<< repT << std::endl;
    }
}<|MERGE_RESOLUTION|>--- conflicted
+++ resolved
@@ -61,13 +61,9 @@
 				("epsilon", value<double>(&settings.epsilon)->default_value(settings.epsilon), "Maximum imbalance. Each block has at most 1+epsilon as many nodes as the average.")
 				("minBorderNodes", value<int>(&settings.minBorderNodes)->default_value(settings.minBorderNodes), "Tuning parameter: Minimum number of border nodes used in each refinement step")
 				("stopAfterNoGainRounds", value<int>(&settings.stopAfterNoGainRounds)->default_value(settings.stopAfterNoGainRounds), "Tuning parameter: Number of rounds without gain after which to abort localFM. A value of 0 means no stopping.")
-<<<<<<< HEAD
 				("sfcResolution", value<int>(&settings.sfcResolution)->default_value(settings.sfcResolution), "Tuning parameter: Recursion Level of space filling curve. A value of 0 causes the recursion level to be derived from the graph size.")
-=======
-				//("sfcRecursionSteps", value<int>(&settings.sfcResolution)->default_value(settings.sfcResolution), "Tuning parameter: Recursion Level of space filling curve. A value of 0 causes the recursion level to be derived from the graph size.")
-                                ("initialPartition", value<int>(&settings.initialPartition)->default_value(settings.initialPartition), "Parameter for different initial partition: 0 for the hilbert space filling curve, 1 for the pixeled method, 2 for spectral parition")
-                                ("pixeledDetailLevel", value<int>(&settings.pixeledDetailLevel)->default_value(settings.pixeledDetailLevel), "The resolution for the pixeled partition or the spectral")
->>>>>>> 10a58116
+				("initialPartition", value<int>(&settings.initialPartition)->default_value(settings.initialPartition), "Parameter for different initial partition: 0 for the hilbert space filling curve, 1 for the pixeled method, 2 for spectral parition")
+				("pixeledDetailLevel", value<int>(&settings.pixeledDetailLevel)->default_value(settings.pixeledDetailLevel), "The resolution for the pixeled partition or the spectral")
 				("minGainForNextGlobalRound", value<int>(&settings.minGainForNextRound)->default_value(settings.minGainForNextRound), "Tuning parameter: Minimum Gain above which the next global FM round is started")
 				("gainOverBalance", value<bool>(&settings.gainOverBalance)->default_value(settings.gainOverBalance), "Tuning parameter: In local FM step, choose queue with best gain over queue with best balance")
 				("useDiffusionTieBreaking", value<bool>(&settings.useDiffusionTieBreaking)->default_value(settings.useDiffusionTieBreaking), "Tuning Parameter: Use diffusion to break ties in Fiduccia-Mattheyes algorithm")
@@ -232,22 +228,6 @@
     assert( coordinates[0].size() == N);
     
     std::chrono::duration<double> partitionTime =  std::chrono::system_clock::now() - beforePartTime;
-<<<<<<< HEAD
-
-// the code below writes the output coordinates in one file per processor for visualiation purposes.
-//=================
-//PRINT(*comm<< ": "<< partition.getLocalValues().size());
-//PRINT(*comm<< ": "<< coordinates[0].getLocalValues().size());
-//scai::dmemo::DistributionPtr newDistribution(new scai::dmemo::GeneralDistribution(N, partition/*.getLocalValues()*/, comm));
-for (IndexType dim = 0; dim < settings.dimensions; dim++) {
-    assert( coordinates[dim].size() == N);
-    coordinates[dim].redistribute(partition.getDistributionPtr());
-}
-ITI::FileIO<IndexType, ValueType>::writeCoordsDistributed_2D( coordinates, N, "debugResult");
-
-//^^^^^^^^^^^^^^^^^
-=======
->>>>>>> 10a58116
     
     // the code below writes the output coordinates in one file per processor for visualiation purposes.
     //=================
