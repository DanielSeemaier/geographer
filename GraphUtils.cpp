/*
 * GraphUtils.cpp
 *
 *  Created on: 29.06.2017
 *      Author: moritzl
 */

#include <assert.h>
#include <queue>
#include <set>

#include <scai/hmemo/ReadAccess.hpp>
#include <scai/hmemo/WriteAccess.hpp>
#include <scai/dmemo/Halo.hpp>
#include <scai/dmemo/HaloBuilder.hpp>

#include "GraphUtils.h"

using std::vector;
using std::queue;

namespace ITI {

namespace GraphUtils {

using scai::hmemo::ReadAccess;
using scai::dmemo::Distribution;
using scai::lama::CSRSparseMatrix;
using scai::lama::DenseVector;
using scai::lama::Scalar;
using scai::lama::CSRStorage;

template<typename IndexType, typename ValueType>
IndexType getFarthestLocalNode(const scai::lama::CSRSparseMatrix<ValueType> graph, std::vector<IndexType> seedNodes) {
	/**
	 * Yet another BFS. This currently has problems with unconnected graphs.
	 */
	const IndexType localN = graph.getLocalNumRows();
	const Distribution& dist = graph.getRowDistribution();

	if (seedNodes.size() == 0) return rand() % localN;

	vector<bool> visited(localN, false);
	queue<IndexType> bfsQueue;

	for (IndexType seed : seedNodes) {
		bfsQueue.push(seed);
		assert(seed >= 0 || seed < localN);
		visited[seed] = true;
	}

	const scai::lama::CSRStorage<ValueType>& storage = graph.getLocalStorage();
	ReadAccess<IndexType> ia(storage.getIA());
	ReadAccess<IndexType> ja(storage.getJA());

	IndexType nextNode = 0;
	while (bfsQueue.size() > 0) {
		nextNode = bfsQueue.front();
		bfsQueue.pop();
		visited[nextNode] = true;

		for (IndexType j = ia[nextNode]; j < ia[nextNode+1]; j++) {
			IndexType localNeighbour = dist.global2local(ja[j]);
			if (localNeighbour != nIndex && !visited[localNeighbour]) {
				bfsQueue.push(localNeighbour);
				visited[localNeighbour] = true;
			}
		}
	}

	//if nodes are unvisited, the graph is unconnected and the unvisited nodes are in fact the farthest
	for (IndexType v = 0; v < localN; v++) {
		if (!visited[v]) nextNode = v;
		break;
	}

	return nextNode;
}

template<typename IndexType, typename ValueType>
ValueType computeCut(const CSRSparseMatrix<ValueType> &input, const DenseVector<IndexType> &part, const bool weighted) {
	SCAI_REGION( "ParcoRepart.computeCut" )
	const scai::dmemo::DistributionPtr inputDist = input.getRowDistributionPtr();
	const scai::dmemo::DistributionPtr partDist = part.getDistributionPtr();

	const IndexType n = inputDist->getGlobalSize();
	const IndexType localN = inputDist->getLocalSize();
	const Scalar maxBlockScalar = part.max();
	const IndexType maxBlockID = maxBlockScalar.getValue<IndexType>();

	if (partDist->getLocalSize() != localN) {
		throw std::runtime_error("partition has " + std::to_string(partDist->getLocalSize()) + " local values, but matrix has " + std::to_string(localN));
	}

	const CSRStorage<ValueType>& localStorage = input.getLocalStorage();
	scai::hmemo::ReadAccess<IndexType> ia(localStorage.getIA());
	scai::hmemo::ReadAccess<IndexType> ja(localStorage.getJA());
	scai::hmemo::HArray<IndexType> localData = part.getLocalValues();
	scai::hmemo::ReadAccess<IndexType> partAccess(localData);

	scai::hmemo::ReadAccess<ValueType> values(localStorage.getValues());

	scai::dmemo::Halo partHalo = buildNeighborHalo<IndexType, ValueType>(input);
	scai::utilskernel::LArray<IndexType> haloData;
	partDist->getCommunicatorPtr()->updateHalo( haloData, localData, partHalo );

	ValueType result = 0;
	for (IndexType i = 0; i < localN; i++) {
		const IndexType beginCols = ia[i];
		const IndexType endCols = ia[i+1];
		assert(ja.size() >= endCols);

		const IndexType globalI = inputDist->local2global(i);
		assert(partDist->isLocal(globalI));
		IndexType thisBlock = partAccess[i];

		for (IndexType j = beginCols; j < endCols; j++) {
			IndexType neighbor = ja[j];
			assert(neighbor >= 0);
			assert(neighbor < n);

			IndexType neighborBlock;
			if (partDist->isLocal(neighbor)) {
				neighborBlock = partAccess[partDist->global2local(neighbor)];
			} else {
				neighborBlock = haloData[partHalo.global2halo(neighbor)];
			}

			if (neighborBlock != thisBlock) {
				if (weighted) {
					result += values[j];
				} else {
					result++;
                                }
			}
		}
	}

	if (!inputDist->isReplicated()) {
            //sum values over all processes
            result = inputDist->getCommunicatorPtr()->sum(result);
        }

  return result / 2; //counted each edge from both sides
}

//---------------------------------------------------------------------------------------

template<typename IndexType, typename ValueType>
ValueType computeImbalance(const DenseVector<IndexType> &part, IndexType k, const DenseVector<ValueType> &nodeWeights) {
	SCAI_REGION( "ParcoRepart.computeImbalance" )
	const IndexType globalN = part.getDistributionPtr()->getGlobalSize();
	const IndexType localN = part.getDistributionPtr()->getLocalSize();
	const IndexType weightsSize = nodeWeights.getDistributionPtr()->getGlobalSize();
	const bool weighted = (weightsSize != 0);

	ValueType minWeight, maxWeight;
	if (weighted) {
		assert(weightsSize == globalN);
		assert(nodeWeights.getDistributionPtr()->getLocalSize() == localN);
		minWeight = nodeWeights.min().Scalar::getValue<ValueType>();
		maxWeight = nodeWeights.max().Scalar::getValue<ValueType>();
	} else {
		minWeight = 1;
		maxWeight = 1;
	}

	if (maxWeight <= 0) {
		throw std::runtime_error("Node weight vector given, but all weights non-positive.");
	}

	if (minWeight < 0) {
		throw std::runtime_error("Negative node weights not supported.");
	}

	std::vector<ValueType> subsetSizes(k, 0);
	const IndexType minK = part.min().Scalar::getValue<IndexType>();
	const IndexType maxK = part.max().Scalar::getValue<IndexType>();

	if (minK < 0) {
		throw std::runtime_error("Block id " + std::to_string(minK) + " found in partition with supposedly " + std::to_string(k) + " blocks.");
	}

	if (maxK >= k) {
		throw std::runtime_error("Block id " + std::to_string(maxK) + " found in partition with supposedly " + std::to_string(k) + " blocks.");
	}

	scai::hmemo::ReadAccess<IndexType> localPart(part.getLocalValues());
	scai::hmemo::ReadAccess<ValueType> localWeight(nodeWeights.getLocalValues());
	assert(localPart.size() == localN);

	ValueType weightSum = 0.0;
	for (IndexType i = 0; i < localN; i++) {
		IndexType partID = localPart[i];
		ValueType weight = weighted ? localWeight[i] : 1;
		subsetSizes[partID] += weight;
		weightSum += weight;
	}

	ValueType optSize;
	scai::dmemo::CommunicatorPtr comm = part.getDistributionPtr()->getCommunicatorPtr();
	if (weighted) {
		//get global weight sum
		weightSum = comm->sum(weightSum);
		//optSize = std::ceil(weightSum / k + (maxWeight - minWeight));
<<<<<<< HEAD
                optSize = std::ceil(ValueType(weightSum) / k );
=======
                optSize = weightSum / k ;
>>>>>>> 8c3f0bd6
	} else {
		optSize = std::ceil(ValueType(globalN) / k);
	}
        std::vector<ValueType> globalSubsetSizes(k);
	if (!part.getDistribution().isReplicated()) {
            //sum block sizes over all processes
            comm->sumImpl( globalSubsetSizes.data() , subsetSizes.data(), k, scai::common::TypeTraits<ValueType>::stype);
	}

	ValueType maxBlockSize = *std::max_element(globalSubsetSizes.begin(), globalSubsetSizes.end());

	if (!weighted) {
		assert(maxBlockSize >= optSize);
	}
	return (ValueType(maxBlockSize - optSize)/ optSize);
}
//---------------------------------------------------------------------------------------

template<typename IndexType, typename ValueType>
scai::dmemo::Halo buildNeighborHalo(const CSRSparseMatrix<ValueType>& input) {

	SCAI_REGION( "ParcoRepart.buildPartHalo" )

	const scai::dmemo::DistributionPtr inputDist = input.getRowDistributionPtr();

	std::vector<IndexType> requiredHaloIndices = nonLocalNeighbors<IndexType, ValueType>(input);

	scai::dmemo::Halo halo;
	{
		scai::hmemo::HArrayRef<IndexType> arrRequiredIndexes( requiredHaloIndices );
		scai::dmemo::HaloBuilder::build( *inputDist, arrRequiredIndexes, halo );
	}

	return halo;
}
//---------------------------------------------------------------------------------------

template<typename IndexType, typename ValueType>
std::vector<IndexType> nonLocalNeighbors(const CSRSparseMatrix<ValueType>& input) {
	SCAI_REGION( "ParcoRepart.nonLocalNeighbors" )
	const scai::dmemo::DistributionPtr inputDist = input.getRowDistributionPtr();
	const IndexType n = inputDist->getGlobalSize();
	const IndexType localN = inputDist->getLocalSize();

	const CSRStorage<ValueType>& localStorage = input.getLocalStorage();
	scai::hmemo::ReadAccess<IndexType> ia(localStorage.getIA());
	scai::hmemo::ReadAccess<IndexType> ja(localStorage.getJA());

	std::set<IndexType> neighborSet;

	for (IndexType i = 0; i < localN; i++) {
		const IndexType beginCols = ia[i];
		const IndexType endCols = ia[i+1];

		for (IndexType j = beginCols; j < endCols; j++) {
			IndexType neighbor = ja[j];
			assert(neighbor >= 0);
			assert(neighbor < n);

			if (!inputDist->isLocal(neighbor)) {
				neighborSet.insert(neighbor);
			}
		}
	}
	return std::vector<IndexType>(neighborSet.begin(), neighborSet.end()) ;
}
//---------------------------------------------------------------------------------------

template<typename IndexType, typename ValueType>
inline bool hasNonLocalNeighbors(const CSRSparseMatrix<ValueType> &input, IndexType globalID) {
	SCAI_REGION( "ParcoRepart.hasNonLocalNeighbors" )
	/**
	 * this could be inlined physically to reduce the overhead of creating read access locks
	 */
	const scai::dmemo::DistributionPtr inputDist = input.getRowDistributionPtr();

	const CSRStorage<ValueType>& localStorage = input.getLocalStorage();
	const scai::hmemo::ReadAccess<IndexType> ia(localStorage.getIA());
	const scai::hmemo::ReadAccess<IndexType> ja(localStorage.getJA());

	const IndexType localID = inputDist->global2local(globalID);
	assert(localID != nIndex);

	const IndexType beginCols = ia[localID];
	const IndexType endCols = ia[localID+1];

	for (IndexType j = beginCols; j < endCols; j++) {
		if (!inputDist->isLocal(ja[j])) {
			return true;
		}
	}
	return false;
}
//---------------------------------------------------------------------------------------

template<typename IndexType, typename ValueType>
std::vector<IndexType> getNodesWithNonLocalNeighbors(const CSRSparseMatrix<ValueType>& input) {
	SCAI_REGION( "ParcoRepart.getNodesWithNonLocalNeighbors" )
	std::vector<IndexType> result;

	const scai::dmemo::DistributionPtr inputDist = input.getRowDistributionPtr();
	if (inputDist->isReplicated()) {
		//everything is local
		return result;
	}

	const CSRStorage<ValueType>& localStorage = input.getLocalStorage();
	const scai::hmemo::ReadAccess<IndexType> ia(localStorage.getIA());
	const scai::hmemo::ReadAccess<IndexType> ja(localStorage.getJA());
	const IndexType localN = inputDist->getLocalSize();

	//iterate over all nodes
	for (IndexType localI = 0; localI < localN; localI++) {
		const IndexType beginCols = ia[localI];
		const IndexType endCols = ia[localI+1];

		//over all edges
		for (IndexType j = beginCols; j < endCols; j++) {
			if (!inputDist->isLocal(ja[j])) {
				IndexType globalI = inputDist->local2global(localI);
				result.push_back(globalI);
				break;
			}
		}
	}

	//nodes should have been sorted to begin with, so a subset of them will be sorted as well
	assert(std::is_sorted(result.begin(), result.end()));
	return result;
}
//---------------------------------------------------------------------------------------

template<typename IndexType, typename ValueType>
DenseVector<IndexType> getBorderNodes( const CSRSparseMatrix<ValueType> &adjM, const DenseVector<IndexType> &part) {

    scai::dmemo::CommunicatorPtr comm = scai::dmemo::Communicator::getCommunicatorPtr();
    const scai::dmemo::DistributionPtr dist = adjM.getRowDistributionPtr();
    const IndexType localN = dist->getLocalSize();
    const scai::utilskernel::LArray<IndexType>& localPart= part.getLocalValues();
    DenseVector<IndexType> border(dist,0);
    scai::utilskernel::LArray<IndexType>& localBorder= border.getLocalValues();

    IndexType globalN = dist->getGlobalSize();
    IndexType max = part.max().Scalar::getValue<IndexType>();

    if( !dist->isEqual( part.getDistribution() ) ){
        std::cout<< __FILE__<< "  "<< __LINE__<< ", matrix dist: " << *dist<< " and partition dist: "<< part.getDistribution() << std::endl;
        throw std::runtime_error( "Distributions: should (?) be equal.");
    }

    const CSRStorage<ValueType>& localStorage = adjM.getLocalStorage();
	const scai::hmemo::ReadAccess<IndexType> ia(localStorage.getIA());
	const scai::hmemo::ReadAccess<IndexType> ja(localStorage.getJA());
	const scai::hmemo::ReadAccess<IndexType> partAccess(localPart);

	scai::dmemo::Halo partHalo = buildNeighborHalo<IndexType, ValueType>(adjM);
	scai::utilskernel::LArray<IndexType> haloData;
	dist->getCommunicatorPtr()->updateHalo( haloData, localPart, partHalo );

    for(IndexType i=0; i<localN; i++){    // for all local nodes
    	IndexType thisBlock = localPart[i];
    	for(IndexType j=ia[i]; j<ia[i+1]; j++){                   // for all the edges of a node
    		IndexType neighbor = ja[j];
    		IndexType neighborBlock;
			if (dist->isLocal(neighbor)) {
				neighborBlock = partAccess[dist->global2local(neighbor)];
			} else {
				neighborBlock = haloData[partHalo.global2halo(neighbor)];
			}
			assert( neighborBlock < max +1 );
			if (thisBlock != neighborBlock) {
				localBorder[i] = 1;
				break;
			}
    	}
    }

    assert(border.getDistributionPtr()->getLocalSize() == localN);
    return border;
}
//---------------------------------------------------------------------------------------


/** Get the maximum degree of a graph.
 * */
template<typename IndexType, typename ValueType>
IndexType getGraphMaxDegree( const scai::lama::CSRSparseMatrix<ValueType>& adjM){

    const scai::dmemo::DistributionPtr distPtr = adjM.getRowDistributionPtr();
    const scai::dmemo::CommunicatorPtr comm = distPtr->getCommunicatorPtr();
    const IndexType localN = distPtr->getLocalSize();
    const IndexType globalN = distPtr->getGlobalSize();
    
    {
        scai::dmemo::DistributionPtr noDist (new scai::dmemo::NoDistribution( globalN ));
        SCAI_ASSERT( adjM.getColDistributionPtr()->isEqual(*noDist) , "Adjacency matrix should have no column distribution." );
    }
    
    const scai::lama::CSRStorage<ValueType>& localStorage = adjM.getLocalStorage();
    scai::hmemo::ReadAccess<IndexType> ia(localStorage.getIA());
    
    // local maximum degree 
    IndexType maxDegree = ia[1]-ia[0];
    
    for(int i=1; i<ia.size(); i++){
        IndexType thisDegree = ia[i]-ia[i-1];
        if( thisDegree>maxDegree){
            maxDegree = thisDegree;
        }
    }
    //return global maximum
    return comm->max( maxDegree );
}
//------------------------------------------------------------------------------

/** Compute maximum communication= max degree of the block graph.
 */
template<typename IndexType, typename ValueType>
IndexType computeMaxComm( const scai::lama::CSRSparseMatrix<ValueType>& adjM, const scai::lama::DenseVector<IndexType> &part, const int k){
    
    scai::lama::CSRSparseMatrix<ValueType> blockGraph = getBlockGraph( adjM, part, k);
    
    return getGraphMaxDegree<IndexType,ValueType>( blockGraph );
}
//------------------------------------------------------------------------------

/** Compute total communication= sum of all edges of the block graph.
 */
template<typename IndexType, typename ValueType>
IndexType computeTotalComm( const scai::lama::CSRSparseMatrix<ValueType>& adjM, const scai::lama::DenseVector<IndexType> &part, const int k){
    
    scai::lama::CSRSparseMatrix<ValueType> blockGraph = getBlockGraph( adjM, part, k);
    
    return blockGraph.getNumValues()/2;
}
//------------------------------------------------------------------------------

/** Returns the edges of the block graph only for the local part. Eg. if blocks 1 and 2 are local
 * in this processor it finds the edge (1,2) ( and the edge (2,1)).
 * Also if the other endpoint is in another processor it finds this edge: block 1 is local, it
 * shares an edge with block 3 that is not local, this edge is found and returned.
 *
 * @param[in] adjM The adjacency matrix of the input graph.
 * @param[in] part The partition of the input graph.
 *
 * @return A 2 dimensional vector with the edges of the local parts of the block graph:
 * edge (u,v) is (ret[0][i], ret[1][i]) if block u and block v are connected.
 */
//return: there is an edge in the block graph between blocks ret[0][i]-ret[1][i]
template<typename IndexType, typename ValueType>
std::vector<std::vector<IndexType>> getLocalBlockGraphEdges( const scai::lama::CSRSparseMatrix<ValueType> &adjM, const scai::lama::DenseVector<IndexType> &part) {
    SCAI_REGION("ParcoRepart.getLocalBlockGraphEdges");
    SCAI_REGION_START("ParcoRepart.getLocalBlockGraphEdges.initialise");
    scai::dmemo::CommunicatorPtr comm = scai::dmemo::Communicator::getCommunicatorPtr();
    const scai::dmemo::DistributionPtr dist = adjM.getRowDistributionPtr();
    const scai::utilskernel::LArray<IndexType>& localPart= part.getLocalValues();
    IndexType N = adjM.getNumColumns();
    IndexType max = part.max().Scalar::getValue<IndexType>();
   
    if( !dist->isEqual( part.getDistribution() ) ){
        std::cout<< __FILE__<< "  "<< __LINE__<< ", matrix dist: " << *dist<< " and partition dist: "<< part.getDistribution() << std::endl;
        throw std::runtime_error( "Distributions: should (?) be equal.");
    }
    SCAI_REGION_END("ParcoRepart.getLocalBlockGraphEdges.initialise");
    
    
    SCAI_REGION_START("ParcoRepart.getLocalBlockGraphEdges.addLocalEdge_newVersion");
    
    scai::hmemo::HArray<IndexType> nonLocalIndices( dist->getLocalSize() ); 
    scai::hmemo::WriteAccess<IndexType> writeNLI(nonLocalIndices, dist->getLocalSize() );
    IndexType actualNeighbours = 0;

    const scai::lama::CSRStorage<ValueType> localStorage = adjM.getLocalStorage();
    const scai::hmemo::ReadAccess<IndexType> ia(localStorage.getIA());
    const scai::hmemo::ReadAccess<IndexType> ja(localStorage.getJA());
    scai::hmemo::ReadAccess<ValueType> values(localStorage.getValues());
    
    // we do not know the size of the non-local indices that is why we use an std::vector
    // with push_back, then convert that to a DenseVector in order to call DenseVector::gather
    // TODO: skip the std::vector to DenseVector conversion. maybe use HArray or LArray
    std::vector< std::vector<IndexType> > edges(2);
    std::vector<IndexType> localInd, nonLocalInd;

    for(IndexType i=0; i<dist->getLocalSize(); i++){ 
        for(IndexType j=ia[i]; j<ia[i+1]; j++){ 
            if( dist->isLocal(ja[j]) ){ 
                IndexType u = localPart[i];         // partition(i)
                IndexType v = localPart[dist->global2local(ja[j])]; // partition(j), 0<j<N so take the local index of j
                assert( u < max +1);
                assert( v < max +1);
                if( u != v){    // the nodes belong to different blocks                  
                        bool add_edge = true;
                        for(IndexType k=0; k<edges[0].size(); k++){ //check that this edge is not already in
                            if( edges[0][k]==u && edges[1][k]==v ){
                                add_edge= false;
                                break;      // the edge (u,v) already exists
                            }
                        }
                        if( add_edge== true){       //if this edge does not exist, add it
                            edges[0].push_back(u);
                            edges[1].push_back(v);
                        }
                }
            } else{  // if(dist->isLocal(j)) 
                // there is an edge between i and j but index j is not local in the partition so we cannot get part[j].
                localInd.push_back(i);
                nonLocalInd.push_back(ja[j]);
            }
            
        }
    }
    SCAI_REGION_END("ParcoRepart.getLocalBlockGraphEdges.addLocalEdge_newVersion");
    
    // TODO: this seems to take quite a long !
    // take care of all the non-local indices found
    assert( localInd.size() == nonLocalInd.size() );
    scai::lama::DenseVector<IndexType> nonLocalDV( nonLocalInd.size(), 0 );
    scai::lama::DenseVector<IndexType> gatheredPart( nonLocalDV.size(),0 );
    
    //get a DenseVector from a vector
    for(IndexType i=0; i<nonLocalInd.size(); i++){
        nonLocalDV.setValue(i, nonLocalInd[i]);
    }
    SCAI_REGION_START("ParcoRepart.getLocalBlockGraphEdges.gatherNonLocal")
        //gather all non-local indexes
        gatheredPart.gather(part, nonLocalDV , scai::common::binary::COPY );
    SCAI_REGION_END("ParcoRepart.getLocalBlockGraphEdges.gatherNonLocal")
    
    assert( gatheredPart.size() == nonLocalInd.size() );
    assert( gatheredPart.size() == localInd.size() );
    
    for(IndexType i=0; i<gatheredPart.size(); i++){
        SCAI_REGION("ParcoRepart.getLocalBlockGraphEdges.addNonLocalEdge");
        IndexType u = localPart[ localInd[i] ];         
        IndexType v = gatheredPart.getValue(i).scai::lama::Scalar::getValue<IndexType>();
        assert( u < max +1);
        assert( v < max +1);
        if( u != v){    // the nodes belong to different blocks                  
            bool add_edge = true;
            for(IndexType k=0; k<edges[0].size(); k++){ //check that this edge is not already in
                if( edges[0][k]==u && edges[1][k]==v ){
                    add_edge= false;
                    break;      // the edge (u,v) already exists
                }
            }
            if( add_edge== true){       //if this edge does not exist, add it
                edges[0].push_back(u);
                edges[1].push_back(v);
            }
        }
    }
    return edges;
}
//-----------------------------------------------------------------------------------

/** Builds the block graph of the given partition.
 * Creates an HArray that is passed around in numPEs (=comm->getSize()) rounds and every time
 * a processor writes in the array its part.
 *
 * Not distributed.
 *
 * @param[in] adjM The adjacency matric of the input graph.
 * @param[in] part The partition of the input garph.
 * @param[in] k Number of blocks.
 *
 * @return The "adjacency matrix" of the block graph. In this version is a 1-dimensional array
 * with size k*k and [i,j]= i*k+j.
 */
template<typename IndexType, typename ValueType>
scai::lama::CSRSparseMatrix<ValueType> getBlockGraph( const scai::lama::CSRSparseMatrix<ValueType> &adjM, const scai::lama::DenseVector<IndexType> &part, const int k) {
    SCAI_REGION("ParcoRepart.getBlockGraph");
    scai::dmemo::CommunicatorPtr comm = scai::dmemo::Communicator::getCommunicatorPtr();
    const scai::dmemo::DistributionPtr distPtr = adjM.getRowDistributionPtr();
    const scai::utilskernel::LArray<IndexType>& localPart= part.getLocalValues();
    
    // there are k blocks in the partition so the adjecency matrix for the block graph has dimensions [k x k]
    scai::dmemo::DistributionPtr distRowBlock ( scai::dmemo::Distribution::getDistributionPtr( "BLOCK", comm, k) );  
    scai::dmemo::DistributionPtr distColBlock ( new scai::dmemo::NoDistribution( k ));
    
    // TODO: memory costly for big k
    IndexType size= k*k;
    // get, on each processor, the edges of the blocks that are local
    std::vector< std::vector<IndexType> > blockEdges = getLocalBlockGraphEdges( adjM, part);
    assert(blockEdges[0].size() == blockEdges[1].size());
    
    scai::hmemo::HArray<IndexType> sendPart(size, static_cast<ValueType>( 0 ));
    scai::hmemo::HArray<IndexType> recvPart(size);
    
    for(IndexType round=0; round<comm->getSize(); round++){
        SCAI_REGION("ParcoRepart.getBlockGraph.shiftArray");
        {   // write your part 
            scai::hmemo::WriteAccess<IndexType> sendPartWrite( sendPart );
            for(IndexType i=0; i<blockEdges[0].size(); i++){
                IndexType u = blockEdges[0][i];
                IndexType v = blockEdges[1][i];
                sendPartWrite[ u*k + v ] = 1;
            }
        }
        comm->shiftArray(recvPart , sendPart, 1);
        sendPart.swap(recvPart);
    } 
    
    // get numEdges
    IndexType numEdges=0;
    
    scai::hmemo::ReadAccess<IndexType> recvPartRead( recvPart );
    for(IndexType i=0; i<recvPartRead.size(); i++){
        if( recvPartRead[i]>0 )
            ++numEdges;
    }
    
    //convert the k*k HArray to a [k x k] CSRSparseMatrix
    scai::lama::CSRStorage<ValueType> localMatrix;
    localMatrix.allocate( k ,k );
    
    scai::hmemo::HArray<IndexType> csrIA;
    scai::hmemo::HArray<IndexType> csrJA;
    scai::hmemo::HArray<ValueType> csrValues; 
    {
        IndexType numNZ = numEdges;     // this equals the number of edges of the graph
        scai::hmemo::WriteOnlyAccess<IndexType> ia( csrIA, k +1 );
        scai::hmemo::WriteOnlyAccess<IndexType> ja( csrJA, numNZ );
        scai::hmemo::WriteOnlyAccess<ValueType> values( csrValues, numNZ );   
        scai::hmemo::ReadAccess<IndexType> recvPartRead( recvPart );
        ia[0]= 0;
        
        IndexType rowCounter = 0; // count rows
        IndexType nnzCounter = 0; // count non-zero elements
        
        for(IndexType i=0; i<k; i++){
            IndexType rowNums=0;
            // traverse the part of the HArray that represents a row and find how many elements are in this row
            for(IndexType j=0; j<k; j++){
                if( recvPartRead[i*k+j] >0  ){
                    ++rowNums;
                }
            }
            ia[rowCounter+1] = ia[rowCounter] + rowNums;
           
            for(IndexType j=0; j<k; j++){
                if( recvPartRead[i*k +j] >0){   // there exist edge (i,j)
                    ja[nnzCounter] = j;
                    values[nnzCounter] = 1;
                    ++nnzCounter;
                }
            }
            ++rowCounter;
        }
    }
    SCAI_REGION_START("ParcoRepart.getBlockGraph.swapAndAssign");
        scai::lama::CSRSparseMatrix<ValueType> matrix;
        localMatrix.swap( csrIA, csrJA, csrValues );
        matrix.assign(localMatrix);
    SCAI_REGION_END("ParcoRepart.getBlockGraph.swapAndAssign");
    return matrix;
}
//----------------------------------------------------------------------------------------

template<typename IndexType, typename ValueType>
scai::lama::CSRSparseMatrix<ValueType> getPEGraph( const CSRSparseMatrix<ValueType> &adjM) {
    SCAI_REGION("ParcoRepart.getPEGraph");
    scai::dmemo::CommunicatorPtr comm = scai::dmemo::Communicator::getCommunicatorPtr();
    const scai::dmemo::DistributionPtr dist = adjM.getRowDistributionPtr(); 
    const IndexType numPEs = comm->getSize();
    
    const std::vector<IndexType> nonLocalIndices = GraphUtils::nonLocalNeighbors<IndexType, ValueType>(adjM);
    
    SCAI_REGION_START("ParcoRepart.getPEGraph.getOwners");
    scai::utilskernel::LArray<IndexType> indexTransport(nonLocalIndices.size(), nonLocalIndices.data());
    // find the PEs that own every non-local index
    scai::hmemo::HArray<IndexType> owners(nonLocalIndices.size() , -1);
    dist->computeOwners( owners, indexTransport);
    SCAI_REGION_END("ParcoRepart.getPEGraph.getOwners");
    
    scai::hmemo::ReadAccess<IndexType> rOwners(owners);
    std::vector<IndexType> neighborPEs(rOwners.get(), rOwners.get()+rOwners.size());
    rOwners.release();
    std::sort(neighborPEs.begin(), neighborPEs.end());
    //remove duplicates
    neighborPEs.erase(std::unique(neighborPEs.begin(), neighborPEs.end()), neighborPEs.end());
    const IndexType numNeighbors = neighborPEs.size();

    // create the PE adjacency matrix to be returned
    scai::dmemo::DistributionPtr distPEs ( scai::dmemo::Distribution::getDistributionPtr( "BLOCK", comm, numPEs) );
    assert(distPEs->getLocalSize() == 1);
    scai::dmemo::DistributionPtr noDistPEs (new scai::dmemo::NoDistribution( numPEs ));

    SCAI_REGION_START("ParcoRepart.getPEGraph.buildMatrix");
    scai::utilskernel::LArray<IndexType> ia(2, 0, numNeighbors);
    scai::utilskernel::LArray<IndexType> ja(numNeighbors, neighborPEs.data());
    scai::utilskernel::LArray<ValueType> values(numNeighbors, 1);
    scai::lama::CSRStorage<ValueType> myStorage(1, numPEs, neighborPEs.size(), ia, ja, values);
    SCAI_REGION_END("ParcoRepart.getPEGraph.buildMatrix");
    
    //could be optimized with move semantics
    scai::lama::CSRSparseMatrix<ValueType> PEgraph(myStorage, distPEs, noDistPEs);

    return PEgraph;
}
//-----------------------------------------------------------------------------------


template int getFarthestLocalNode(const CSRSparseMatrix<double> graph, std::vector<int> seedNodes);
template double computeCut(const CSRSparseMatrix<double> &input, const DenseVector<int> &part, bool weighted);
template double computeImbalance(const DenseVector<int> &part, int k, const DenseVector<double> &nodeWeights);
template scai::dmemo::Halo buildNeighborHalo<int,double>(const CSRSparseMatrix<double> &input);
template bool hasNonLocalNeighbors(const CSRSparseMatrix<double> &input, int globalID);
template std::vector<int> getNodesWithNonLocalNeighbors(const CSRSparseMatrix<double>& input);
template std::vector<int> nonLocalNeighbors(const CSRSparseMatrix<double>& input);
template DenseVector<int> getBorderNodes( const CSRSparseMatrix<double> &adjM, const DenseVector<int> &part);
template std::vector<std::vector<int>> getLocalBlockGraphEdges( const scai::lama::CSRSparseMatrix<double> &adjM, const scai::lama::DenseVector<int> &part);
template scai::lama::CSRSparseMatrix<double> getBlockGraph( const scai::lama::CSRSparseMatrix<double> &adjM, const scai::lama::DenseVector<int> &part, const int k);
template int getGraphMaxDegree( const scai::lama::CSRSparseMatrix<double>& adjM);
template  int computeMaxComm( const scai::lama::CSRSparseMatrix<double>& adjM, const scai::lama::DenseVector<int> &part, const int k);
template int computeTotalComm( const scai::lama::CSRSparseMatrix<double>& adjM, const scai::lama::DenseVector<int> &part, const int k);
template scai::lama::CSRSparseMatrix<double> getPEGraph<int,double>( const scai::lama::CSRSparseMatrix<double> &adjM);

} /*namespace GraphUtils*/

} /* namespace ITI */<|MERGE_RESOLUTION|>--- conflicted
+++ resolved
@@ -203,11 +203,7 @@
 		//get global weight sum
 		weightSum = comm->sum(weightSum);
 		//optSize = std::ceil(weightSum / k + (maxWeight - minWeight));
-<<<<<<< HEAD
                 optSize = std::ceil(ValueType(weightSum) / k );
-=======
-                optSize = weightSum / k ;
->>>>>>> 8c3f0bd6
 	} else {
 		optSize = std::ceil(ValueType(globalN) / k);
 	}
