--- conflicted
+++ resolved
@@ -142,13 +142,11 @@
     queue.push(u);
     result[u] = 0;
     visited[u] = true;
-	//IndexType numVisitedNgbrs = 0;
-	
+
     const CSRStorage<ValueType>& localStorage = graph.getLocalStorage();
     const scai::hmemo::ReadAccess<IndexType> localIa(localStorage.getIA());
     const scai::hmemo::ReadAccess<IndexType> localJa(localStorage.getJA());
 
-    //bool done = false;
     IndexType round = 0;
     while (!queue.empty()) {
         while (!queue.empty()) {
@@ -170,7 +168,6 @@
                     alternateQueue.push(localNeighbor);
                     result[localNeighbor] = round+1;
                     visited[localNeighbor] = true;
-					//++numVisitedNgbrs;
                 }
             }
         }
@@ -178,11 +175,6 @@
         std::swap(queue, alternateQueue);
         //if alternateQueue was empty, queue is now empty and outer loop will abort
     }
-	/* //for debugging TODO: remove if not needed
-	if( numVisitedNgbrs != localN-1 ){
-		PRINT(*comm <<": round= " << round << " , numVisitedNgbrs= " << numVisitedNgbrs);    
-	}
-	*/
     assert(result[u] == 0);
 
     return result;
@@ -206,22 +198,11 @@
     ecc[u] = *std::max_element(distances.begin(), distances.end());
 
     if (localN > 1) {
-		/* //debugging, TODO: remove is not needed or add debug flag
-		if( ecc[u]==0 ){
-			PRINT(*comm << ": max= "<< *std::max_element(distances.begin(), distances.end()) << " , min= " << 
-			*std::min_element(distances.begin(), distances.end()) );
-		}
-		*/
 		SCAI_ASSERT_GT_ERROR( ecc[u], 0, *comm << ": Wrong eccentricity value");
     }
 
     if (ecc[u] > localN) {
-<<<<<<< HEAD
-		//PRINT( *comm <<": ecc[u] > localN :" << ecc[u] << " > " << localN ); 
-		assert(ecc[u] == std::numeric_limits<IndexType>::max() );		
-=======
         SCAI_ASSERT_EQ_ERROR(ecc[u], std::numeric_limits<IndexType>::max(), "invalid ecc value");
->>>>>>> 1f595806
         return ecc[u];
     }
     IndexType i = ecc[u];
@@ -601,7 +582,6 @@
     DenseVector<IndexType> border(dist,0);
     scai::utilskernel::LArray<IndexType>& localBorder= border.getLocalValues();
 
-    //IndexType globalN = dist->getGlobalSize();
     IndexType max = part.max().Scalar::getValue<IndexType>();
 
     if( !dist->isEqual( part.getDistribution() ) ){
@@ -655,7 +635,6 @@
     const IndexType localN = dist->getLocalSize();
     const scai::utilskernel::LArray<IndexType>& localPart= part.getLocalValues();
 
-    //IndexType globalN = dist->getGlobalSize();
     IndexType max = part.max().Scalar::getValue<IndexType>();
 	
 	if(max!=settings.numBlocks-1){
@@ -739,7 +718,6 @@
     const IndexType localN = dist->getLocalSize();
     const scai::utilskernel::LArray<IndexType>& localPart= part.getLocalValues();
 
-    //IndexType globalN = dist->getGlobalSize();
     //IndexType max = part.max().Scalar::getValue<IndexType>();
     
     // the communication volume per block for this PE
@@ -822,7 +800,6 @@
     const IndexType localN = dist->getLocalSize();
     const scai::utilskernel::LArray<IndexType>& localPart= part.getLocalValues();
 
-    //IndexType globalN = dist->getGlobalSize();
 
     // the communication volume per block for this PE
     std::vector<IndexType> commVolumePerBlock( numBlocks, 0 );
@@ -909,7 +886,6 @@
 
     const scai::dmemo::DistributionPtr distPtr = adjM.getRowDistributionPtr();
     const scai::dmemo::CommunicatorPtr comm = distPtr->getCommunicatorPtr();
-    //const IndexType localN = distPtr->getLocalSize();
     const IndexType globalN = distPtr->getGlobalSize();
     
     {
@@ -974,7 +950,6 @@
     scai::dmemo::CommunicatorPtr comm = scai::dmemo::Communicator::getCommunicatorPtr();
     const scai::dmemo::DistributionPtr dist = adjM.getRowDistributionPtr();
     const scai::utilskernel::LArray<IndexType>& localPart= part.getLocalValues();
-    //IndexType N = adjM.getNumColumns();
     IndexType max = part.max().Scalar::getValue<IndexType>();
    
     if( !dist->isEqual( part.getDistribution() ) ){
@@ -988,7 +963,6 @@
     
     scai::hmemo::HArray<IndexType> nonLocalIndices( dist->getLocalSize() ); 
     scai::hmemo::WriteAccess<IndexType> writeNLI(nonLocalIndices, dist->getLocalSize() );
-    //IndexType actualNeighbours = 0;
 
     const scai::lama::CSRStorage<ValueType> localStorage = adjM.getLocalStorage();
     const scai::hmemo::ReadAccess<IndexType> ia(localStorage.getIA());
@@ -1288,7 +1262,6 @@
     
     scai::dmemo::CommunicatorPtr comm = scai::dmemo::Communicator::getCommunicatorPtr();
     const scai::dmemo::DistributionPtr distPtr = adjM.getRowDistributionPtr();
-    //const IndexType localN = distPtr->getLocalSize();
     
     scai::lama::DenseVector<IndexType> degreeVector(distPtr);
     scai::utilskernel::LArray<IndexType>& localDegreeVector = degreeVector.getLocalValues();
@@ -1486,11 +1459,8 @@
 	//check for isolated nodes and wrong conversions
 	IndexType lastNode = localPairs[0].first;
 	for (int_pair edge : localPairs) {
-	    double currentNode = edge.first;
-	    IndexType converted(currentNode);
-	    SCAI_ASSERT_LT_ERROR(double(converted) - currentNode, 0.001, "Conversion error with node IDs!");
-	    SCAI_ASSERT_LE_ERROR(converted, lastNode + 1, "Gap in sorted node IDs before edge exchange.");
-	    lastNode = converted;
+	    SCAI_ASSERT_LE_ERROR(edge.first, lastNode + 1, "Gap in sorted node IDs before edge exchange.");
+	    lastNode = edge.first;
 	}
 
 	//PRINT(thisPE << ": "<< localPairs.back().first << " - " << localPairs.back().second << " in total " <<  localPairs.size() );
