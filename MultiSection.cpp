/*
 * MultiSection.cpp
 *
 *  Created on: 11.04.2017
 */

#include "MultiSection.h"
<<<<<<< HEAD
=======
#include "ParcoRepart.h"    //TODO: this is here for compute cut and imbalance. not really needed

>>>>>>> 37428b98
#include <numeric>

namespace ITI {
    
//TODO: Now it works only for k=x^(1/dim) for int x. Handle the general case.
//TODO: Find numbers k1,k2,...,kd such that k1*k2*...*kd=k to perform multisection
//TODO(?): Enforce initial partition and keep track which PEs need to communicate for each projection
//TODO(?): Add an optimal algorithm for 1D partition
//TODO(kind of): Keep in mind semi-structured grids
    


template<typename IndexType, typename ValueType>
scai::lama::DenseVector<IndexType> MultiSection<IndexType, ValueType>::getPartitionNonUniform(const scai::lama::CSRSparseMatrix<ValueType> &input, const std::vector<scai::lama::DenseVector<ValueType>> &coordinates, const scai::lama::DenseVector<ValueType>& nodeWeights, struct Settings settings ){ 
    SCAI_REGION("MultiSection.getPartition");
    
    std::chrono::time_point<std::chrono::steady_clock> start, afterMultSect;
    start = std::chrono::steady_clock::now();
    
    const scai::dmemo::DistributionPtr inputDistPtr = input.getRowDistributionPtr();
    const scai::dmemo::CommunicatorPtr comm = inputDistPtr->getCommunicatorPtr();
    
    const IndexType k = settings.numBlocks;
    const IndexType dim = settings.dimensions;
    const IndexType globalN = inputDistPtr->getGlobalSize();
    const IndexType localN = inputDistPtr->getLocalSize();

    //
    // check input arguments for sanity
    //
    if( coordinates.size()!=dim ){
        throw std::runtime_error("Wrong number of settings.dimensions and coordinates.size(). They must be the same");
    }

    if( globalN != coordinates[0].size() ) {
        throw std::runtime_error("Matrix has " + std::to_string(globalN) + " rows, but " + std::to_string(coordinates[0].size())
        + " coordinates are given.");
    }
    
    if( globalN != input.getNumColumns()) {
        throw std::runtime_error("Matrix must be quadratic.");
    }
    
    if( !input.isConsistent()) {
        throw std::runtime_error("Input matrix inconsistent");
    }
    
    if( k > globalN) {
        throw std::runtime_error("Creating " + std::to_string(k) + " blocks from " + std::to_string(globalN) + " elements is impossible.");
    }
     
    //
    // get minimum and maximum of the coordinates
    //
    std::vector<ValueType> minCoords(dim, std::numeric_limits<ValueType>::max());
    std::vector<ValueType> maxCoords(dim, std::numeric_limits<ValueType>::lowest());
    std::vector<ValueType> scaledMin(dim, std::numeric_limits<ValueType>::max());
    std::vector<ValueType> scaledMax(dim, std::numeric_limits<ValueType>::lowest());
    
    //
    // scale the local coordinates so the projections are not too big and relative to the input size
    //
    //TODO: since we scale only the local part, this can be turned into a vector<vector<T>>
    //TODO: assert if scaledMin and scaledMax are always 0 and scale respectively
    std::vector<scai::lama::DenseVector<IndexType>> scaledCoords(dim);
    
    for(IndexType d=0; d<dim; d++){
        scaledCoords[d].allocate(inputDistPtr);
        scaledCoords[d] = static_cast<ValueType>( 0 );
    }
    
    // scale= N^(1/d): this way the scaled max is N^(1/d) and this is also the maximum size of the projection arrays
    ValueType scale = std::pow( globalN, 1.0/dim);
    
    {
        SCAI_REGION( "MultiSection.getPartitionNonUniform.minMaxAndScale" )
        
        for (IndexType d = 0; d < dim; d++) {
            //get local parts of coordinates
            const scai::utilskernel::LArray<ValueType>& localPartOfCoords = coordinates[d].getLocalValues();
            for (IndexType i = 0; i < localN; i++) {
                ValueType coord = localPartOfCoords[i];
                if (coord < minCoords[d]) minCoords[d] = coord;
                if (coord > maxCoords[d]) maxCoords[d] = coord;
            }
        }
        
        //  communicate to get global min / max
        // WARNING/TODO: because the max coordinate of a bounding box does belong in the box ( box=[min,manx) )
        //          we must +1. or TODO: do it inside the getRectanglesNonUniform() function
        for (IndexType d = 0; d < dim; d++) {
            minCoords[d] = comm->min(minCoords[d]);
            maxCoords[d] = comm->max(maxCoords[d])+1;
            scaledMax[d] = scale;
            scaledMin[d] = 0;
        }
        
        for (IndexType d = 0; d < dim; d++) {
            
            ValueType thisDimScale = scale/(maxCoords[d]-minCoords[d]);
            ValueType thisDimMin = minCoords[d];
            const scai::utilskernel::LArray<ValueType>& localPartOfCoords = coordinates[d].getLocalValues(); 
            
            /*
             * TODO: this code scales the coordinates a little bit faster but there is some problem in the rounding afterwards
            
            SCAI_REGION_START("MultiSection.getPartitionNonUniform.minMaxAndScale.lamaScale" )
            scaledCoords[d] = (coordinates[d] - scai::lama::DenseVector<ValueType>( coordinates[d].getDistributionPtr(), minCoords[d]) );
            scaledCoords[d] = scaledCoords[d] * thisDimScale;
            SCAI_REGION_END("MultiSection.getPartitionNonUniform.minMaxAndScale.lamaScale" )
            */
            
            SCAI_REGION_START("MultiSection.getPartitionNonUniform.minMaxAndScale.byHandScale" )
            //get local parts of coordinates
            scai::hmemo::WriteOnlyAccess<IndexType> wScaledCoord( scaledCoords[d].getLocalValues() );
            
            SCAI_ASSERT( localN==wScaledCoord.size() , "Wrong size of local part.");
            
            for (IndexType i = 0; i < localN; i++) {
                ValueType normalizedCoord = localPartOfCoords[i] - thisDimMin;
                IndexType scaledCoord =  normalizedCoord * thisDimScale; 
                wScaledCoord[i] = scaledCoord;
                SCAI_ASSERT( scaledCoord >=0 and scaledCoord<=scale, "Wrong scaled coordinate " << scaledCoord << " is either negative or more than "<< scale);
             
                //TODO: remove scaled max and min: should be always be 0 and scale
                //if (scaledCoord < scaledMin[d]) scaledMin[d] = scaledCoord;
                //if (scaledCoord > scaledMax[d]) scaledMax[d] = scaledCoord;
            }
            SCAI_REGION_END("MultiSection.getPartitionNonUniform.minMaxAndScale.byHandScale" )
            
            //scaledMin[d] = comm->min( scaledMin[d] );
            //scaledMax[d] = comm->max( scaledMax[d] );      
        }
    }
    
    for (IndexType d=0; d<dim; d++) {
        SCAI_ASSERT( scaledMax[d]<= std::pow(globalN, 1.0/dim), "Scaled maximum value "<< scaledMax[d] << " is too large. should be less than " << std::pow(globalN, 1.0/dim) );
        if( scaledMin[d]!=0 ){
            //TODO: it works even if scaledMin is not 0 but the projection arrays will start from 0 and the first 
            //      elements will just always be 0.
            PRINT(":");
            throw std::logic_error("Minimum scaled value should be 0 but it is " + std::to_string(scaledMin[d]) );
        }
    }
    SCAI_ASSERT( localN==scaledCoords[0].getLocalValues().size(), "Wrong size of scaled coordinates vector: localN= "<< localN << " and scaledCoords.size()= " << scaledCoords[0].getLocalValues().size() );
    
    //
    // get a partitioning into rectangles
    //
    std::shared_ptr<rectCell<IndexType,ValueType>> root = MultiSection<IndexType, ValueType>::getRectanglesNonUniform( input, scaledCoords, nodeWeights, scaledMin, scaledMax, settings);
    
    const IndexType numLeaves = root->getNumLeaves();
    
    SCAI_ASSERT( numLeaves==k , "Returned number of rectangles is not equal k, rectangles.size()= " << numLeaves << " and k= "<< k );
    
    //
    // set the partition of every local point/vertex according to which rectangle it belongs to
    //
    scai::lama::DenseVector<IndexType> partition( inputDistPtr, -1 );
    
    {
        SCAI_REGION( "MultiSection.getPartitionNonUniform.setLocalPartition" )
        scai::hmemo::WriteOnlyAccess<IndexType> wLocalPart( partition.getLocalValues() );
        
        for(IndexType i=0; i<localN; i++){
            std::vector<IndexType> point(dim);            
            //TODO: probably not the most efficient way to do it, maybe avoid ReadAccess
            for(IndexType d=0; d<dim; d++){
                scai::hmemo::ReadAccess<IndexType> coordAccess( scaledCoords[d].getLocalValues() );
                coordAccess.getValue( point[d], i);
            }   
            try{
                wLocalPart[i] = root->getContainingLeaf( point )->getLeafID();
            }catch( const std::logic_error& e ){
                PRINT0( e.what() );
                std::terminate();
            }
        }
    }
    
    ValueType cut = ParcoRepart<IndexType, ValueType>::computeCut( input, partition, false);
    ValueType imbalance = ParcoRepart<IndexType, ValueType>::computeImbalance(partition, k);
    if (comm->getRank() == 0) {
        afterMultSect = std::chrono::steady_clock::now();
        std::chrono::duration<double> elapsedSeconds = afterMultSect-start;
        if( settings.bisect ){
            std::cout << "\033[1;36mWith Bisection (" << elapsedSeconds.count() << " seconds), cut is " << cut << std::endl;
        }else{
            std::cout << "\033[1;36mWith MultiSection (" << elapsedSeconds.count() << " seconds), cut is " << cut << std::endl;
        }
        std::cout<< "and imbalance= "<< imbalance << "\033[0m" << std::endl;
    }
    
    return partition;
}

//--------------------------------------------------------------------------------------- 
    
template<typename IndexType, typename ValueType>
std::shared_ptr<rectCell<IndexType,ValueType>> MultiSection<IndexType, ValueType>::getRectangles( const scai::lama::DenseVector<ValueType>& nodeWeights, const IndexType sideLen, struct Settings settings) {
    SCAI_REGION("MultiSection.getRectangles");
	
    const IndexType k = settings.numBlocks;    
    const IndexType dim = settings.dimensions;
    
    const scai::dmemo::DistributionPtr inputDist = nodeWeights.getDistributionPtr();
    const scai::dmemo::CommunicatorPtr comm = inputDist->getCommunicatorPtr();
    const IndexType localN = inputDist->getLocalSize();
    const IndexType globalN = inputDist->getGlobalSize();
    
    // for all dimensions i: bBox.bottom[i]<bBox.top[i]
    struct rectangle bBox;
    
    // at first the bounding box is the whole space
    for(int d=0; d<dim; d++){
        bBox.bottom.push_back(0);
        bBox.top.push_back(sideLen);
    }

    // TODO: try to avoid that, probably not needed
    ValueType totalWeight = nodeWeights.sum().scai::lama::Scalar::getValue<ValueType>();
    ValueType averageWeight = totalWeight/k;

    bBox.weight = totalWeight;

    // create the root of the tree that contains the whole grid
    std::shared_ptr<rectCell<IndexType,ValueType>> root( new rectCell<IndexType,ValueType>(bBox) );
    
    //TODO: find integers for multisection
    // if k=2 then it is a bisection
    //
    IndexType k1 = 2;
    //
    
    // from k get d numbers such that their product equals k
    // TODO: now k must be number such that k^(1/d) is an integer, drop this condition, generalize
    const ValueType sqrtK = std::pow( k,  1.0/dim );

    if( !std::floor(sqrtK)==sqrtK ){
        PRINT0("Input k= "<< k << " and sqrt(k)= "<< sqrtK );
        throw std::logic_error("Number of blocks not a square number");
    }
    
    // sqrtK is not correct, it is -1 but not sure if always
    IndexType intSqrtK = sqrtK;
    
    if( std::pow( intSqrtK+1, dim ) == k){
        intSqrtK++;
    }
    SCAI_ASSERT( std::pow( intSqrtK, dim ) == k, "Wrong square root of k. k= "<< k << ", pow(k, 1/d)= " << intSqrtK);
    
    // number of cuts for each dimensions
    std::vector<IndexType> numCuts( dim, intSqrtK );

    IndexType numLeaves = root->getNumLeaves();

    for(typename std::vector<IndexType>::iterator thisDimCuts=numCuts.begin(); thisDimCuts!=numCuts.end(); ++thisDimCuts ){
        SCAI_REGION("MultiSection.getRectangles.forAllRectangles");

        ValueType maxExtent = 0;
        //std::vector<ValueType> minDifference ( numLeaves, LONG_MAX );        

        std::vector<IndexType> chosenDim ( numLeaves, -1);
        
        /* 
         * WARNING: projections[i], chosenDim[i] and numLeaves[i] should all refer to the same leaf/rectangle i
         */

        // a vector with pointers to all the neave nodes of the tree
        std::vector<std::shared_ptr<rectCell<IndexType,ValueType>>> allLeaves = root->getAllLeaves();        
        SCAI_ASSERT( allLeaves.size()==numLeaves, "Wrong number of leaves.");

        /*Two way to find in with dimension to project:
         * 1) just pick the dimension of the bounding box that has the largest extent and then project: only one projection
         * 2) project in every dimension and pick the one in which the difference between the maximum and minimum value is the smallest: d projections
         * 3) TODO: maybe we can change (2) and calculate the variance of the projection and pick the one with the biggest
         * */
             
        //TODO: since this is done locally, we can also get the 1D partition in every dimension and choose the best one
        //      maybe not the fastest way but probably would give better quality
        
        // choose the dimension to project for all leaves/rectangles
        if( settings.useExtent or true){
            SCAI_REGION("MultiSection.getRectangles.forAllRectangles.useExtent");
            // for all leaves/rectangles
            for( int l=0; l<allLeaves.size(); l++){
                struct rectangle thisRectangle = allLeaves[l]->getRect();
                maxExtent = 0;
                for(int d=0; d<dim; d++){
                    ValueType extent = thisRectangle.top[d] - thisRectangle.bottom[d];
                    if( extent>maxExtent ){
                        maxExtent = extent;
                        chosenDim[l] = d;
                    }
                }
            }
        }
        // in chosenDim we have stored the desired dimension to project for all the leaf nodes

        // a vector of size numLeaves. projections[i] is the projection of leaf/rectangle i in the chosen dimension
        std::vector<std::vector<ValueType>> projections = MultiSection<IndexType, ValueType>::projection( nodeWeights, root, chosenDim, sideLen, settings);
                
        SCAI_ASSERT( projections.size()==numLeaves, "Wrong number of projections"); 

        for(int l=0; l<numLeaves; l++){        
            SCAI_REGION("MultiSection.getRectangles.createRectanglesAndPush");
            //perform 1D partitioning for the chosen dimension
            std::vector<IndexType> part1D;
            std::vector<ValueType> weightPerPart, thisProjection = projections[l];
            std::tie( part1D, weightPerPart) = MultiSection<IndexType, ValueType>::partition1DGreedy( thisProjection, *thisDimCuts, settings);
            // TODO: possibly expensive assertion
            SCAI_ASSERT( std::accumulate(thisProjection.begin(), thisProjection.end(), 0)==std::accumulate( weightPerPart.begin(), weightPerPart.end(), 0), "Weights are wrong." )
            
            //TODO: make sure that projections[l] and allLeaves[l] refer to the same rectangle
            struct rectangle thisRectangle = allLeaves[l]->getRect();

            IndexType thisChosenDim = chosenDim[l];
            
            // create the new rectangles and add them to the queue
ValueType dbg_rectW=0;
            struct rectangle newRect;
            newRect.bottom = thisRectangle.bottom;
            newRect.top = thisRectangle.top;
            
            //first rectangle
            newRect.top[thisChosenDim] = thisRectangle.bottom[thisChosenDim]+part1D[0]+1;
            newRect.weight = weightPerPart[0];
            root->insert( newRect );     
dbg_rectW += newRect.weight;

            for(int h=0; h<part1D.size()-1; h++ ){
                //change only the chosen dimension
                newRect.bottom[thisChosenDim] = thisRectangle.bottom[thisChosenDim]+part1D[h]+1;
                newRect.top[thisChosenDim] = thisRectangle.bottom[thisChosenDim]+part1D[h+1]+1;
                newRect.weight = weightPerPart[h+1];
                root->insert( newRect );
dbg_rectW += newRect.weight;                
            }
            
            //last rectangle
            newRect.bottom[thisChosenDim] = thisRectangle.bottom[thisChosenDim]+part1D.back()+1;
            newRect.top = thisRectangle.top;
            newRect.weight = weightPerPart.back();
            root->insert( newRect );
dbg_rectW += newRect.weight;    
        

//TODO: only for debuging, remove variable dbg_rectW
SCAI_ASSERT( dbg_rectW==thisRectangle.weight, "Rectangle weights not correct. dbg_rectW= " << dbg_rectW << " , this.weight= "<< thisRectangle.weight);

        }
        numLeaves = root->getNumLeaves();
    }
    
    return root;
}
//---------------------------------------------------------------------------------------

template<typename IndexType, typename ValueType>
std::vector<std::vector<ValueType>> MultiSection<IndexType, ValueType>::projection(const scai::lama::DenseVector<ValueType>& nodeWeights, const std::shared_ptr<rectCell<IndexType,ValueType>> treeRoot, const std::vector<IndexType>& dimensionToProject, const IndexType sideLen, Settings settings){
    SCAI_REGION("MultiSection.projection");
    
    const IndexType dimension = settings.dimensions;
    
    const scai::dmemo::DistributionPtr inputDist = nodeWeights.getDistributionPtr();
    const scai::dmemo::CommunicatorPtr comm = inputDist->getCommunicatorPtr();
    const IndexType localN = inputDist->getLocalSize();
    
    IndexType numLeaves = treeRoot->getNumLeaves();
    
    std::vector<std::vector<ValueType>> projections(numLeaves);
    
    IndexType leafIndex = treeRoot->indexLeaves(0);
    SCAI_ASSERT( numLeaves==leafIndex, "Wrong leaf indexing");
    SCAI_ASSERT( numLeaves==dimensionToProject.size(), "Wrong dimensionToProject vector size.");
    
    //TODO: pass allLeaves as argument since we already calculate them in getPartition
    
    const std::vector<std::shared_ptr<rectCell<IndexType,ValueType>>> allLeaves = treeRoot->getAllLeaves();
    SCAI_ASSERT( allLeaves.size()==numLeaves, "Not consistent number of leaf nodes.");
    
    // reserve space for every projection
    for(IndexType l=0; l<numLeaves; l++){
        SCAI_REGION("MultiSection.projection.reserveSpace");
        const IndexType dim2proj = dimensionToProject[l];
        SCAI_ASSERT( dim2proj>=0 and dim2proj<=dimension , "Wrong dimension to project to: " << dim2proj);
        
        // the length for every projection in the chosen dimension
        IndexType projLength = allLeaves[l]->getRect().top[dim2proj] - allLeaves[l]->getRect().bottom[dim2proj];

        if(projLength<1){
            throw std::runtime_error("function: projection, line:" +std::to_string(__LINE__) +", the length of projection/leaf " + std::to_string( l) +" is " +std::to_string(projLength) + " and is not correct. Number of leaves = " + std::to_string(numLeaves) );
        }
        projections[l].assign( projLength, 0 );
    }
              
    // calculate projection for local coordinates
    {
        SCAI_REGION("MultiSection.projection.localProjection");
        scai::hmemo::ReadAccess<ValueType> localWeights( nodeWeights.getLocalValues() );
        
        for(int i=0; i<localN; i++){
            SCAI_REGION_START("MultiSection.projection.localProjection.indexAndCopyCoords");
            const IndexType globalIndex = inputDist->local2global(i);
            std::vector<IndexType> coords = indexToCoords(globalIndex, sideLen, dimension); // check the global index
            //TODO: avoid the conversion to vector<double>
            std::vector<ValueType> coordsVal( coords.begin(), coords.end() );
            SCAI_REGION_END("MultiSection.projection.localProjection.indexAndCopyCoords");
            
            // a pointer to the cell that contains point i
            //SCAI_REGION_START("MultiSection.projection.localProjection.contains");
            std::shared_ptr<rectCell<IndexType,ValueType>> thisRectCell;
            
            //TODO: in the partition this should not happen. But it may happen in a more general case
            // if this point is not contained in any rectangle
            try{
                SCAI_REGION("MultiSection.projection.localProjection.contains");
                thisRectCell = treeRoot->getContainingLeaf( coordsVal );
            }
            catch( const std::logic_error& e){
                PRINT(*comm <<": Function getContainingLeaf returns an " << e.what() << " exception");
                for( int d=0; d<dimension; d++)
                    std::cout<< coords[d] << ", ";
                std::cout<< std::endl;
                //std::cout<< std::endl << " and root:"<< std::endl;
                //treeRoot->getRect().print();
                continue;   
                //std::terminate();   // not allowed in our case
            }
            //SCAI_REGION_END("MultiSection.projection.localProjection.contains");
            
            IndexType thisLeafID = thisRectCell->getLeafID();
            SCAI_ASSERT( thisLeafID!=-1, "leafID for containing rectCell must be >0");
            SCAI_ASSERT( thisLeafID<projections.size(), "Index too big.");

            // the chosen dimension to project for this rectangle
            const IndexType dim2proj = dimensionToProject[ thisLeafID ];
            IndexType relativeIndex = coords[dim2proj]-thisRectCell->getRect().bottom[dim2proj];

            SCAI_ASSERT( relativeIndex<projections[ thisLeafID ].capacity(), "Wrong relative index: "<< relativeIndex << " should be < "<< projections[ thisLeafID ].capacity() << " (and thisRect.bottom= "<< thisRectCell->getRect().bottom[dim2proj]  << " )" );

            projections[ thisLeafID ][relativeIndex] += localWeights[i];
        }
    }
    // here, the projection of the local points has been calculated
    
    // must sum all local projections from all PEs
    //TODO: sum using one call to comm->sum()
    // data of vector of vectors are not stored continuously. Maybe copy to a large vector and then add
    std::vector<std::vector<ValueType>> globalProj(numLeaves);
    for(int i=0; i<numLeaves; i++){
        SCAI_REGION("MultiSection.projection.sumImpl");
        globalProj[i].assign( projections[i].size() ,0 );
        comm->sumImpl( globalProj[i].data(), projections[i].data(), projections[i].size(), scai::common::TypeTraits<ValueType>::stype);
    }
    
    return globalProj;
}
//---------------------------------------------------------------------------------------

// The non-uniform grid case. Now we take as input the adjacency matrix of a graph and also the coordinates.
   
template<typename IndexType, typename ValueType>
std::shared_ptr<rectCell<IndexType,ValueType>> MultiSection<IndexType, ValueType>::getRectanglesNonUniform( 
    const scai::lama::CSRSparseMatrix<ValueType> &input,
    const std::vector<scai::lama::DenseVector<IndexType>> &coordinates,
    const scai::lama::DenseVector<ValueType>& nodeWeights,
    const std::vector<ValueType>& minCoords,
    const std::vector<ValueType>& maxCoords,
    Settings settings) {
    SCAI_REGION("MultiSection.getRectanglesNonUniform");
	
    const IndexType k = settings.numBlocks;    
    const IndexType dim = settings.dimensions;
    
    const scai::dmemo::DistributionPtr inputDist = nodeWeights.getDistributionPtr();
    const scai::dmemo::CommunicatorPtr comm = inputDist->getCommunicatorPtr();
    const IndexType localN = inputDist->getLocalSize();
    const IndexType globalN = inputDist->getGlobalSize();
    
    SCAI_ASSERT( coordinates.size()==dim , "Dimensions given and size of coordinates do not agree." );
    SCAI_ASSERT( minCoords.size()==maxCoords.size() and maxCoords.size()==dim , "Wrong size of maxCoords or minCoords." );
    
    for(int d=0; d<dim; d++){
        SCAI_ASSERT( minCoords[d]<maxCoords[d] , "Minimum coordinates should be less than the maximum coordinates.");
    }
    
    //
    //decide the number of multisection for every dimension
    //

    // from k get d numbers such that their product equals k
    // TODO: now k must be number such that k^(1/d) is an integer, drop this condition, generalize
    const ValueType sqrtK = std::pow( k,  1.0/dim );

    if( !std::floor(sqrtK)==sqrtK ){
        PRINT0("Input k= "<< k << " and sqrt(k)= "<< sqrtK );
        throw std::logic_error("Number of blocks not a square number");
    }
    
    // sqrtK is not correct, it is -1 but not sure if always
    IndexType intSqrtK = sqrtK;
    
    if( std::pow( intSqrtK+1, dim ) == k){
        intSqrtK++;
    }
    SCAI_ASSERT( std::pow( intSqrtK, dim ) == k, "Wrong square root of k. k= "<< k << ", pow(k, 1/d)= " << intSqrtK);
    
    //TODO: now for every dimension we have sqrtK cuts. This can be generalized so we have different number of cuts
    //  for each multisection but even more, different cuts for every block.
    //TODO: maybe if the algorithm dynamically decides in how many parts it will mutlisect each rectangle/block?
    
    // number of cuts for each dimensions
    std::vector<IndexType> numCuts;
    
    // if the bisection option is chosen the algorithm performs a bisection
    if( !settings.bisect ){
        numCuts = std::vector<IndexType>( dim, intSqrtK );
    }else{        
        SCAI_ASSERT( k && !(k & (k-1)) , "k is not a power of 2 and this is required for now for bisection");  
        numCuts = std::vector<IndexType>( log2(k) , 2 );
    }
    
    //
    // initialize the tree
    //
    
    // for all dimensions i: bBox.bottom[i]<bBox.top[i]
    struct rectangle bBox;
    
    // at first the bounding box is the whole space
    for(int d=0; d<dim; d++){
        bBox.bottom.push_back( minCoords[d]);
        bBox.top.push_back( maxCoords[d] );
    }

    // TODO: try to avoid that
    ValueType totalWeight = nodeWeights.sum().scai::lama::Scalar::getValue<ValueType>();
    ValueType averageWeight = totalWeight/k;

    bBox.weight = totalWeight;

    // create the root of the tree that contains the whole grid
    std::shared_ptr<rectCell<IndexType,ValueType>> root( new rectCell<IndexType,ValueType>(bBox) );
    
    IndexType numLeaves = root->getNumLeaves();
    
    //
    //multisect in every dimension
    //
    
    for(typename std::vector<IndexType>::iterator thisDimCuts=numCuts.begin(); thisDimCuts!=numCuts.end(); ++thisDimCuts ){
        SCAI_REGION("MultiSection.getRectanglesNonUniform.forAllRectangles");

        ValueType maxExtent = 0;
        //std::vector<ValueType> minDifference ( numLeaves, LONG_MAX );        

        std::vector<IndexType> chosenDim ( numLeaves, -1);
        
        /* 
         * WARNING: projections[i], chosenDim[i] and numLeaves[i] should all refer to the same leaf/rectangle i
         */

        // a vector with pointers to all the neave nodes of the tree
        std::vector<std::shared_ptr<rectCell<IndexType,ValueType>>> allLeaves = root->getAllLeaves();        
        SCAI_ASSERT( allLeaves.size()==numLeaves, "Wrong number of leaves.");

        /*Two way to find in with dimension to project:
         * 1) just pick the dimension of the bounding box that has the largest extent and then project: only one projection
         * 2) project in every dimension and pick the one in which the difference between the maximum and minimum value is the smallest: d projections
         * 3) TODO: maybe we can change (2) and calculate the variance of the projection and pick the one with the biggest
         * */
             
        //TODO: since this is done locally, we can also get the 1D partition in every dimension and choose the best one
        //      maybe not the fastest way but probably would give better quality
        
        //TODO: useExtent is the only option. Add another or remove settings.useExtent
        // choose the dimension to project for all leaves/rectangles
        if( settings.useExtent or true){
            SCAI_REGION("MultiSection.getRectanglesNonUniform.forAllRectangles.useExtent");
            // for all leaves/rectangles
            for( int l=0; l<allLeaves.size(); l++){
                struct rectangle thisRectangle = allLeaves[l]->getRect();
                maxExtent = 0;
                for(int d=0; d<dim; d++){
                    ValueType extent = thisRectangle.top[d] - thisRectangle.bottom[d];
                    if( extent>maxExtent ){
                        maxExtent = extent;
                        chosenDim[l] = d;
                    }
                }
            }
        }
        // in chosenDim we have stored the desired dimension to project for all the leaf nodes

        // a vector of size numLeaves. projections[i] is the projection of leaf/rectangle i in the chosen dimension
        std::vector<std::vector<ValueType>> projections = MultiSection<IndexType, ValueType>::projectionNonUniform( coordinates, nodeWeights, root, chosenDim, settings);

        SCAI_ASSERT( projections.size()==numLeaves, "Wrong number of projections"); 
 
        for(int l=0; l<numLeaves; l++){        
            SCAI_REGION("MultiSection.getRectanglesNonUniform.createRectanglesAndPush");
            //perform 1D partitioning for the chosen dimension
            std::vector<IndexType> part1D;
            std::vector<ValueType> weightPerPart, thisProjection = projections[l];
            IndexType thisChosenDim = chosenDim[l];

            //partiD.size() = thisDimCuts-1 , weightPerPart.size = thisDimCuts 
            std::tie( part1D, weightPerPart) = MultiSection<IndexType, ValueType>::partition1DGreedy( thisProjection, *thisDimCuts, settings);

            // TODO: possibly expensive assertion
            SCAI_ASSERT( std::accumulate(thisProjection.begin(), thisProjection.end(), 0)==std::accumulate( weightPerPart.begin(), weightPerPart.end(), 0), "Weights are wrong." )
            
            //TODO: make sure that projections[l] and allLeaves[l] refer to the same rectangle
            struct rectangle thisRectangle = allLeaves[l]->getRect();
            
            // create the new rectangles and add them to the queue
ValueType dbg_rectW=0;
            struct rectangle newRect;
            newRect.bottom = thisRectangle.bottom;
            newRect.top = thisRectangle.top;
            
            //first rectangle
            newRect.top[thisChosenDim] = thisRectangle.bottom[thisChosenDim]+part1D[0]+1;
            newRect.weight = weightPerPart[0];
            root->insert( newRect );     
dbg_rectW += newRect.weight;

            for(int h=0; h<part1D.size()-1; h++ ){
                //change only the chosen dimension
                newRect.bottom[thisChosenDim] = thisRectangle.bottom[thisChosenDim]+part1D[h]+1;
                newRect.top[thisChosenDim] = thisRectangle.bottom[thisChosenDim]+part1D[h+1]+1;
                newRect.weight = weightPerPart[h+1];
                root->insert( newRect );
dbg_rectW += newRect.weight;                
            }
            
            //last rectangle
            newRect.bottom[thisChosenDim] = thisRectangle.bottom[thisChosenDim]+part1D.back()+1;
            newRect.top = thisRectangle.top;
            newRect.weight = weightPerPart.back();
            root->insert( newRect );
dbg_rectW += newRect.weight;    
        

//TODO: only for debuging, remove variable dbg_rectW
SCAI_ASSERT( dbg_rectW==thisRectangle.weight, "Rectangle weights not correct. dbg_rectW= " << dbg_rectW << " , this.weight= "<< thisRectangle.weight);

        }
        numLeaves = root->getNumLeaves();
    }
    
    std::vector<std::shared_ptr<rectCell<IndexType,ValueType>>> ret = root->getAllLeaves();
    SCAI_ASSERT( ret.size()==numLeaves , "Number of leaf nodes not correct, ret.size()= "<< ret.size() << " but numLeaves= "<< numLeaves );

    return root;
}
//---------------------------------------------------------------------------------------

template<typename IndexType, typename ValueType>
std::vector<std::vector<ValueType>> MultiSection<IndexType, ValueType>::projectionNonUniform( 
    const std::vector<scai::lama::DenseVector<IndexType>>& coordinates,
    const scai::lama::DenseVector<ValueType>& nodeWeights,
    const std::shared_ptr<rectCell<IndexType,ValueType>> treeRoot,
    const std::vector<IndexType>& dimensionToProject,
    Settings settings){
    SCAI_REGION("MultiSection.projectionNonUniform");
    
    const IndexType dimension = settings.dimensions;
    
    const scai::dmemo::DistributionPtr inputDist = nodeWeights.getDistributionPtr();
    const scai::dmemo::CommunicatorPtr comm = inputDist->getCommunicatorPtr();
    const IndexType localN = inputDist->getLocalSize();
    
    IndexType numLeaves = treeRoot->getNumLeaves();
    
    std::vector<std::vector<ValueType>> projections(numLeaves); // 1 projection per rectangle/leaf
    
    IndexType leafIndex = treeRoot->indexLeaves(0);
    SCAI_ASSERT( numLeaves==leafIndex, "Wrong leaf indexing");
    SCAI_ASSERT( numLeaves==dimensionToProject.size(), "Wrong dimensionToProject vector size.");

    //TODO: pass allLeaves as argument since we already calculate them in getPartition
    
    const std::vector<std::shared_ptr<rectCell<IndexType,ValueType>>> allLeaves = treeRoot->getAllLeaves();
    SCAI_ASSERT( allLeaves.size()==numLeaves, "Not consistent number of leaf nodes.");
    
    //
    // reserve space for every projection
    //
    for(IndexType l=0; l<numLeaves; l++){
        SCAI_REGION("MultiSection.projectionNonUniform.reserveSpace");
        const IndexType dim2proj = dimensionToProject[l];
        // the length for every projection in the chosen dimension
        IndexType projLength = allLeaves[l]->getRect().top[dim2proj] - allLeaves[l]->getRect().bottom[dim2proj];
        if(projLength<1){
            throw std::runtime_error("function: projectionNonUnifo, line:" +std::to_string(__LINE__) +", the length of the projection is " +std::to_string(projLength) + " and is not correct");
        }
        projections[l].assign( projLength, 0 );
    }
    
    //
    // calculate projection for local coordinates
    //
    {
        SCAI_REGION("MultiSection.projectionNonUniform.localProjection");
        scai::hmemo::ReadAccess<ValueType> localWeights( nodeWeights.getLocalValues() );
        
        for(int i=0; i<localN; i++){
            SCAI_REGION_START("MultiSection.projectionNonUniform.localProjection.CopyCoords");
            std::vector<IndexType> coords;
            for(int c=0; c<dimension; c++){
                 coords.push_back( coordinates[c].getLocalValues()[i] );
            }
            SCAI_REGION_END("MultiSection.projectionNonUniform.localProjection.CopyCoords");
            
            // a pointer to the cell that contains point i
            SCAI_REGION_START("MultiSection.projectionNonUniform.localProjection.contains");
            std::shared_ptr<rectCell<IndexType,ValueType>> thisRectCell;
            
            //TODO: in the partition this should not happen. But it may happen in a more general case
            // if this point is not contained in any rectangle
            try{
                thisRectCell = treeRoot->getContainingLeaf( coords );
            }
            catch( const std::logic_error& e){
                PRINT("Function getContainingLeaf returns an " << e.what() << " exception for point: ");
                for( int d=0; d<dimension; d++)
                    std::cout<< coords[d] << ", ";
                std::cout<< std::endl << " and root:"<< std::endl;
                treeRoot->getRect().print();
                std::terminate();   // not allowed in our case
            }
            SCAI_REGION_END("MultiSection.projectionNonUniform.localProjection.contains");
            
            IndexType thisLeafID = thisRectCell->getLeafID();
            if( thisLeafID==-1 and comm->getRank()==0 ){
                PRINT0( "Owner rectangle for point is ");
                thisRectCell->getRect().print();
                PRINT0( thisRectCell->getLeafID() );
            }
            SCAI_ASSERT( thisLeafID!=-1, "leafID for containing rectCell must be >0 , for coords= "<< coords[0] << ", "<< coords[1] );
            SCAI_ASSERT( thisLeafID<projections.size(), "Index too big.");

            // the chosen dimension to project for this rectangle
            const IndexType dim2proj = dimensionToProject[ thisLeafID ];
            IndexType relativeIndex = coords[dim2proj]-thisRectCell->getRect().bottom[dim2proj];

            SCAI_ASSERT( relativeIndex<projections[ thisLeafID ].capacity(), "Wrong relative index: "<< relativeIndex << " should be < "<< projections[ thisLeafID ].capacity() << " (and thisRect.bottom= "<< thisRectCell->getRect().bottom[dim2proj]  << " , thisRect.top= "<< thisRectCell->getRect().top[dim2proj] << ")" );

            projections[ thisLeafID ][relativeIndex] += localWeights[i];
        }
    }
    //
    // sum all local projections from all PEs
    //
    //TODO: sum using one call to comm->sum()
    // data of vector of vectors are not stored continuously. Maybe copy to a large vector and then add
    std::vector<std::vector<ValueType>> globalProj(numLeaves);
    for(int i=0; i<numLeaves; i++){
        SCAI_REGION("MultiSection.projectionNonUniform.sumImpl");
        globalProj[i].assign( projections[i].size() ,0 );
        comm->sumImpl( globalProj[i].data(), projections[i].data(), projections[i].size(), scai::common::TypeTraits<ValueType>::stype);
    }
    
    return globalProj;
}
//---------------------------------------------------------------------------------------

template<typename IndexType, typename ValueType>
std::pair<std::vector<IndexType>, std::vector<ValueType>> MultiSection<IndexType, ValueType>::partition1DGreedy( const std::vector<ValueType>& projection, const IndexType k, Settings settings){
    SCAI_REGION("MultiSection.partition1DGreedy");
    
    const IndexType dimension = settings.dimensions;
    
    ValueType totalWeight = std::accumulate(projection.begin(), projection.end(), 0);
    ValueType averageWeight = totalWeight/k;
    
    if(projection.size()==0){
        throw std::runtime_error( "In MultiSection::partition1DGreedy, input projection vector is empty");
    }

    std::vector<IndexType> partHyperplanes(k-1,-9);
    std::vector<ValueType> weightPerPart(k,-9);
    IndexType part=0;
    ValueType thisPartWeight = 0;
    ValueType epsilon = 0.05;   // imbalance parameter
    
    /*
     * TODO: change to a dynamic programming or iterative (or whatever) algorithm that is optimal (?)
     */
    
    // greedy 1D partition (a 2-approx solution?)
    for(int i=0; i<projection.size(); i++){
        thisPartWeight += projection[i];
        if( thisPartWeight > averageWeight /* *(1+epsilon)*/){
            SCAI_ASSERT(part < partHyperplanes.size(), "index: "<< part << " too big, must be < "<< partHyperplanes.size() )
            // choose between keeping the projection[i] in the sum, having something more than the average
            // or do not add projection[i] and get something below average
            if( averageWeight-(thisPartWeight-projection[i]) < thisPartWeight-averageWeight ){
                IndexType hyperplane = i-1;
                partHyperplanes[part]= hyperplane;
                // calculate new total weight left and new average weight
                totalWeight = totalWeight - thisPartWeight + projection[i];
                weightPerPart[part] = thisPartWeight - projection[i];                
                --i;
            }else{  // choose solution that is more than the average
                IndexType hyperplane = i;
                partHyperplanes[part]= hyperplane;
                // calculate new total weight left and new average weight
                totalWeight = totalWeight - thisPartWeight;
                weightPerPart[part] = thisPartWeight;
            }
            averageWeight = totalWeight/(k-part-1);
            thisPartWeight = 0;
            ++part;
        }
    }
    
    weightPerPart[part] = totalWeight;
  
    return std::make_pair(partHyperplanes, weightPerPart);
}
//---------------------------------------------------------------------------------------
// Based on algorithm Nicol found in Pinar, Aykanat, 2004, "Fast optimal load balancing algorithms for 1D partitioning"
//TODO: In the same paper thers is a better, but more complicated, algorithm called Nicol+

template<typename IndexType, typename ValueType>
std::pair<std::vector<IndexType>, std::vector<ValueType>> MultiSection<IndexType, ValueType>::partition1DOptimal( const std::vector<ValueType>& nodeWeights, const IndexType k, Settings settings){
    
    const IndexType N = nodeWeights.size();
    
    //
    //create the prefix sum array
    //
    std::vector<ValueType> prefixSum( N , 0);
    
    prefixSum[0] = nodeWeights[0];
    
    for(IndexType i=1; i<N; i++ ){
        prefixSum[i] = prefixSum[i-1] + nodeWeights[i]; 
    }
    
    ValueType totalWeight = prefixSum.back();
    
    ValueType lowerBound, upperBound;
    lowerBound = totalWeight/k;         // the optimal average weight
    upperBound = totalWeight;
    
    std::vector<IndexType> partIndices(k, -9);
    std::vector<ValueType> weightPerPart(k, -9);
    partIndices[0]=0;
    
    for(IndexType p=1; p<k; p++){
        //IndexType indexLow = p==0 ? 0 : partIndices[p-1];
        IndexType indexLow = partIndices[p-1];
        IndexType indexHigh = N;
        while( indexLow<indexHigh ){
            IndexType indexMid = (indexLow+indexHigh)/2;
            ValueType tmpSum = prefixSum[indexMid] - prefixSum[partIndices[p-1]-1];
            if( lowerBound<tmpSum and tmpSum<upperBound){
                if( probe(prefixSum, k, tmpSum) ){
                    indexHigh = indexMid;
                    upperBound = tmpSum;
                }else{
                    indexLow = indexMid+1;
                    lowerBound = tmpSum;
                }
            }else if(tmpSum>=upperBound){
                indexHigh = indexMid;
            }else{
                indexLow=indexMid+1;
            }
        }
        
        partIndices[p] = indexHigh;
        weightPerPart[p-1] = prefixSum[indexHigh] - prefixSum[partIndices[p-1]/*-1*/];
    }
    
    weightPerPart[k-1] = totalWeight - prefixSum[ partIndices.back()-1 ];
    
    return std::make_pair(partIndices, weightPerPart);
}
//---------------------------------------------------------------------------------------
// Search if there is a partition of weights array into k parts where the maximum weight of a part is <=target.

//TODO: return also the splitters found
template<typename IndexType, typename ValueType>
bool MultiSection<IndexType, ValueType>::probe(const std::vector<ValueType>& prefixSum, const IndexType k, const ValueType target){

    const IndexType N = prefixSum.size();
    IndexType p = 1;
    const IndexType offset = N/k;
    IndexType step = offset;
    ValueType sumOfPartition = target;
    
    ValueType totalWeight = prefixSum.back();

    bool ret = false;
    
    if(target*k >= totalWeight){
        std::vector<IndexType> splitters( k-1, 0);

        while( p<k and sumOfPartition<totalWeight){
            while( prefixSum[step]<sumOfPartition and step<N){
                step += offset;
                step = std::min( step , N-1);
                SCAI_ASSERT( step<N , "Variable step is too large: " << step);
            }

            splitters[p-1] = std::lower_bound( prefixSum.begin()+(step-offset), prefixSum.begin()+step, sumOfPartition ) - prefixSum.begin();

            sumOfPartition = prefixSum[splitters[p-1]] + target;
            ++p;
        }
    
        if( sumOfPartition>=totalWeight ){
            ret = true;
        }
    }
    
    return ret;
}
//---------------------------------------------------------------------------------------

// Checks if given index is in the bounding box bBox.
template<typename IndexType, typename ValueType>
bool MultiSection<IndexType, ValueType>::inBBox( const std::vector<IndexType>& coords, const struct rectangle& bBox){
    SCAI_REGION("MultiSection.inBBox");
    
    IndexType dimension = bBox.top.size();
    
    SCAI_ASSERT( coords.size()==dimension, "Dimensions do not agree.");
    if(dimension>3){
        throw std::runtime_error("function: inBBox, line:" +std::to_string(__LINE__) +", supporting only 2 or 3 dimensions");
    }
    
    // for all dimensions i: bottom(i)<top(i) 
    std::vector<ValueType> bottom = bBox.bottom, top = bBox.top;
    
    bool ret = true;
    
    for(int i=0; i<dimension; i++){
        // TODO: ensure if it should be coords[i]>=top[i] or coords[i]>top[i]
        if(coords[i]>=top[i] or coords[i]<bottom[i]){
            ret = false;
            break;
        }
    }
        
    return ret;
}
//---------------------------------------------------------------------------------------

template<typename IndexType, typename ValueType>
ValueType MultiSection<IndexType, ValueType>::getRectangleWeight( const scai::lama::DenseVector<ValueType>& nodeWeights, const  struct rectangle& bBox, const IndexType sideLen, Settings settings){
    SCAI_REGION("MultiSection.getRectangleWeight");
    
    const scai::dmemo::DistributionPtr inputDist = nodeWeights.getDistributionPtr();
    const scai::dmemo::CommunicatorPtr comm = inputDist->getCommunicatorPtr();
    const IndexType localN = inputDist->getLocalSize();
    
    const IndexType dimension = bBox.top.size();
    ValueType localWeight=0;
    
    {
        SCAI_REGION("MultiSection.getRectangleWeight.localWeight");
        scai::hmemo::ReadAccess<ValueType> localWeights( nodeWeights.getLocalValues() );
        
        for(int i=0; i<localN; i++){
            const IndexType globalIndex = inputDist->local2global(i);
            std::vector<IndexType> coords = indexToCoords(globalIndex, sideLen, dimension); // check the global index
            if( inBBox(coords, bBox) ){ 
                localWeight += localWeights[i];
            }
        }
    }
    
    // sum all local weights
    return comm->sum(localWeight);
}
//---------------------------------------------------------------------------------------

template<typename IndexType, typename ValueType>
template<typename T>
ValueType MultiSection<IndexType, ValueType>::getRectangleWeight( const std::vector<scai::lama::DenseVector<T>>& coordinates, const scai::lama::DenseVector<ValueType>& nodeWeights, const  struct rectangle& bBox, const std::vector<ValueType> maxCoords, Settings settings){
    SCAI_REGION("MultiSection.getRectangleWeight");
    
    const scai::dmemo::DistributionPtr inputDist = nodeWeights.getDistributionPtr();
    const scai::dmemo::CommunicatorPtr comm = inputDist->getCommunicatorPtr();
    const IndexType localN = inputDist->getLocalSize();
    
    const IndexType dimension = bBox.top.size();
    ValueType localWeight=0;
    
    {
        SCAI_REGION("MultiSection.getRectangleWeight.localWeight");
        scai::hmemo::ReadAccess<ValueType> localWeights( nodeWeights.getLocalValues() );
        
        for(int i=0; i<localN; i++){
            std::vector<IndexType> coords;
            for(int d=0; d<dimension; d++){
                coords.push_back( coordinates[d].getLocalValues()[i] );
                //TODO: remove assertion, probably not needed
                SCAI_ASSERT( coords.back()<maxCoords[d], "Coordinate too big, coords.back()= " << coords.back() << " , maxCoords[d]= "<< maxCoords[d] );
            }
            if( inBBox(coords, bBox) ){ 
                localWeight += localWeights[i];
            }
        }
    }
    
    // sum all local weights
    return comm->sum(localWeight);
}
//---------------------------------------------------------------------------------------

//TODO: generalize for more dimensions and for non-cubic grids

template<typename IndexType, typename ValueType>
std::vector<IndexType> MultiSection<IndexType, ValueType>::indexToCoords(const IndexType ind, const IndexType sideLen, const IndexType dim){
    SCAI_REGION("MultiSection.indexToCoords");
    
    IndexType gridSize= std::pow(sideLen, dim);
    
    if( ind>gridSize){
        PRINT("Index "<< ind <<" too big, should be < gridSize= "<< gridSize);
        throw std::runtime_error("Wrong index");
    }
    
    if(ind<0){
        throw std::runtime_error("Wrong index" + std::to_string(ind) + " should be positive or zero.");
    }
    
    if(dim==2){
        return  MultiSection<IndexType, ValueType>::indexTo2D( ind, sideLen);
    }else if(dim==3){
        return MultiSection<IndexType, ValueType>::indexTo3D( ind, sideLen);
    }else{
        throw std::runtime_error("function: indexToCoords, line:" +std::to_string(__LINE__) +", supporting only 2 or 3 dimensions");
    }
    
}
//---------------------------------------------------------------------------------------

template<typename IndexType, typename ValueType>
std::vector<IndexType> MultiSection<IndexType, ValueType>::indexTo2D(IndexType ind, IndexType sideLen){
    SCAI_REGION("MultiSection.indexTo2D");
    IndexType x = ind/sideLen;
    IndexType y = ind%sideLen;
    
    return std::vector<IndexType>{x, y};
}
//---------------------------------------------------------------------------------------

template<typename IndexType, typename ValueType>
std::vector<IndexType> MultiSection<IndexType, ValueType>::indexTo3D(IndexType ind, IndexType sideLen){
    SCAI_REGION("MultiSection.indexTo3D");
    IndexType planeSize= sideLen*sideLen; // a YxZ plane
    
    IndexType x = ind/planeSize;
    IndexType y = (ind%planeSize)/sideLen;
    IndexType z = (ind%planeSize)%sideLen;
    
    return std::vector<IndexType>{ x, y, z };
}
//---------------------------------------------------------------------------------------

template scai::lama::DenseVector<int> MultiSection<int, double>::getPartitionNonUniform(const scai::lama::CSRSparseMatrix<double> &input, const std::vector<scai::lama::DenseVector<double>> &coordinates, const scai::lama::DenseVector<double>& nodeWeights, struct Settings Settings );

template std::shared_ptr<rectCell<int,double>> MultiSection<int, double>::getRectangles( const scai::lama::DenseVector<double>& nodeWeights, const IndexType sideLen, Settings settings);

template std::vector<std::vector<double>> MultiSection<int, double>::projection( const scai::lama::DenseVector<double>& nodeWeights, const std::shared_ptr<rectCell<int,double>> treeRoot, const std::vector<int>& dimensionToProject, const int sideLen, Settings settings);

template std::shared_ptr<rectCell<int,double>> MultiSection<int, double>::getRectanglesNonUniform( const scai::lama::CSRSparseMatrix<double> &input, const std::vector<scai::lama::DenseVector<int>> &coordinates, const scai::lama::DenseVector<double>& nodeWeights, const std::vector<double>& minCoords, const std::vector<double>& maxCoords, Settings settings);

template std::vector<std::vector<double>> MultiSection<int, double>::projectionNonUniform( const std::vector<scai::lama::DenseVector<int>>& coordinates, const scai::lama::DenseVector<double>& nodeWeights, const std::shared_ptr<rectCell<int,double>> treeRoot, const std::vector<int>& dimensionToProject, Settings settings);
    
template bool MultiSection<int, double>::inBBox( const std::vector<int>& coords, const struct rectangle& bBox);
    
template  std::pair<std::vector<int>,std::vector<double>> MultiSection<int, double>::partition1DGreedy( const std::vector<double>& array, const int k, Settings settings);

template  std::pair<std::vector<int>,std::vector<double>> MultiSection<int, double>::partition1DOptimal( const std::vector<double>& array, const int k, Settings settings);

template double MultiSection<int, double>::getRectangleWeight( const scai::lama::DenseVector<double>& nodeWeights, const struct rectangle& bBox, const int sideLen, Settings settings);

template double MultiSection<int, double>::getRectangleWeight( const std::vector<scai::lama::DenseVector<int>> &coordinates, const scai::lama::DenseVector<double>& nodeWeights, const struct rectangle& bBox, const std::vector<double> maxCoords, Settings settings);

template double MultiSection<int, double>::getRectangleWeight( const std::vector<scai::lama::DenseVector<double>> &coordinates, const scai::lama::DenseVector<double>& nodeWeights, const struct rectangle& bBox, const std::vector<double> maxCoords, Settings settings);

template std::vector<int> MultiSection<int, double>::indexToCoords( const int ind, const int sideLen, const int dim);

template bool MultiSection<int, double>::probe(const std::vector<double>& prefixSum, const int k, const double target);

};<|MERGE_RESOLUTION|>--- conflicted
+++ resolved
@@ -5,11 +5,8 @@
  */
 
 #include "MultiSection.h"
-<<<<<<< HEAD
-=======
 #include "ParcoRepart.h"    //TODO: this is here for compute cut and imbalance. not really needed
 
->>>>>>> 37428b98
 #include <numeric>
 
 namespace ITI {
