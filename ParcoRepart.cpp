/*
 * ParcoReport.cpp
 *
 *  Created on: 25.10.2016
 *      Author: moritzl
 */

#include <scai/dmemo/HaloBuilder.hpp>
#include <scai/dmemo/Distribution.hpp>
#include <scai/dmemo/BlockDistribution.hpp>
#include <scai/dmemo/GenBlockDistribution.hpp>
#include <scai/sparsekernel/openmp/OpenMPCSRUtils.hpp>
#include <scai/tracing.hpp>

#include <assert.h>
#include <cmath>
#include <climits>
#include <queue>
#include <string>
#include <unordered_set>
#include <numeric>
#include <iterator>
#include <algorithm>
#include <tuple>
#include <chrono>

#include "PrioQueue.h"
#include "ParcoRepart.h"
#include "HilbertCurve.h"
#include "MultiLevel.h"
#include "SpectralPartition.h"
#include "KMeans.h"
#include "AuxiliaryFunctions.h"
#include "MultiSection.h"
<<<<<<< HEAD
=======
#include "GraphUtils.h"
>>>>>>> b9f063db

#include "schizoQuicksort/src/sort/SchizoQS.hpp"

using scai::lama::Scalar;

namespace ITI {
template<typename IndexType, typename ValueType>
DenseVector<IndexType> ParcoRepart<IndexType, ValueType>::partitionGraph(CSRSparseMatrix<ValueType> &input, std::vector<DenseVector<ValueType>> &coordinates, Settings settings)
{
	DenseVector<ValueType> uniformWeights = DenseVector<ValueType>(input.getRowDistributionPtr(), 1);
	return partitionGraph(input, coordinates, uniformWeights, settings);
}

template<typename IndexType, typename ValueType>
DenseVector<IndexType> ParcoRepart<IndexType, ValueType>::partitionGraph(CSRSparseMatrix<ValueType> &input, std::vector<DenseVector<ValueType>> &coordinates, DenseVector<ValueType> &nodeWeights, Settings settings)
{
	IndexType k = settings.numBlocks;
	ValueType epsilon = settings.epsilon;
    
	SCAI_REGION( "ParcoRepart.partitionGraph" )

	std::chrono::time_point<std::chrono::steady_clock> start, afterSFC, round;
	start = std::chrono::steady_clock::now();

	SCAI_REGION_START("ParcoRepart.partitionGraph.inputCheck")
	/**
	* check input arguments for sanity
	*/
	IndexType n = input.getNumRows();
	if (n != coordinates[0].size()) {
		throw std::runtime_error("Matrix has " + std::to_string(n) + " rows, but " + std::to_string(coordinates[0].size())
		 + " coordinates are given.");
	}

	if (n != input.getNumColumns()) {
		throw std::runtime_error("Matrix must be quadratic.");
	}

	if (!input.isConsistent()) {
		throw std::runtime_error("Input matrix inconsistent");
	}

	if (k > n) {
		throw std::runtime_error("Creating " + std::to_string(k) + " blocks from " + std::to_string(n) + " elements is impossible.");
	}

	if (epsilon < 0) {
		throw std::runtime_error("Epsilon " + std::to_string(epsilon) + " is invalid.");
	}

	const IndexType dimensions = coordinates.size();
        
	const scai::dmemo::DistributionPtr coordDist = coordinates[0].getDistributionPtr();
	const scai::dmemo::DistributionPtr inputDist = input.getRowDistributionPtr();
	const scai::dmemo::DistributionPtr noDist(new scai::dmemo::NoDistribution(n));
	const scai::dmemo::CommunicatorPtr comm = coordDist->getCommunicatorPtr();

	const IndexType localN = inputDist->getLocalSize();
	const IndexType globalN = inputDist->getGlobalSize();

	if( !coordDist->isEqual( *inputDist) ){
		throw std::runtime_error( "Distributions should be equal.");
	}

<<<<<<< HEAD
=======
	if (nodeWeights.size() != 0)

>>>>>>> b9f063db
	SCAI_REGION_END("ParcoRepart.partitionGraph.inputCheck")
	{
		SCAI_REGION("ParcoRepart.synchronize")
		comm->synchronize();
	}
	
<<<<<<< HEAD
	SCAI_REGION_START("ParcoRepart.partitionGraph.initialPartition")
	// get an initial partition
	DenseVector<IndexType> result;

	if (settings.initialPartition==InitialPartitioningMethods::SFC) { //sfc
		result= ParcoRepart<IndexType, ValueType>::hilbertPartition(input, coordinates, settings);
	} else if (settings.initialPartition==InitialPartitioningMethods::Pixel) { // pixel
		result = ParcoRepart<IndexType, ValueType>::pixelPartition(input, coordinates, settings);
	} else if (settings.initialPartition == InitialPartitioningMethods::Spectral) {// spectral
		result = ITI::SpectralPartition<IndexType, ValueType>::getPartition(input, coordinates, settings);
	} else if (settings.initialPartition == InitialPartitioningMethods::Multisection) {// multisection
		scai::lama::DenseVector<ValueType> nodeWeights( inputDist, 1 );
		result = ITI::MultiSection<IndexType, ValueType>::getPartitionNonUniform(input, coordinates, nodeWeights, settings);
		scai::dmemo::DistributionPtr newDist( new scai::dmemo::GeneralDistribution ( *inputDist, result.getLocalValues() ) );
		result.redistribute(newDist);
		input.redistribute(newDist, noDist);
		for (DenseVector<ValueType>& dimCoords : coordinates) {
			dimCoords.redistribute(newDist);
		}
	} else {
		throw std::runtime_error("Initial Partitioning mode undefined.");
	}
	SCAI_REGION_END("ParcoRepart.partitionGraph.initialPartition")
=======
        SCAI_REGION_START("ParcoRepart.partitionGraph.initialPartition")
        // get an initial partition
        DenseVector<IndexType> result;
        if (nodeWeights.size() == 0) {
        	nodeWeights = DenseVector<ValueType>(inputDist, 1);
        }
        
        assert(nodeWeights.getDistribution().isEqual(*inputDist));

        std::chrono::time_point<std::chrono::system_clock> beforeInitPart =  std::chrono::system_clock::now();

        if( settings.initialPartition==0 ){ //sfc
            PRINT0("Initial partition with SFCs");
            result= ParcoRepart<IndexType, ValueType>::hilbertPartition(coordinates, settings);
        } else if ( settings.initialPartition==1 ){ // pixel
            PRINT0("Initial partition with pixels.");
            result = ParcoRepart<IndexType, ValueType>::pixelPartition(coordinates, settings);
        } else if ( settings.initialPartition == 2) {// spectral
            PRINT0("Initial partition with spectral");
            result = ITI::SpectralPartition<IndexType, ValueType>::getPartition(input, coordinates, settings);
        } else if (settings.initialPartition == 3) {// k-means
        	//prepare coordinates for k-means
        	if (settings.dimensions == 2 || settings.dimensions == 3) {
				DenseVector<IndexType> tempResult = ParcoRepart<IndexType, ValueType>::hilbertPartition(coordinates, settings);
				nodeWeights.redistribute(tempResult.getDistributionPtr());
				for (IndexType d = 0; d < dimensions; d++) {
					coordinates[d].redistribute(tempResult.getDistributionPtr());
				}
        	}
        	const IndexType weightSum = nodeWeights.sum().Scalar::getValue<IndexType>();
            const std::vector<IndexType> blockSizes(settings.numBlocks, weightSum/settings.numBlocks);
            std::chrono::time_point<std::chrono::system_clock> beforeKMeans =  std::chrono::system_clock::now();
            result = ITI::KMeans::computePartition(coordinates, settings.numBlocks, nodeWeights, blockSizes, settings.epsilon);
            std::chrono::duration<double> kMeansTime = std::chrono::system_clock::now() - beforeKMeans;
			ValueType timeForInitPart = ValueType ( comm->max(kMeansTime.count() ));
            assert(result.getLocalValues().min() >= 0);
            assert(result.getLocalValues().max() < k);

            if (comm->getRank() == 0) {
				std::cout << "K-Means, Time:" << timeForInitPart << std::endl;
            }
            assert(result.max().Scalar::getValue<IndexType>() == settings.numBlocks -1);
            assert(result.min().Scalar::getValue<IndexType>() == 0);

        } else if (settings.initialPartition == 4) {// multisection
            PRINT0("Initial partition with multisection");
            DenseVector<ValueType> convertedWeights(nodeWeights);
            result = ITI::MultiSection<IndexType, ValueType>::getPartitionNonUniform(input, coordinates, convertedWeights, settings);
        }
        else {
            throw std::runtime_error("No method implemented for " + std::to_string(settings.initialPartition) );
        }

        /**
         * redistribute to prepare for local refinement
         */
        scai::dmemo::DistributionPtr newDist( new scai::dmemo::GeneralDistribution ( result.getDistribution(), result.getLocalValues() ) );
        assert(newDist->getGlobalSize() == n);
        result.redistribute(newDist);
		input.redistribute(newDist, noDist);
		if (settings.useGeometricTieBreaking) {
			for (IndexType d = 0; d < dimensions; d++) {
				coordinates[d].redistribute(newDist);
			}
		}
        nodeWeights.redistribute(input.getRowDistributionPtr());

        SCAI_REGION_END("ParcoRepart.partitionGraph.initialPartition")
        std::chrono::duration<double> partitionTime =  std::chrono::system_clock::now() - beforeInitPart;
        ValueType timeForInitPart = ValueType ( comm->max(partitionTime.count() ));
        ValueType cut = comm->getSize() == 1 ? GraphUtils::computeCut(input, result, true) : comm->sum(ParcoRepart<IndexType, ValueType>::localSumOutgoingEdges(input, true)) / 2;
        ValueType imbalance = GraphUtils::computeImbalance<IndexType, ValueType>(result, k, nodeWeights);

        if (comm->getRank() == 0) {
        	std::cout << "Time for initial partition and redistribution:" << timeForInitPart << std::endl;
        	std::cout << "Cut:" << cut << ", imbalance:" << imbalance << std::endl;
        }
>>>>>>> b9f063db
        
        IndexType numRefinementRounds = 0;

        SCAI_REGION_START("ParcoRepart.partitionGraph.multiLevelStep")
	if (comm->getSize() == 1 || comm->getSize() == k) {

		ITI::MultiLevel<IndexType, ValueType>::multiLevelStep(input, result, nodeWeights, coordinates, settings);

	} else {
		std::cout << "Local refinement only implemented sequentially and for one block per process. Called with " << comm->getSize() << " processes and " << k << " blocks." << std::endl;
	}
	SCAI_REGION_END("ParcoRepart.partitionGraph.multiLevelStep")
	return result;
}
//--------------------------------------------------------------------------------------- 

template<typename IndexType, typename ValueType>
DenseVector<IndexType> ParcoRepart<IndexType, ValueType>::hilbertPartition(const std::vector<DenseVector<ValueType>> &coordinates, Settings settings){
    SCAI_REGION( "ParcoRepart.hilbertPartition" )
    	
    std::chrono::time_point<std::chrono::steady_clock> start, afterSFC;
    start = std::chrono::steady_clock::now();
    
    const scai::dmemo::DistributionPtr coordDist = coordinates[0].getDistributionPtr();
    const scai::dmemo::CommunicatorPtr comm = coordDist->getCommunicatorPtr();
    
    IndexType k = settings.numBlocks;
    const IndexType dimensions = coordinates.size();
    assert(dimensions == settings.dimensions);
    const IndexType localN = coordDist->getLocalSize();
    const IndexType globalN = coordDist->getGlobalSize();
    
    std::vector<ValueType> minCoords(dimensions);
    std::vector<ValueType> maxCoords(dimensions);
    DenseVector<IndexType> result;
    
    /**
     * get minimum / maximum of coordinates
     */
    {
		SCAI_REGION( "ParcoRepart.hilbertPartition.minMax" )
		for (IndexType dim = 0; dim < dimensions; dim++) {
			minCoords[dim] = coordinates[dim].min().Scalar::getValue<ValueType>();
			maxCoords[dim] = coordinates[dim].max().Scalar::getValue<ValueType>();
			assert(std::isfinite(minCoords[dim]));
			assert(std::isfinite(maxCoords[dim]));
			assert(maxCoords[dim] > minCoords[dim]);
		}
    }
    
    /**
     * Several possibilities exist for choosing the recursion depth.
     * Either by user choice, or by the maximum fitting into the datatype, or by the minimum distance between adjacent points.
     */
    const IndexType recursionDepth = settings.sfcResolution > 0 ? settings.sfcResolution : std::min(std::log2(globalN), double(21));
    
    /**
     *	create space filling curve indices.
     */
    
    scai::lama::DenseVector<ValueType> hilbertIndices(coordDist);
    
    {
        SCAI_REGION("ParcoRepart.hilbertPartition.spaceFillingCurve");
        // get local part of hilbert indices
        scai::hmemo::WriteOnlyAccess<ValueType> hilbertIndicesLocal(hilbertIndices.getLocalValues());
        assert(hilbertIndicesLocal.size() == localN);
        // get read access to the local part of the coordinates
        // TODO: should be coordAccess[dimension] but I don't know how ... maybe HArray::acquireReadAccess? (harry)
        scai::hmemo::ReadAccess<ValueType> coordAccess0( coordinates[0].getLocalValues() );
        scai::hmemo::ReadAccess<ValueType> coordAccess1( coordinates[1].getLocalValues() );
        // this is faulty, if dimensions=2 coordAccess2 is equal to coordAccess1
        scai::hmemo::ReadAccess<ValueType> coordAccess2( coordinates[dimensions-1].getLocalValues() );
        
        ValueType point[dimensions];
        for (IndexType i = 0; i < localN; i++) {
            coordAccess0.getValue(point[0], i);
            coordAccess1.getValue(point[1], i);
            // TODO change how I treat different dimensions
            if(dimensions == 3){
                coordAccess2.getValue(point[2], i);
            }
            ValueType globalHilbertIndex = HilbertCurve<IndexType, ValueType>::getHilbertIndex( point, dimensions, recursionDepth, minCoords, maxCoords);
            hilbertIndicesLocal[i] = globalHilbertIndex;
        }
    }
    
    
    /**
     * now sort the global indices by where they are on the space-filling curve.
     */
    std::vector<IndexType> newLocalIndices;
    {
        SCAI_REGION( "ParcoRepart.hilbertPartition.sorting" );

        int typesize;
        MPI_Type_size(SortingDatatype<sort_pair>::getMPIDatatype(), &typesize);
        assert(typesize == sizeof(sort_pair));

        const IndexType maxLocalN = comm->max(localN);
        sort_pair localPairs[maxLocalN];

        //fill with local values
        long indexSum = 0;//for sanity checks
        scai::hmemo::ReadAccess<ValueType> localIndices(hilbertIndices.getLocalValues());
        for (IndexType i = 0; i < localN; i++) {
        	localPairs[i].value = localIndices[i];
        	localPairs[i].index = coordDist->local2global(i);
        	indexSum += localPairs[i].index;
        }

        //create checksum
        const long checkSum = comm->sum(indexSum);
        assert(checkSum == (long(globalN)*(long(globalN)-1))/2);

        //fill up with dummy values to ensure equal size
        for (IndexType i = localN; i < maxLocalN; i++) {
        	localPairs[i].value = std::numeric_limits<decltype(sort_pair::value)>::max();
        	localPairs[i].index = std::numeric_limits<decltype(sort_pair::index)>::max();
        }

        //call distributed sort
        SchizoQS::sort<sort_pair>(localPairs, maxLocalN);

        //copy indices into array
        IndexType newLocalN = 0;
        newLocalIndices.resize(maxLocalN);
        for (IndexType i = 0; i < maxLocalN; i++) {
        	newLocalIndices[i] = localPairs[i].index;
        	if (newLocalIndices[i] != std::numeric_limits<decltype(sort_pair::index)>::max()) newLocalN++;
        }

        //sort local indices for general distribution
        std::sort(newLocalIndices.begin(), newLocalIndices.end());

        //remove dummy values
        auto startOfDummyValues = std::lower_bound(newLocalIndices.begin(), newLocalIndices.end(), std::numeric_limits<decltype(sort_pair::index)>::max());
        assert(std::all_of(startOfDummyValues, newLocalIndices.end(), [](IndexType index){return index == std::numeric_limits<decltype(sort_pair::index)>::max();}));
        newLocalIndices.resize(std::distance(newLocalIndices.begin(), startOfDummyValues));

        //check size and sanity
        assert(newLocalN == newLocalIndices.size());
		assert( *std::max_element(newLocalIndices.begin(), newLocalIndices.end()) < globalN);
		assert( comm->sum(newLocalIndices.size()) == globalN);

        //check checksum
        long indexSumAfter = 0;
        for (IndexType i = 0; i < newLocalN; i++) {
        	indexSumAfter += newLocalIndices[i];
        }

        const long newCheckSum = comm->sum(indexSumAfter);
        SCAI_ASSERT( newCheckSum == checkSum, "Old checksum: " << checkSum << ", new checksum: " << newCheckSum );

        //possible optimization: remove dummy values during first copy, then directly copy into HArray and sort with pointers. Would save one copy.
    }
    
    {
    	assert(!coordDist->isReplicated() && comm->getSize() == k);
        SCAI_REGION( "ParcoRepart.hilbertPartition.createDistribution" );

        scai::utilskernel::LArray<IndexType> indexTransport(newLocalIndices.size(), newLocalIndices.data());
        assert(comm->sum(indexTransport.size()) == globalN);
        scai::dmemo::DistributionPtr newDistribution(new scai::dmemo::GeneralDistribution(globalN, indexTransport, comm));
        
        if (comm->getRank() == 0) std::cout << "Created distribution." << std::endl;
        result = DenseVector<IndexType>(newDistribution, comm->getRank());
        if (comm->getRank() == 0) std::cout << "Created initial partition." << std::endl;
    }

    return result;
}
//--------------------------------------------------------------------------------------- 

template<typename IndexType, typename ValueType>
DenseVector<IndexType> ParcoRepart<IndexType, ValueType>::pixelPartition(const std::vector<DenseVector<ValueType>> &coordinates, Settings settings){
    SCAI_REGION( "ParcoRepart.pixelPartition" )
    	
    SCAI_REGION_START("ParcoRepart.pixelPartition.initialise")
    std::chrono::time_point<std::chrono::steady_clock> start, round;
    start = std::chrono::steady_clock::now();
    
    const scai::dmemo::DistributionPtr coordDist = coordinates[0].getDistributionPtr();
    const scai::dmemo::CommunicatorPtr comm = coordDist->getCommunicatorPtr();
    
    IndexType k = settings.numBlocks;
    const IndexType dimensions = coordinates.size();
    const IndexType localN = coordDist->getLocalSize();
    const IndexType globalN = coordDist->getGlobalSize();
    
    std::vector<ValueType> minCoords(dimensions, std::numeric_limits<ValueType>::max());
    std::vector<ValueType> maxCoords(dimensions, std::numeric_limits<ValueType>::lowest());
<<<<<<< HEAD
=======
    DenseVector<IndexType> result(coordDist, 0);
>>>>>>> b9f063db
    
    //TODO: probably minimum is not needed
    //TODO: if we know maximum from the input we could save that although is not too costly
    
    /**
     * get minimum / maximum of local coordinates
     */
    for (IndexType dim = 0; dim < dimensions; dim++) {
        //get local parts of coordinates
        scai::hmemo::ReadAccess<ValueType> localPartOfCoords( coordinates[dim].getLocalValues() );
        for (IndexType i = 0; i < localN; i++) {
            ValueType coord = localPartOfCoords[i];
            if (coord < minCoords[dim]) minCoords[dim] = coord;
            if (coord > maxCoords[dim]) maxCoords[dim] = coord;
        }
    }
    
    /**
     * communicate to get global min / max
     */
    for (IndexType dim = 0; dim < dimensions; dim++) {
        minCoords[dim] = comm->min(minCoords[dim]);
        maxCoords[dim] = comm->max(maxCoords[dim]);
    }
   
    // measure density with rounding
    // have to handle 2D and 3D cases seperately
    const IndexType sideLen = settings.pixeledSideLen;
    const IndexType cubeSize = std::pow(sideLen, dimensions);
    
    //TODO: generalize this to arbitrary dimensions, do not handle 2D and 3D differently
    //TODO: by a  for(int d=0; d<dimension; d++){ ... }
    // a 2D or 3D arrays as a one dimensional vector
    // [i][j] is in position: i*sideLen + j
    // [i][j][k] is in: i*sideLen*sideLen + j*sideLen + k
    
    //std::vector<IndexType> density( cubeSize ,0);
    scai::hmemo::HArray<IndexType> density( cubeSize, 0);
    scai::hmemo::WriteAccess<IndexType> wDensity(density);

    SCAI_REGION_END("ParcoRepart.pixelPartition.initialise")
    
    if(dimensions==2){
        SCAI_REGION( "ParcoRepart.pixelPartition.localDensity" )
        scai::hmemo::ReadAccess<ValueType> coordAccess0( coordinates[0].getLocalValues() );
        scai::hmemo::ReadAccess<ValueType> coordAccess1( coordinates[1].getLocalValues() );

        IndexType scaledX, scaledY;
        //the +1 is needed
        IndexType maxX = maxCoords[0]+1;
        IndexType maxY = maxCoords[1]+1;
        
        for(IndexType i=0; i<localN; i++){
            scaledX = coordAccess0[i]/maxX * sideLen;
            scaledY = coordAccess1[i]/maxY * sideLen;
            IndexType pixelInd = scaledX*sideLen + scaledY;      
            SCAI_ASSERT( pixelInd < wDensity.size(), "Index too big: "<< std::to_string(pixelInd) );
            ++wDensity[pixelInd];
        }
    }else if(dimensions==3){
        SCAI_REGION( "ParcoRepart.pixelPartition.localDensity" )
        scai::hmemo::ReadAccess<ValueType> coordAccess0( coordinates[0].getLocalValues() );
        scai::hmemo::ReadAccess<ValueType> coordAccess1( coordinates[1].getLocalValues() );
        scai::hmemo::ReadAccess<ValueType> coordAccess2( coordinates[2].getLocalValues() );
        
        IndexType scaledX, scaledY, scaledZ;
        
        IndexType maxX = maxCoords[0]+1;
        IndexType maxY = maxCoords[1]+1;
        IndexType maxZ = maxCoords[2]+1;
        
        for(IndexType i=0; i<localN; i++){
            scaledX = coordAccess0[i]/maxX * sideLen;
            scaledY = coordAccess1[i]/maxY * sideLen;
            scaledZ = coordAccess2[i]/maxZ * sideLen;
            IndexType pixelInd = scaledX*sideLen*sideLen + scaledY*sideLen + scaledZ;
            
            SCAI_ASSERT( pixelInd < wDensity.size(), "Index too big: "<< std::to_string(pixelInd) );  
            ++wDensity[pixelInd];
        }
    }else{
        throw std::runtime_error("Available only for 2D and 3D. Data given have dimension:" + std::to_string(dimensions) );
    }
    wDensity.release();

    // sum density from all PEs 
    {
        SCAI_REGION( "ParcoRepart.pixelPartition.sumDensity" )
        comm->sumArray( density );
    }
    
    //TODO: is that needed? we just can overwrite density array.
    // use the summed density as a Dense vector
    scai::lama::DenseVector<IndexType> sumDensity( density );
    
    if(comm->getRank()==0){
        ITI::aux::writeHeatLike_local_2D(density, sideLen, dimensions, "heat_"+settings.fileName+".plt");
    }
  
    //
    //using the summed density get an initial pixeled partition
    //
    std::vector<IndexType> pixeledPartition( sumDensity.size() , -1);
    
    IndexType pointsLeft= globalN;
    IndexType pixelsLeft= cubeSize;
    IndexType maxBlockSize = globalN/k * 1.02; // allowing some imbalance
    PRINT0("max allowed block size: " << maxBlockSize );         
    IndexType thisBlockSize;
    
    //for all the blocks
    for(IndexType block=0; block<k; block++){
        SCAI_REGION( "ParcoRepart.pixelPartition.localPixelGrowing")
           
        ValueType averagePointsPerPixel = ValueType(pointsLeft)/pixelsLeft;
        // a factor to force the block to spread more
        ValueType spreadFactor;
        // make a block spread towards the borders (and corners) of our input space 
        ValueType geomSpread;
        // to measure the distance from the first, center pixel
        ValueType pixelDistance;
        
        // start from the densest pixel
        //IndexType maxDensityPixel = std::distance( sumDensity.begin(), std::max_element(sumDensity.begin(), sumDensity.end()) );
        
        //TODO: sumDensity is local/not distributed. No need for that, just to avoid getValue.
        scai::hmemo::WriteAccess<IndexType> localSumDens( sumDensity.getLocalValues() );
        
        //TODO: bad way to do that. linear time for every block. maybe sort or use a priority queue
        IndexType maxDensityPixel=-1;
        IndexType maxDensity=-1;
        for(IndexType ii=0; ii<sumDensity.size(); ii++){
            if(localSumDens[ii]>maxDensity){
                maxDensityPixel = ii;
                maxDensity= localSumDens[ii];
            }
        }

        if(maxDensityPixel<0){
            PRINT0("Max density pixel id = -1. Should not happen(?) or pixels are finished. For block "<< block<< " and k= " << k);
            break;
        }
        
        SCAI_ASSERT(maxDensityPixel < sumDensity.size(), "Too big index: " + std::to_string(maxDensityPixel));
        SCAI_ASSERT(maxDensityPixel >= 0, "Negative index: " + std::to_string(maxDensityPixel));
        spreadFactor = averagePointsPerPixel/localSumDens[ maxDensityPixel ];

        //TODO: change to more appropriate data type
        // insert all the neighbouring pixels
        std::vector<std::pair<IndexType, ValueType>> border; 
        std::vector<IndexType> neighbours = ParcoRepart<IndexType, ValueType>::neighbourPixels( maxDensityPixel, sideLen, dimensions);

        // insert in border if not already picked
        for(IndexType j=0; j<neighbours.size(); j++){
            // make sure this neighbour does not belong to another block
            if(localSumDens[ neighbours[j]] != -1 ){
                std::pair<IndexType, ValueType> toInsert;
                toInsert.first = neighbours[j];
                SCAI_ASSERT(neighbours[j] < sumDensity.size(), "Too big index: " + std::to_string(neighbours[j]));
                SCAI_ASSERT(neighbours[j] >= 0, "Negative index: " + std::to_string(neighbours[j]));
                geomSpread = 1 + 1/std::log2(sideLen)*( std::abs(sideLen/2 - neighbours[j]/sideLen)/(0.8*sideLen/2) + std::abs(sideLen/2 - neighbours[j]%sideLen)/(0.8*sideLen/2) );
                //PRINT0( geomSpread );            
                // value to pick a border node
                pixelDistance = aux::pixelL2Distance2D( maxDensityPixel, neighbours[j], sideLen);
                toInsert.second = (1/pixelDistance)* geomSpread * (spreadFactor* (std::pow(localSumDens[neighbours[j]], 0.5)) + std::pow(localSumDens[maxDensityPixel], 0.5) );
                border.push_back(toInsert);
            }
        }
        thisBlockSize = localSumDens[maxDensityPixel];
        
        pixeledPartition[maxDensityPixel] = block;
        
        // set this pixel to -1 so it is not picked again
        localSumDens[maxDensityPixel] = -1;
        

        while(border.size() !=0 ){      // there are still pixels to check
            //TODO: different data type to avoid that
            // sort border by the value in increasing order 
            std::sort( border.begin(), border.end(),
                       [](const std::pair<IndexType, ValueType> &left, const std::pair<IndexType, ValueType> &right){
                           return left.second < right.second; });
             
            std::pair<IndexType, ValueType> bestPixel;
            IndexType bestIndex=-1;
            do{
                bestPixel = border.back();                
                border.pop_back();
                bestIndex = bestPixel.first;
                
            }while( localSumDens[ bestIndex] +thisBlockSize > maxBlockSize and border.size()>0); // this pixel is too big
            
            // picked last pixel in border but is too big
            if(localSumDens[ bestIndex] +thisBlockSize > maxBlockSize ){
                break;
            }
            SCAI_ASSERT(localSumDens[ bestIndex ] != -1, "Wrong pixel choice.");
            
            // this pixel now belongs in this block
            SCAI_ASSERT(bestIndex < sumDensity.size(), "Wrong pixel index: " + std::to_string(bestIndex));
            pixeledPartition[ bestIndex ] = block;
            thisBlockSize += localSumDens[ bestIndex ];
            --pixelsLeft;
            pointsLeft -= localSumDens[ bestIndex ];
            
            //averagePointsPerPixel = ValueType(pointsLeft)/pixelsLeft;
            //spreadFactor = localSumDens[ bestIndex ]/averagePointsPerPixel;
            //spreadFactor = (k-block)*averagePointsPerPixel/localSumDens[ bestIndex ];
            spreadFactor = averagePointsPerPixel/localSumDens[ bestIndex ];

            //get the neighbours of the new pixel
            std::vector<IndexType> neighbours = ParcoRepart<IndexType, ValueType>::neighbourPixels( bestIndex, sideLen, dimensions);
            
            //insert neighbour in border or update value if already there
            for(IndexType j=0; j<neighbours.size(); j++){

                SCAI_ASSERT(neighbours[j] < sumDensity.size(), "Too big index: " + std::to_string(neighbours[j]));
                SCAI_ASSERT(neighbours[j] >= 0, "Negative index: " + std::to_string(neighbours[j]));
                
                //geomSpread = 1 + 1.0/detailLvl*( std::abs(sideLen/2.0 - neighbours[j]/sideLen)/(0.8*sideLen/2.0) + std::abs(sideLen/2.0 - neighbours[j]%sideLen)/(0.8*sideLen/2.0) );
                IndexType ngbrX = neighbours[j]/sideLen;
                IndexType ngbrY = neighbours[j]%sideLen;

                geomSpread= 1+ (std::pow(ngbrX-sideLen/2, 2) + std::pow(ngbrY-sideLen/2, 2))*(2/std::pow(sideLen,2));
                //geomSpread = geomSpread * geomSpread;// std::pow(geomSpread, 0.5);
                //
                geomSpread = 1;
                //
                
                if( localSumDens[ neighbours[j]] == -1){ // this pixel is already picked by a block (maybe this)
                    continue;
                }else{
                    bool inBorder = false;
                    
                    for(IndexType l=0; l<border.size(); l++){                        
                        if( border[l].first == neighbours[j]){ // its already in border, update value
                            //border[l].second = 1.3*border[l].second + geomSpread * (spreadFactor*(std::pow(localSumDens[neighbours[j]], 0.5)) + std::pow(localSumDens[bestIndex], 0.5) );
                            pixelDistance = aux::pixelL2Distance2D( maxDensityPixel, neighbours[j], sideLen);    
                            border[l].second += geomSpread*  (1/(pixelDistance*pixelDistance))* ( spreadFactor *std::pow(localSumDens[neighbours[j]], 0.5) + std::pow(localSumDens[bestIndex], 0.5) );
                            inBorder= true;
                        }
                    }
                    if(!inBorder){
                        std::pair<IndexType, ValueType> toInsert;
                        toInsert.first = neighbours[j];
                        //toInsert.second = geomSpread * (spreadFactor* (std::pow(localSumDens[neighbours[j]], 0.5)) + std::pow(localSumDens[bestIndex], 0.5));
                        pixelDistance = aux::pixelL2Distance2D( maxDensityPixel, neighbours[j], sideLen);    
                        //toInsert.second = (1/(pixelDistance*pixelDistance))* geomSpread * (spreadFactor* (std::pow(localSumDens[neighbours[j]], 0.5)) + std::pow(localSumDens[bestIndex], 0.5));
                        toInsert.second = geomSpread*  (1/(pixelDistance*pixelDistance))* ( spreadFactor *(std::pow(localSumDens[neighbours[j]], 0.5)) + std::pow(localSumDens[bestIndex], 0.5) );
                        //toInsert.second = geomSpread * (spreadFactor* (std::pow(localSumDens[neighbours[j]], 0.5)) + std::pow(localSumDens[bestIndex], 0.5))/(std::pow( std::abs( localSumDens[bestIndex] - localSumDens[neighbours[j]]),0.5));
                        border.push_back(toInsert);
                    }
                }
            }
            
            localSumDens[ bestIndex ] = -1;
        }
        //PRINT0("##### final blockSize for block "<< block << ": "<< thisBlockSize);      
    } // for(IndexType block=0; block<k; block++)
    
    // assign all orphan pixels to last block
    for(int pp=0; pp<pixeledPartition.size(); pp++){  
        scai::hmemo::ReadAccess<IndexType> localSumDens( sumDensity.getLocalValues() );
        if(pixeledPartition[pp] == -1){
            pixeledPartition[pp] = k-1;     
            thisBlockSize += localSumDens[pp];
        }
    }   
    //PRINT0("##### final blockSize for block "<< k-1 << ": "<< thisBlockSize);

    // here all pixels should have a partition 
    
    //=========
    
    // set your local part of the partition/result
    DenseVector<IndexType> result(inputDist, 0);
    scai::hmemo::WriteOnlyAccess<IndexType> wLocalPart ( result.getLocalValues() );
    
    if(dimensions==2){
        SCAI_REGION( "ParcoRepart.pixelPartition.setLocalPartition" )
        scai::hmemo::ReadAccess<ValueType> coordAccess0( coordinates[0].getLocalValues() );
        scai::hmemo::ReadAccess<ValueType> coordAccess1( coordinates[1].getLocalValues() );
        
        IndexType scaledX, scaledY;
        //the +1 is needed
        IndexType maxX = maxCoords[0]+1;
        IndexType maxY = maxCoords[1]+1;
     
        for(IndexType i=0; i<localN; i++){
            scaledX = coordAccess0[i]/maxX * sideLen;
            scaledY = coordAccess1[i]/maxY * sideLen;
            IndexType densInd = scaledX*sideLen + scaledY;
            //PRINT(densInd << " # " << coordAccess0[i] << " _ " << coordAccess1[i] );            
            SCAI_ASSERT( densInd < density.size(), "Index too big: "<< std::to_string(densInd) );

            wLocalPart[i] = pixeledPartition[densInd];
            SCAI_ASSERT(wLocalPart[i] < k, " Wrong block number: " + std::to_string(wLocalPart[i] ) );
        }
    }else if(dimensions==3){
        SCAI_REGION( "ParcoRepart.pixelPartition.setLocalPartition" )
        scai::hmemo::ReadAccess<ValueType> coordAccess0( coordinates[0].getLocalValues() );
        scai::hmemo::ReadAccess<ValueType> coordAccess1( coordinates[1].getLocalValues() );
        scai::hmemo::ReadAccess<ValueType> coordAccess2( coordinates[2].getLocalValues() );
        
        IndexType scaledX, scaledY, scaledZ;
        
        IndexType maxX = maxCoords[0]+1;
        IndexType maxY = maxCoords[1]+1;
        IndexType maxZ = maxCoords[2]+1;
        
        for(IndexType i=0; i<localN; i++){
            scaledX = coordAccess0[i]/maxX * sideLen;
            scaledY = coordAccess1[i]/maxY * sideLen;
            scaledZ = coordAccess2[i]/maxZ * sideLen;
            IndexType densInd = scaledX*sideLen*sideLen + scaledY*sideLen + scaledZ;
            
            SCAI_ASSERT( densInd < density.size(), "Index too big: "<< std::to_string(densInd) );
            wLocalPart[i] = pixeledPartition[densInd];  
            SCAI_ASSERT(wLocalPart[i] < k, " Wrong block number: " + std::to_string(wLocalPart[i] ) );
        }
    }else{
        throw std::runtime_error("Available only for 2D and 3D. Data given have dimension:" + std::to_string(dimensions) );
    }
    wLocalPart.release();
    
<<<<<<< HEAD
    SCAI_REGION_START("ParcoRepart.pixelPartition.newDistribution")
    //get new distribution
    scai::dmemo::DistributionPtr newDist( new scai::dmemo::GeneralDistribution ( *inputDist, result.getLocalValues() ) );
    SCAI_REGION_END("ParcoRepart.pixelPartition.newDistribution")
    
    SCAI_REGION_START("ParcoRepart.pixelPartition.finalRedistribute")
    //TODO: not sure if this is needed...
    result.redistribute( newDist);

    input.redistribute(newDist, input.getColDistributionPtr());
    
    // redistibute coordinates
    for (IndexType dim = 0; dim < dimensions; dim++) {
          coordinates[dim].redistribute( newDist );
    }
    // check coordinates size
    for (IndexType dim = 0; dim < dimensions; dim++) {
        assert( coordinates[dim].size() == globalN);
        assert( coordinates[dim].getLocalValues().size() == newDist->getLocalSize() );
    }
   
    ValueType cut = comm->getSize() == 1 ? computeCut(input, result) : comm->sum(localSumOutgoingEdges(input, false)) / 2;
    ValueType imbalance = ParcoRepart<IndexType, ValueType>::computeImbalance(result, k);
    if (comm->getRank() == 0) {
        std::chrono::duration<double> elapsedSeconds = std::chrono::steady_clock::now() -start;
        std::cout << "\033[1;35mWith pixel side length= "<< sideLen<<" (" << elapsedSeconds.count() << " seconds), cut is " << cut << std::endl;
        std::cout<< "and imbalance= " << imbalance << "\033[0m"<< std::endl;
    }
    SCAI_REGION_END("ParcoRepart.pixelPartition.finalRedistribute")
    
=======
>>>>>>> b9f063db
    return result;
}
//--------------------------------------------------------------------------------------- 

template<typename IndexType, typename ValueType>
ValueType ParcoRepart<IndexType, ValueType>::localSumOutgoingEdges(const CSRSparseMatrix<ValueType> &input, const bool weighted) {
	SCAI_REGION( "ParcoRepart.localSumOutgoingEdges" )
	const CSRStorage<ValueType>& localStorage = input.getLocalStorage();
	const scai::hmemo::ReadAccess<IndexType> ja(localStorage.getJA());
    const scai::hmemo::ReadAccess<ValueType> values(localStorage.getValues());

	IndexType sumOutgoingEdgeWeights = 0;
	for (IndexType j = 0; j < ja.size(); j++) {
		if (!input.getRowDistributionPtr()->isLocal(ja[j])) sumOutgoingEdgeWeights += weighted ? values[j] : 1;
	}

	return sumOutgoingEdgeWeights;
}
//--------------------------------------------------------------------------------------- 
 
template<typename IndexType, typename ValueType>
IndexType ParcoRepart<IndexType, ValueType>::localBlockSize(const DenseVector<IndexType> &part, IndexType blockID) {
	SCAI_REGION( "ParcoRepart.localBlockSize" )
	IndexType result = 0;
	scai::hmemo::ReadAccess<IndexType> localPart(part.getLocalValues());

	for (IndexType i = 0; i < localPart.size(); i++) {
		if (localPart[i] == blockID) {
			result++;
		}
	}

	return result;
}
//--------------------------------------------------------------------------------------- 

template<typename IndexType, typename ValueType>
void ITI::ParcoRepart<IndexType, ValueType>::checkLocalDegreeSymmetry(const CSRSparseMatrix<ValueType> &input) {
	SCAI_REGION( "ParcoRepart.checkLocalDegreeSymmetry" )

	const scai::dmemo::DistributionPtr inputDist = input.getRowDistributionPtr();
	const IndexType localN = inputDist->getLocalSize();

	const CSRStorage<ValueType>& storage = input.getLocalStorage();
	const scai::hmemo::ReadAccess<IndexType> localIa(storage.getIA());
	const scai::hmemo::ReadAccess<IndexType> localJa(storage.getJA());

	std::vector<IndexType> inDegree(localN, 0);
	std::vector<IndexType> outDegree(localN, 0);
	for (IndexType i = 0; i < localN; i++) {
		IndexType globalI = inputDist->local2global(i);
		const IndexType beginCols = localIa[i];
		const IndexType endCols = localIa[i+1];

		for (IndexType j = beginCols; j < endCols; j++) {
			IndexType globalNeighbor = localJa[j];

			if (globalNeighbor != globalI && inputDist->isLocal(globalNeighbor)) {
				IndexType localNeighbor = inputDist->global2local(globalNeighbor);
				outDegree[i]++;
				inDegree[localNeighbor]++;
			}
		}
	}

	for (IndexType i = 0; i < localN; i++) {
		if (inDegree[i] != outDegree[i]) {
			//now check in detail:
			IndexType globalI = inputDist->local2global(i);
			for (IndexType j = localIa[i]; j < localIa[i+1]; j++) {
				IndexType globalNeighbor = localJa[j];
				if (inputDist->isLocal(globalNeighbor)) {
					IndexType localNeighbor = inputDist->global2local(globalNeighbor);
					bool foundBackEdge = false;
					for (IndexType y = localIa[localNeighbor]; y < localIa[localNeighbor+1]; y++) {
						if (localJa[y] == globalI) {
							foundBackEdge = true;
						}
					}
					if (!foundBackEdge) {
						throw std::runtime_error("Local node " + std::to_string(globalI) + " has edge to local node " + std::to_string(globalNeighbor)
											+ " but no back edge found.");
					}
				}
			}
		}
	}
}
//-----------------------------------------------------------------------------------------

template<typename IndexType, typename ValueType>
std::vector< std::vector<IndexType>> ParcoRepart<IndexType, ValueType>::getGraphEdgeColoring_local(CSRSparseMatrix<ValueType> &adjM, IndexType &colors) {
    SCAI_REGION("ParcoRepart.coloring");
    using namespace boost;
    IndexType N= adjM.getNumRows();
    assert( N== adjM.getNumColumns() ); // numRows = numColumns
    
    const scai::dmemo::DistributionPtr noDist(new scai::dmemo::NoDistribution(N));
    if (!adjM.getRowDistributionPtr()->isReplicated()) {
    	adjM.redistribute(noDist, noDist);
    	//throw std::runtime_error("Input matrix must be replicated.");
    }

    // use boost::Graph and boost::edge_coloring()
    typedef adjacency_list<vecS, vecS, undirectedS, no_property, size_t, no_property> Graph;
    //typedef std::pair<std::size_t, std::size_t> Pair;
    Graph G(N);
    
    // retG[0][i] the first node, retG[1][i] the second node, retG[2][i] the color of the edge
    std::vector< std::vector<IndexType>> retG(3);
    
	const CSRStorage<ValueType>& localStorage = adjM.getLocalStorage();
	const scai::hmemo::ReadAccess<IndexType> ia(localStorage.getIA());
	const scai::hmemo::ReadAccess<IndexType> ja(localStorage.getJA());

    // create graph G from the input adjacency matrix
    for(IndexType i=0; i<N; i++){
    	//we replicated the matrix, so global indices are local indices
    	const IndexType globalI = i;
    	for (IndexType j = ia[i]; j < ia[i+1]; j++) {
    		if (globalI < ja[j]) {
				boost::add_edge(globalI, ja[j], G);
				retG[0].push_back(globalI);
				retG[1].push_back(ja[j]);
    		}
    	}
    }
    
    colors = boost::edge_coloring(G, boost::get( boost::edge_bundle, G));
    
    //scai::dmemo::CommunicatorPtr comm = scai::dmemo::Communicator::getCommunicatorPtr();

    for (size_t i = 0; i <retG[0].size(); i++) {
        retG[2].push_back( G[ boost::edge( retG[0][i],  retG[1][i], G).first] );
    }
    
    return retG;
}
//---------------------------------------------------------------------------------------

template<typename IndexType, typename ValueType>
std::vector<DenseVector<IndexType>> ParcoRepart<IndexType, ValueType>::getCommunicationPairs_local( CSRSparseMatrix<ValueType> &adjM) {
    IndexType N= adjM.getNumRows();
    SCAI_REGION("ParcoRepart.getCommunicationPairs_local");
    // coloring.size()=3: coloring(i,j,c) means that edge with endpoints i and j is colored with color c.
    // and coloring[i].size()= number of edges in input graph

    assert(adjM.getNumColumns() == adjM.getNumRows() );

    IndexType colors;
    std::vector<std::vector<IndexType>> coloring = getGraphEdgeColoring_local( adjM, colors );
    std::vector<DenseVector<IndexType>> retG(colors);
    
    if (adjM.getNumRows()==2) {
    	assert(colors<=1);
    	assert(coloring[0].size()<=1);
    }
    
    for(IndexType i=0; i<colors; i++){        
        retG[i].allocate(N);
        // TODO: although not distributed maybe try to avoid setValue, change to std::vector ?
        // initialize so retG[i][j]= j instead of -1
        for( IndexType j=0; j<N; j++){
            retG[i].setValue( j, j );
        }
    }
    
    // for all the edges:
    // coloring[0][i] = the first block , coloring[1][i] = the second block,
    // coloring[2][i]= the color/round in which the two blocks shall communicate
    for(IndexType i=0; i<coloring[0].size(); i++){
        IndexType color = coloring[2][i]; // the color/round of this edge
        assert(color<colors);
        IndexType firstBlock = coloring[0][i];
        IndexType secondBlock = coloring[1][i];
        retG[color].setValue( firstBlock, secondBlock);
        retG[color].setValue( secondBlock, firstBlock );
    }
    
    return retG;
}
//---------------------------------------------------------------------------------------

/* A 2D or 3D matrix given as a 1D array of size sideLen^dimesion
 * */
template<typename IndexType, typename ValueType>
std::vector<IndexType> ParcoRepart<IndexType, ValueType>::neighbourPixels(const IndexType thisPixel, const IndexType sideLen, const IndexType dimension){
    SCAI_REGION("ParcoRepart.neighbourPixels");
   
    SCAI_ASSERT(thisPixel>=0, "Negative pixel value: " << std::to_string(thisPixel));
    SCAI_ASSERT(sideLen> 0, "Negative or zero side length: " << std::to_string(sideLen));
    SCAI_ASSERT(sideLen> 0, "Negative or zero dimension: " << std::to_string(dimension));
    
    IndexType totalSize = std::pow(sideLen ,dimension);    
    SCAI_ASSERT( thisPixel < totalSize , "Wrong side length or dimension, sideLen=" + std::to_string(sideLen)+ " and dimension= " + std::to_string(dimension) );
    
    std::vector<IndexType> result;
    
    //calculate the index of the neighbouring pixels
    for(IndexType i=0; i<dimension; i++){
        for( int j :{-1, 1} ){
            // possible neighbour
            IndexType ngbrIndex = thisPixel + j*std::pow(sideLen,i );
            // index is within bounds
            if( ngbrIndex < 0 or ngbrIndex >=totalSize){
                continue;
            }
            if(dimension==2){
                IndexType xCoord = thisPixel/sideLen;
                IndexType yCoord = thisPixel%sideLen;
                if( ngbrIndex/sideLen == xCoord or ngbrIndex%sideLen == yCoord){
                    result.push_back(ngbrIndex);
                }
            }else if(dimension==3){
                IndexType planeSize= sideLen*sideLen;
                IndexType xCoord = thisPixel/planeSize;
                IndexType yCoord = (thisPixel%planeSize) /  sideLen;
                IndexType zCoord = (thisPixel%planeSize) % sideLen;
                IndexType ngbrX = ngbrIndex/planeSize;
                IndexType ngbrY = (ngbrIndex%planeSize)/sideLen;
                IndexType ngbrZ = (ngbrIndex%planeSize)%sideLen;
                if( ngbrX == xCoord and  ngbrY == yCoord ){
                    result.push_back(ngbrIndex);
                }else if(ngbrX == xCoord and  ngbrZ == zCoord){
                    result.push_back(ngbrIndex);
                }else if(ngbrY == yCoord and  ngbrZ == zCoord){
                    result.push_back(ngbrIndex);
                }
            }else{
                throw std::runtime_error("Implemented only for 2D and 3D. Dimension given: " + std::to_string(dimension) );
            }
        }
    }
    return result;
}
//---------------------------------------------------------------------------------------

//to force instantiation

template DenseVector<int> ParcoRepart<int, double>::partitionGraph(CSRSparseMatrix<double> &input, std::vector<DenseVector<double>> &coordinates, DenseVector<double> &nodeWeights, struct Settings);

template DenseVector<int> ParcoRepart<int, double>::partitionGraph(CSRSparseMatrix<double> &input, std::vector<DenseVector<double>> &coordinates, struct Settings);

template DenseVector<int> ParcoRepart<int, double>::pixelPartition(const std::vector<DenseVector<double>> &coordinates, Settings settings);

template void ParcoRepart<int, double>::checkLocalDegreeSymmetry(const CSRSparseMatrix<double> &input);

template std::vector< std::vector<int>>  ParcoRepart<int, double>::getGraphEdgeColoring_local( CSRSparseMatrix<double> &adjM, int& colors);

template std::vector<DenseVector<int>> ParcoRepart<int, double>::getCommunicationPairs_local( CSRSparseMatrix<double> &adjM);

template std::vector<int> ParcoRepart<int, double>::neighbourPixels(const int thisPixel, const int sideLen, const int dimension);

}<|MERGE_RESOLUTION|>--- conflicted
+++ resolved
@@ -32,10 +32,7 @@
 #include "KMeans.h"
 #include "AuxiliaryFunctions.h"
 #include "MultiSection.h"
-<<<<<<< HEAD
-=======
 #include "GraphUtils.h"
->>>>>>> b9f063db
 
 #include "schizoQuicksort/src/sort/SchizoQS.hpp"
 
@@ -100,42 +97,14 @@
 		throw std::runtime_error( "Distributions should be equal.");
 	}
 
-<<<<<<< HEAD
-=======
 	if (nodeWeights.size() != 0)
 
->>>>>>> b9f063db
 	SCAI_REGION_END("ParcoRepart.partitionGraph.inputCheck")
 	{
 		SCAI_REGION("ParcoRepart.synchronize")
 		comm->synchronize();
 	}
 	
-<<<<<<< HEAD
-	SCAI_REGION_START("ParcoRepart.partitionGraph.initialPartition")
-	// get an initial partition
-	DenseVector<IndexType> result;
-
-	if (settings.initialPartition==InitialPartitioningMethods::SFC) { //sfc
-		result= ParcoRepart<IndexType, ValueType>::hilbertPartition(input, coordinates, settings);
-	} else if (settings.initialPartition==InitialPartitioningMethods::Pixel) { // pixel
-		result = ParcoRepart<IndexType, ValueType>::pixelPartition(input, coordinates, settings);
-	} else if (settings.initialPartition == InitialPartitioningMethods::Spectral) {// spectral
-		result = ITI::SpectralPartition<IndexType, ValueType>::getPartition(input, coordinates, settings);
-	} else if (settings.initialPartition == InitialPartitioningMethods::Multisection) {// multisection
-		scai::lama::DenseVector<ValueType> nodeWeights( inputDist, 1 );
-		result = ITI::MultiSection<IndexType, ValueType>::getPartitionNonUniform(input, coordinates, nodeWeights, settings);
-		scai::dmemo::DistributionPtr newDist( new scai::dmemo::GeneralDistribution ( *inputDist, result.getLocalValues() ) );
-		result.redistribute(newDist);
-		input.redistribute(newDist, noDist);
-		for (DenseVector<ValueType>& dimCoords : coordinates) {
-			dimCoords.redistribute(newDist);
-		}
-	} else {
-		throw std::runtime_error("Initial Partitioning mode undefined.");
-	}
-	SCAI_REGION_END("ParcoRepart.partitionGraph.initialPartition")
-=======
         SCAI_REGION_START("ParcoRepart.partitionGraph.initialPartition")
         // get an initial partition
         DenseVector<IndexType> result;
@@ -213,7 +182,6 @@
         	std::cout << "Time for initial partition and redistribution:" << timeForInitPart << std::endl;
         	std::cout << "Cut:" << cut << ", imbalance:" << imbalance << std::endl;
         }
->>>>>>> b9f063db
         
         IndexType numRefinementRounds = 0;
 
@@ -406,10 +374,7 @@
     
     std::vector<ValueType> minCoords(dimensions, std::numeric_limits<ValueType>::max());
     std::vector<ValueType> maxCoords(dimensions, std::numeric_limits<ValueType>::lowest());
-<<<<<<< HEAD
-=======
     DenseVector<IndexType> result(coordDist, 0);
->>>>>>> b9f063db
     
     //TODO: probably minimum is not needed
     //TODO: if we know maximum from the input we could save that although is not too costly
@@ -511,8 +476,8 @@
   
     //
     //using the summed density get an initial pixeled partition
-    //
-    std::vector<IndexType> pixeledPartition( sumDensity.size() , -1);
+    
+    std::vector<IndexType> pixeledPartition( density.size() , -1);
     
     IndexType pointsLeft= globalN;
     IndexType pixelsLeft= cubeSize;
@@ -587,6 +552,7 @@
         
 
         while(border.size() !=0 ){      // there are still pixels to check
+            
             //TODO: different data type to avoid that
             // sort border by the value in increasing order 
             std::sort( border.begin(), border.end(),
@@ -685,7 +651,6 @@
     //=========
     
     // set your local part of the partition/result
-    DenseVector<IndexType> result(inputDist, 0);
     scai::hmemo::WriteOnlyAccess<IndexType> wLocalPart ( result.getLocalValues() );
     
     if(dimensions==2){
@@ -735,39 +700,6 @@
     }
     wLocalPart.release();
     
-<<<<<<< HEAD
-    SCAI_REGION_START("ParcoRepart.pixelPartition.newDistribution")
-    //get new distribution
-    scai::dmemo::DistributionPtr newDist( new scai::dmemo::GeneralDistribution ( *inputDist, result.getLocalValues() ) );
-    SCAI_REGION_END("ParcoRepart.pixelPartition.newDistribution")
-    
-    SCAI_REGION_START("ParcoRepart.pixelPartition.finalRedistribute")
-    //TODO: not sure if this is needed...
-    result.redistribute( newDist);
-
-    input.redistribute(newDist, input.getColDistributionPtr());
-    
-    // redistibute coordinates
-    for (IndexType dim = 0; dim < dimensions; dim++) {
-          coordinates[dim].redistribute( newDist );
-    }
-    // check coordinates size
-    for (IndexType dim = 0; dim < dimensions; dim++) {
-        assert( coordinates[dim].size() == globalN);
-        assert( coordinates[dim].getLocalValues().size() == newDist->getLocalSize() );
-    }
-   
-    ValueType cut = comm->getSize() == 1 ? computeCut(input, result) : comm->sum(localSumOutgoingEdges(input, false)) / 2;
-    ValueType imbalance = ParcoRepart<IndexType, ValueType>::computeImbalance(result, k);
-    if (comm->getRank() == 0) {
-        std::chrono::duration<double> elapsedSeconds = std::chrono::steady_clock::now() -start;
-        std::cout << "\033[1;35mWith pixel side length= "<< sideLen<<" (" << elapsedSeconds.count() << " seconds), cut is " << cut << std::endl;
-        std::cout<< "and imbalance= " << imbalance << "\033[0m"<< std::endl;
-    }
-    SCAI_REGION_END("ParcoRepart.pixelPartition.finalRedistribute")
-    
-=======
->>>>>>> b9f063db
     return result;
 }
 //--------------------------------------------------------------------------------------- 
