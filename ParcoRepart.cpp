--- conflicted
+++ resolved
@@ -7,13 +7,7 @@
 
 #include <scai/dmemo/HaloBuilder.hpp>
 #include <scai/dmemo/Distribution.hpp>
-<<<<<<< HEAD
 #include <scai/tracing.hpp>
-=======
-#include <scai/dmemo/BlockDistribution.hpp>
-#include <scai/lama/storage/SparseAssemblyStorage.hpp>
-#include <scai/lama/storage/CRTPMatrixStorage.hpp>
->>>>>>> 13033aa8
 
 #include <assert.h>
 #include <cmath>
@@ -24,8 +18,6 @@
 #include "PrioQueue.h"
 #include "ParcoRepart.h"
 #include "HilbertCurve.h"
-
-//using std::vector;
 
 namespace ITI {
 
@@ -119,16 +111,7 @@
         
 	const scai::dmemo::DistributionPtr coordDist = coordinates[0].getDistributionPtr();
 	const scai::dmemo::DistributionPtr inputDist = input.getRowDistributionPtr();
-<<<<<<< HEAD
 	const scai::dmemo::CommunicatorPtr comm = coordDist->getCommunicatorPtr();
-=======
-        const scai::dmemo::CommunicatorPtr comm = coordDist->getCommunicatorPtr();
-        
-        if( !coordDist->isEqual( *inputDist) ){ 
-            std::cout<< __FILE__<< "  "<< __LINE__<< ", coordDist: " << *coordDist<< " and inputDist: "<< *inputDist<< std::endl;
-            throw std::runtime_error( "Distributions: should (?) be equal.");
-        }
->>>>>>> 13033aa8
 
 	const IndexType localN = inputDist->getLocalSize();
 	const IndexType globalN = inputDist->getGlobalSize();
@@ -196,43 +179,11 @@
 	* now sort the global indices by where they are on the space-filling curve.
 	*/
 
-<<<<<<< HEAD
 	scai::lama::DenseVector<IndexType> permutation, inversePermutation;
 	hilbertIndices.sort(permutation, true);
 	//permutation.redistribute(inputDist);
 	DenseVector<IndexType> tmpPerm = permutation;
 	tmpPerm.sort( inversePermutation, true);
-=======
-	scai::lama::DenseVector<IndexType> permutation, permPerm;
-	hilbertIndices.sort(permutation, true);
-	//permutation.redistribute(inputDist);
-        DenseVector<IndexType> tmpPerm = permutation;
-        tmpPerm.sort( permPerm, true);
-        //permPerm.redistribute(inputDist);
-        
-        /*
-        for (IndexType i = 0; i <n; i++) {
-            std::cout<< __FILE__<< ",  "<< __LINE__<< ", "<< i <<" __"<< *comm<< " , perm="<< permutation.getValue(i).Scalar::getValue<IndexType>() << " == permPerm="<< permPerm.getValue(i).Scalar::getValue<IndexType>() << std::endl;
-        }
-        */
-        
-        /*
-        for (IndexType i = 0; i < localN; i++) {
-            std::cout<< __FILE__<< ",  "<< __LINE__<< ", "<< i <<" __"<< *comm<< " , perm="<< permutation.getLocalValues()[i] << " == permPerm="<< permPerm.getLocalValues()[i] << std::endl;
-        }
-        */
-        
-        
-        
-        scai::utilskernel::LArray<ValueType> localPerm = permutation.getLocalValues();
-        
-        DenseVector<ValueType> coords_gathered( coordDist);
-        coords_gathered.gather( coordinates[0], permutation, scai::utilskernel::binary::COPY);
-        
-	/**
-	* check for uniqueness. If not unique, level of detail was insufficient.
-	*/
->>>>>>> 13033aa8
 
 	/**
 	 * The permutations given by DenseVector.sort are distributed by BlockDistributions.
@@ -246,36 +197,16 @@
 	/**
 	* initial partitioning with sfc. Upgrade to chains-on-chains-partitioning later
 	*/
-        DenseVector<IndexType> tmp_result(inputDist);   //values from 0 to k-1
-        DenseVector<IndexType> tmp_indices(inputDist);  //the global indices
 	DenseVector<IndexType> result(inputDist);
-<<<<<<< HEAD
         
 	for (IndexType i = 0; i < localN; i++) {
 		result.getLocalValues()[i] = int( inversePermutation.getLocalValues()[i] *k/n);
 	}
-        
+   
 	if (true) {
-=======
-	scai::hmemo::ReadAccess<IndexType> readAccess(permutation.getLocalValues());
-        
-	for (IndexType i = 0; i < localN; i++) {
-		IndexType targetPos;
-		readAccess.getValue(targetPos, i);
-                assert( targetPos==localPerm[i] );
-		//original: 
-                //result.setValue(inputDist->local2global(i), int(k*targetPos / n));
-                //changed to:
-                //result.setValue( targetPos, int(k*inputDist->local2global(i) / n));
-                result.getLocalValues()[i] = int( permPerm.getLocalValues()[i] *k/n);
-                //tmp_result.getLocalValues()[i] = int(k* inputDist->local2global(i) / n) ;
-                //tmp_indices.getLocalValues()[i] = targetPos;
-        }
-        
-	if (false && inputDist->isReplicated()) {
->>>>>>> 13033aa8
 		ValueType gain = 1;
 		ValueType cut = computeCut(input, result);
+
 		while (gain > 0) {
 			if (inputDist->isReplicated()) {
 				gain = replicatedMultiWayFM(input, result, k, epsilon);
@@ -287,6 +218,9 @@
 					owners[i] = blockID.getValue<IndexType>();
 				}
 				scai::dmemo::DistributionPtr newDistribution(new scai::dmemo::GeneralDistribution(owners, comm));
+                                /* // sorry for that but it throws an assertion error here at my test "ParcoRepartTest. testBorders_Distributed". Could not locate it yet!
+                                 
+                                std::cout<<__FILE__<< "  "<< __LINE__<< " __"<< *comm << " , input.colDist: "<< input.getColDistribution() << "\n input.rowDist: "<< input.getRowDistribution() << "\n newDist: "<< *newDistribution << "\n owners.size= " << owners.size()<< std::endl;  		*/		                                
 				input.redistribute(newDistribution, input.getColDistributionPtr());
 				result.redistribute(newDistribution);
 				gain = distributedFMStep(input, result, k, epsilon);
@@ -296,11 +230,7 @@
 			assert(oldCut - gain == cut);
 			std::cout << "Last FM round yielded gain of " << gain << ", for total cut of " << computeCut(input, result) << std::endl;
 		}
-<<<<<<< HEAD
-	}
-=======
-	}   
->>>>>>> 13033aa8
+	}
 	return result;
 }
 
@@ -703,7 +633,6 @@
 	return ((maxBlockSize - optSize)/ optSize);
 }
 
-<<<<<<< HEAD
 template<typename IndexType, typename ValueType>
 std::vector<DenseVector<IndexType>> ParcoRepart<IndexType, ValueType>::computeCommunicationPairings(const CSRSparseMatrix<ValueType> &input, const DenseVector<IndexType> &part,
 			const DenseVector<IndexType> &blocksToPEs) {
@@ -766,6 +695,9 @@
 	return std::vector<IndexType>(neighborSet.begin(), neighborSet.end()) ;
 }
 
+//-----------------------------------------------------------------------------------------
+
+//return: there is an edge is the block graph between blocks ret[0]-ret[1], ret[2]-ret[3] ... ret[2i]-ret[2i+1] 
 template<typename IndexType, typename ValueType>
 scai::dmemo::Halo ITI::ParcoRepart<IndexType, ValueType>::buildMatrixHalo(
 		const CSRSparseMatrix<ValueType>& input) {
@@ -1536,7 +1468,6 @@
 	return maxGain;
 }
 
-=======
 
 template<typename IndexType, typename ValueType>
 DenseVector<IndexType> ParcoRepart<IndexType, ValueType>::getBorderNodes( const CSRSparseMatrix<ValueType> &adjM, const DenseVector<IndexType> &part) {
@@ -1959,7 +1890,6 @@
 
 //---------------------------------------------------------------------------------------
 
->>>>>>> 13033aa8
 //to force instantiation
 template DenseVector<int> ParcoRepart<int, double>::partitionGraph(CSRSparseMatrix<double> &input, std::vector<DenseVector<double>> &coordinates, int k,  double epsilon);
 
@@ -1977,9 +1907,10 @@
 
 template scai::dmemo::Halo ITI::ParcoRepart<int, double>::buildMatrixHalo(const CSRSparseMatrix<double> &input);
 
-<<<<<<< HEAD
 template scai::dmemo::Halo ITI::ParcoRepart<int, double>::buildPartHalo(const CSRSparseMatrix<double> &input,  const DenseVector<int> &part);
-=======
+
+template std::pair<std::vector<int>, int> ITI::ParcoRepart<int, double>::getInterfaceNodes(const CSRSparseMatrix<double> &input, const DenseVector<int> &part, int thisBlock, int otherBlock, int depth);
+
 template DenseVector<int> ParcoRepart<int, double>::getBorderNodes( const CSRSparseMatrix<double> &adjM, const DenseVector<int> &part);
 
 template scai::lama::CSRSparseMatrix<double> ParcoRepart<int, double>::getPEGraph( const CSRSparseMatrix<double> &adjM);
@@ -1991,7 +1922,5 @@
 template scai::lama::CSRSparseMatrix<double>   ParcoRepart<int, double>::getGraphEdgeColoring_local( const CSRSparseMatrix<double> &adjM);
 
 template std::vector<IndexType> ParcoRepart<int, double>::getGraphEdgeColoring_local( const std::vector<std::vector<IndexType>> &edgeList );
->>>>>>> 13033aa8
-
-template std::pair<std::vector<int>, int> ITI::ParcoRepart<int, double>::getInterfaceNodes(const CSRSparseMatrix<double> &input, const DenseVector<int> &part, int thisBlock, int otherBlock, int depth);
+
 }