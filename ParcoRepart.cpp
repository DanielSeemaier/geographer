/*
 * ParcoReport.cpp
 *
 *  Created on: 25.10.2016
 *      Author: moritzl
 */

#include <scai/dmemo/HaloBuilder.hpp>
#include <scai/dmemo/Distribution.hpp>
#include <scai/dmemo/BlockDistribution.hpp>
#include <scai/dmemo/GenBlockDistribution.hpp>
#include <scai/sparsekernel/openmp/OpenMPCSRUtils.hpp>
#include <scai/tracing.hpp>

#include <assert.h>
#include <cmath>
#include <climits>
#include <queue>
#include <string>
#include <unordered_set>
#include <numeric>
#include <iterator>
#include <algorithm>
#include <tuple>
#include <chrono>

#include "PrioQueue.h"
#include "ParcoRepart.h"
#include "HilbertCurve.h"
#include "MultiLevel.h"
#include "SpectralPartition.h"
#include "KMeans.h"
#include "AuxiliaryFunctions.h"
#include "MultiSection.h"
#include "GraphUtils.h"

#include "schizoQuicksort/src/sort/SchizoQS.hpp"

using scai::lama::Scalar;

namespace ITI {
template<typename IndexType, typename ValueType>
DenseVector<IndexType> ParcoRepart<IndexType, ValueType>::partitionGraph(CSRSparseMatrix<ValueType> &input, std::vector<DenseVector<ValueType>> &coordinates, Settings settings)
{
	DenseVector<ValueType> uniformWeights = DenseVector<ValueType>(input.getRowDistributionPtr(), 1);
	return partitionGraph(input, coordinates, uniformWeights, settings);
}

template<typename IndexType, typename ValueType>
DenseVector<IndexType> ParcoRepart<IndexType, ValueType>::partitionGraph(CSRSparseMatrix<ValueType> &input, std::vector<DenseVector<ValueType>> &coordinates, DenseVector<ValueType> &nodeWeights, Settings settings)
{
	IndexType k = settings.numBlocks;
	ValueType epsilon = settings.epsilon;
    
	SCAI_REGION( "ParcoRepart.partitionGraph" )

	std::chrono::time_point<std::chrono::steady_clock> start, afterSFC, round;
	start = std::chrono::steady_clock::now();

	SCAI_REGION_START("ParcoRepart.partitionGraph.inputCheck")
	/**
	* check input arguments for sanity
	*/
	IndexType n = input.getNumRows();
	if (n != coordinates[0].size()) {
		throw std::runtime_error("Matrix has " + std::to_string(n) + " rows, but " + std::to_string(coordinates[0].size())
		 + " coordinates are given.");
	}

	if (n != input.getNumColumns()) {
		throw std::runtime_error("Matrix must be quadratic.");
	}

	if (!input.isConsistent()) {
		throw std::runtime_error("Input matrix inconsistent");
	}

	if (k > n) {
		throw std::runtime_error("Creating " + std::to_string(k) + " blocks from " + std::to_string(n) + " elements is impossible.");
	}

	if (epsilon < 0) {
		throw std::runtime_error("Epsilon " + std::to_string(epsilon) + " is invalid.");
	}

	const IndexType dimensions = coordinates.size();
        
	const scai::dmemo::DistributionPtr coordDist = coordinates[0].getDistributionPtr();
	const scai::dmemo::DistributionPtr inputDist = input.getRowDistributionPtr();
	const scai::dmemo::DistributionPtr noDist(new scai::dmemo::NoDistribution(n));
	const scai::dmemo::CommunicatorPtr comm = coordDist->getCommunicatorPtr();

	const IndexType localN = inputDist->getLocalSize();
	const IndexType globalN = inputDist->getGlobalSize();

	if( !coordDist->isEqual( *inputDist) ){
		throw std::runtime_error( "Distributions should be equal.");
	}

	if (nodeWeights.size() != 0)

	SCAI_REGION_END("ParcoRepart.partitionGraph.inputCheck")
	{
		SCAI_REGION("ParcoRepart.synchronize")
		comm->synchronize();
	}
	
        SCAI_REGION_START("ParcoRepart.partitionGraph.initialPartition")
        // get an initial partition
        DenseVector<IndexType> result;
        if (nodeWeights.size() == 0) {
        	nodeWeights = DenseVector<ValueType>(inputDist, 1);
        }
        
        assert(nodeWeights.getDistribution().isEqual(*inputDist));

        std::chrono::time_point<std::chrono::system_clock> beforeInitPart =  std::chrono::system_clock::now();

        if( settings.initialPartition==InitialPartitioningMethods::SFC) {
            PRINT0("Initial partition with SFCs");
            result= ParcoRepart<IndexType, ValueType>::hilbertPartition(coordinates, settings);
            std::chrono::duration<double> sfcTime = std::chrono::system_clock::now() - beforeInitPart;
            ValueType timeForSfcPart = ValueType ( comm->max(sfcTime.count() ));
            if (comm->getRank() == 0) {
                std::cout << "SFC Time:" << timeForSfcPart << std::endl;
            }
        } else if ( settings.initialPartition==InitialPartitioningMethods::Pixel) {
            PRINT0("Initial partition with pixels.");
            result = ParcoRepart<IndexType, ValueType>::pixelPartition(coordinates, settings);
        } else if ( settings.initialPartition == InitialPartitioningMethods::Spectral) {
            PRINT0("Initial partition with spectral");
            result = ITI::SpectralPartition<IndexType, ValueType>::getPartition(input, coordinates, settings);
        } else if (settings.initialPartition == InitialPartitioningMethods::KMeans) {
            PRINT0("Initial partition with K-Means");
            //prepare coordinates for k-means
            std::vector<DenseVector<ValueType> > coordinateCopy = coordinates;
            DenseVector<ValueType> nodeWeightCopy = nodeWeights;
            if (comm->getSize() > 1 && (settings.dimensions == 2 || settings.dimensions == 3)) {
                SCAI_REGION("ParcoRepart.partitionGraph.initialPartition.prepareForKMeans")
                Settings migrationSettings = settings;
                migrationSettings.numBlocks = comm->getSize();
                migrationSettings.epsilon = settings.epsilon;
                
                // the distribution for the initial migration   
                scai::dmemo::DistributionPtr initMigrationPtr;
                
                if( settings.initialMigration == InitialPartitioningMethods::SFC){
                    DenseVector<IndexType> tempResult = ParcoRepart<IndexType, ValueType>::hilbertPartition(coordinates, migrationSettings);
                    initMigrationPtr = tempResult.getDistributionPtr();
                } else if ( settings.initialMigration == InitialPartitioningMethods::Multisection){
                    DenseVector<ValueType> convertedWeights(nodeWeights.getDistributionPtr(), 1);
                    DenseVector<IndexType> tempResult  = ITI::MultiSection<IndexType, ValueType>::getPartitionNonUniform(input, coordinates, convertedWeights, migrationSettings);
                    
                    initMigrationPtr = scai::dmemo::DistributionPtr(new scai::dmemo::GeneralDistribution( tempResult.getDistribution(), tempResult.getLocalValues() ) );
                } else if ( settings.initialMigration == InitialPartitioningMethods::KMeans){
                    DenseVector<ValueType> convertedWeights(nodeWeights.getDistributionPtr(), 1);
<<<<<<< HEAD
                    std::vector<IndexType> migrationBlockSizes( migrationSettings.numBlocks, n/migrationSettings.numBlocks );
                    DenseVector<IndexType> tempResult = ITI::KMeans::computePartition(coordinates, migrationSettings.numBlocks, convertedWeights, migrationBlockSizes, migrationSettings);
                    
                    initMigrationPtr = scai::dmemo::DistributionPtr(new scai::dmemo::GeneralDistribution( tempResult.getDistribution(), tempResult.getLocalValues() ) );
                }

                nodeWeightCopy = DenseVector<ValueType>(nodeWeights, initMigrationPtr );
                coordinateCopy.resize(dimensions);
                for (IndexType d = 0; d < dimensions; d++) {
                    coordinateCopy[d] = DenseVector<ValueType>(coordinates[d], initMigrationPtr );
=======
                    std::vector<IndexType> migrationBlockSizes( migrationSettings.numBlocks, n/migrationSettings.numBlocks );;
                    tempResult = ITI::KMeans::computePartition(coordinates, migrationSettings.numBlocks, convertedWeights, migrationBlockSizes, migrationSettings);
                }

                scai::dmemo::Redistributor prepareRedist(tempResult.getDistributionPtr(), nodeWeights.getDistributionPtr());
                nodeWeightCopy.redistribute(prepareRedist);
                for (IndexType d = 0; d < dimensions; d++) {
                    coordinateCopy[d].redistribute(prepareRedist);
>>>>>>> d96ed2b1
                }
            }
            
            const IndexType weightSum = nodeWeights.sum().Scalar::getValue<IndexType>();
            
            // vector of size k, each element representsthe size of each block
            std::vector<IndexType> blockSizes;
            if( settings.blockSizes.empty() ){
                blockSizes.assign( settings.numBlocks, weightSum/settings.numBlocks );
            }else{
                blockSizes = settings.blockSizes;
            }
            SCAI_ASSERT( blockSizes.size()==settings.numBlocks , "Wrong size of blockSizes vector: " << blockSizes.size() );
            
            std::chrono::duration<double> afterMigration = std::chrono::system_clock::now() - beforeInitPart;
            ValueType timeForInitMigration = ValueType ( comm->max(afterMigration.count() ));
            if (comm->getRank() == 0) {
                std::cout << "coord copy migration, time:" << timeForInitMigration << std::endl<< std::endl;
            }
            
            std::chrono::time_point<std::chrono::system_clock> beforeKMeans =  std::chrono::system_clock::now();
            result = ITI::KMeans::computePartition(coordinateCopy, settings.numBlocks, nodeWeightCopy, blockSizes, settings);
            std::chrono::duration<double> kMeansTime = std::chrono::system_clock::now() - beforeKMeans;
            ValueType timeForInitPart = ValueType ( comm->max(kMeansTime.count() ));
            assert(result.getLocalValues().min() >= 0);
            assert(result.getLocalValues().max() < k);

            if (comm->getRank() == 0) {
                std::cout << "K-Means, Time:" << timeForInitPart << std::endl;
            }
            assert(result.max().Scalar::getValue<IndexType>() == settings.numBlocks -1);
            assert(result.min().Scalar::getValue<IndexType>() == 0);

        } else if (settings.initialPartition == InitialPartitioningMethods::Multisection) {// multisection
            PRINT0("Initial partition with multisection");
            DenseVector<ValueType> convertedWeights(nodeWeights);
            result = ITI::MultiSection<IndexType, ValueType>::getPartitionNonUniform(input, coordinates, convertedWeights, settings);
            std::chrono::duration<double> msTime = std::chrono::system_clock::now() - beforeInitPart;
            ValueType timeForMsPart = ValueType ( comm->max(msTime.count() ));
            if (comm->getRank() == 0) {
                std::cout << "MS Time:" << timeForMsPart << std::endl;
            }
        }
        else {
            throw std::runtime_error("Initial Partitioning mode undefined.");
        }

        SCAI_REGION_END("ParcoRepart.partitionGraph.initialPartition")

        if (comm->getSize() == k) {
        	SCAI_REGION("ParcoRepart.partitionGraph.initialRedistribution")
			/**
			 * redistribute to prepare for local refinement
			 */
			scai::dmemo::Redistributor resultRedist(result.getLocalValues(), result.getDistributionPtr());
			result = DenseVector<IndexType>(resultRedist.getTargetDistributionPtr(), comm->getRank());

			scai::dmemo::Redistributor redistributor(resultRedist.getTargetDistributionPtr(), input.getRowDistributionPtr());
			input.redistribute(redistributor, noDist);
			if (settings.useGeometricTieBreaking) {
				for (IndexType d = 0; d < dimensions; d++) {
					coordinates[d].redistribute(redistributor);
				}
			}
			nodeWeights.redistribute(redistributor);

			std::chrono::duration<double> partitionTime =  std::chrono::system_clock::now() - beforeInitPart;
			ValueType timeForInitPart = ValueType ( comm->max(partitionTime.count() ));
			ValueType cut = comm->sum(ParcoRepart<IndexType, ValueType>::localSumOutgoingEdges(input, true)) / 2;
			ValueType imbalance = GraphUtils::computeImbalance<IndexType, ValueType>(result, k, nodeWeights);

			if (comm->getRank() == 0) {
				std::cout<< std::endl << "\033[1;32mTime for initial partition and redistribution:" << timeForInitPart << std::endl;
				std::cout << "Cut:" << cut << ", imbalance:" << imbalance<< " \033[0m" <<std::endl << std::endl;
			}

			IndexType numRefinementRounds = 0;

			SCAI_REGION_START("ParcoRepart.partitionGraph.multiLevelStep")
			scai::dmemo::Halo halo = GraphUtils::buildNeighborHalo<IndexType, ValueType>(input);
			ITI::MultiLevel<IndexType, ValueType>::multiLevelStep(input, result, nodeWeights, coordinates, halo, settings);
			SCAI_REGION_END("ParcoRepart.partitionGraph.multiLevelStep")
	} else {
		result.redistribute(inputDist);
		if (comm->getRank() == 0) {
			std::cout << "Local refinement only implemented for one block per process. Called with " << comm->getSize() << " processes and " << k << " blocks." << std::endl;
		}
	}

	return result;
}
//--------------------------------------------------------------------------------------- 

//TODO: take node weights into account
template<typename IndexType, typename ValueType>
DenseVector<IndexType> ParcoRepart<IndexType, ValueType>::hilbertPartition(const std::vector<DenseVector<ValueType>> &coordinates, DenseVector<ValueType> &nodeWeights, Settings settings){
    
    DenseVector<ValueType> uniformWeights = DenseVector<ValueType>(coordinates[0].getDistributionPtr(), 1);
    return hilbertPartition( coordinates, settings);
}
//--------------------------------------------------------------------------------------- 

template<typename IndexType, typename ValueType>
DenseVector<IndexType> ParcoRepart<IndexType, ValueType>::hilbertPartition(const std::vector<DenseVector<ValueType>> &coordinates, Settings settings){
    SCAI_REGION( "ParcoRepart.hilbertPartition" )
    	
    std::chrono::time_point<std::chrono::steady_clock> start, afterSFC;
    start = std::chrono::steady_clock::now();
    
    const scai::dmemo::DistributionPtr coordDist = coordinates[0].getDistributionPtr();
    const scai::dmemo::CommunicatorPtr comm = coordDist->getCommunicatorPtr();
    
    IndexType k = settings.numBlocks;
    const IndexType dimensions = coordinates.size();
    assert(dimensions == settings.dimensions);
    const IndexType localN = coordDist->getLocalSize();
    const IndexType globalN = coordDist->getGlobalSize();
    
    if (k != comm->getSize() && comm->getRank() == 0) {
    	throw std::logic_error("Hilbert curve partition only implemented for same number of blocks and processes.");
    }

    std::vector<ValueType> minCoords(dimensions);
    std::vector<ValueType> maxCoords(dimensions);
    DenseVector<IndexType> result;
    
    /**
     * get minimum / maximum of coordinates
     */
    {
		SCAI_REGION( "ParcoRepart.hilbertPartition.minMax" )
		for (IndexType dim = 0; dim < dimensions; dim++) {
			minCoords[dim] = coordinates[dim].min().Scalar::getValue<ValueType>();
			maxCoords[dim] = coordinates[dim].max().Scalar::getValue<ValueType>();
			assert(std::isfinite(minCoords[dim]));
			assert(std::isfinite(maxCoords[dim]));
			SCAI_ASSERT(maxCoords[dim] > minCoords[dim], "Wrong coordinates.");
		}
    }
    
    /**
     * Several possibilities exist for choosing the recursion depth.
     * Either by user choice, or by the maximum fitting into the datatype, or by the minimum distance between adjacent points.
     */
    const IndexType recursionDepth = settings.sfcResolution > 0 ? settings.sfcResolution : std::min(std::log2(globalN), double(21));
    
    /**
     *	create space filling curve indices.
     */
    
    scai::lama::DenseVector<ValueType> hilbertIndices(coordDist);
    
    {
        SCAI_REGION("ParcoRepart.hilbertPartition.spaceFillingCurve");
        // get local part of hilbert indices
        scai::hmemo::WriteOnlyAccess<ValueType> hilbertIndicesLocal(hilbertIndices.getLocalValues());
        assert(hilbertIndicesLocal.size() == localN);
        // get read access to the local part of the coordinates
        // TODO: should be coordAccess[dimension] but I don't know how ... maybe HArray::acquireReadAccess? (harry)
        scai::hmemo::ReadAccess<ValueType> coordAccess0( coordinates[0].getLocalValues() );
        scai::hmemo::ReadAccess<ValueType> coordAccess1( coordinates[1].getLocalValues() );
        // this is faulty, if dimensions=2 coordAccess2 is equal to coordAccess1
        scai::hmemo::ReadAccess<ValueType> coordAccess2( coordinates[dimensions-1].getLocalValues() );
        
        ValueType point[dimensions];
        for (IndexType i = 0; i < localN; i++) {
            coordAccess0.getValue(point[0], i);
            coordAccess1.getValue(point[1], i);
            // TODO change how I treat different dimensions
            if(dimensions == 3){
                coordAccess2.getValue(point[2], i);
            }
            ValueType globalHilbertIndex = HilbertCurve<IndexType, ValueType>::getHilbertIndex( point, dimensions, recursionDepth, minCoords, maxCoords);
            hilbertIndicesLocal[i] = globalHilbertIndex;
        }
    }

    //
    // vector of size k, each element represents the size of each block
    //
    std::vector<IndexType> blockSizes;
    IndexType weightSum;// = nodeWeights.sum().Scalar::getValue<IndexType>();
    if( settings.blockSizes.empty() ){
        blockSizes.assign( settings.numBlocks, weightSum/settings.numBlocks );
    }else{
        blockSizes = settings.blockSizes;
    }
    SCAI_ASSERT( blockSizes.size()==settings.numBlocks , "Wrong size of blockSizes vector: " << blockSizes.size() );
    
    //TODO: use the blockSizes vector
    //TODO: take into account node weights: just sorting will create imbalanced blocks, not so much in number of node but in the total weight of each block
    
    /**
     * now sort the global indices by where they are on the space-filling curve.
     */
    std::vector<IndexType> newLocalIndices;
    {
        SCAI_REGION( "ParcoRepart.hilbertPartition.sorting" );
        
        int typesize;
        MPI_Type_size(SortingDatatype<sort_pair>::getMPIDatatype(), &typesize);
        assert(typesize == sizeof(sort_pair));
        
        const IndexType maxLocalN = comm->max(localN);
        sort_pair localPairs[maxLocalN];

        //fill with local values
        long indexSum = 0;//for sanity checks
        scai::hmemo::ReadAccess<ValueType> localIndices(hilbertIndices.getLocalValues());//Segfault happening here, likely due to stack overflow. TODO: fix
        for (IndexType i = 0; i < localN; i++) {
        	localPairs[i].value = localIndices[i];
        	localPairs[i].index = coordDist->local2global(i);
        	indexSum += localPairs[i].index;
        }

        //create checksum
        const long checkSum = comm->sum(indexSum);
        assert(checkSum == (long(globalN)*(long(globalN)-1))/2);

        //fill up with dummy values to ensure equal size
        for (IndexType i = localN; i < maxLocalN; i++) {
        	localPairs[i].value = std::numeric_limits<decltype(sort_pair::value)>::max();
        	localPairs[i].index = std::numeric_limits<decltype(sort_pair::index)>::max();
        }

        //call distributed sort
        SchizoQS::sort<sort_pair>(localPairs, maxLocalN);

        //copy indices into array
        IndexType newLocalN = 0;
        newLocalIndices.resize(maxLocalN);
        for (IndexType i = 0; i < maxLocalN; i++) {
        	newLocalIndices[i] = localPairs[i].index;
        	if (newLocalIndices[i] != std::numeric_limits<decltype(sort_pair::index)>::max()) newLocalN++;
        }

        //sort local indices for general distribution
        std::sort(newLocalIndices.begin(), newLocalIndices.end());

        //remove dummy values
        auto startOfDummyValues = std::lower_bound(newLocalIndices.begin(), newLocalIndices.end(), std::numeric_limits<decltype(sort_pair::index)>::max());
        assert(std::all_of(startOfDummyValues, newLocalIndices.end(), [](IndexType index){return index == std::numeric_limits<decltype(sort_pair::index)>::max();}));
        newLocalIndices.resize(std::distance(newLocalIndices.begin(), startOfDummyValues));

        //check size and sanity
        assert(newLocalN == newLocalIndices.size());
        assert( *std::max_element(newLocalIndices.begin(), newLocalIndices.end()) < globalN);
        assert( comm->sum(newLocalIndices.size()) == globalN);

        //check checksum
        long indexSumAfter = 0;
        for (IndexType i = 0; i < newLocalN; i++) {
        	indexSumAfter += newLocalIndices[i];
        }

        const long newCheckSum = comm->sum(indexSumAfter);
        SCAI_ASSERT( newCheckSum == checkSum, "Old checksum: " << checkSum << ", new checksum: " << newCheckSum );

        //possible optimization: remove dummy values during first copy, then directly copy into HArray and sort with pointers. Would save one copy.
    }
    
    {
    	assert(!coordDist->isReplicated() && comm->getSize() == k);
        SCAI_REGION( "ParcoRepart.hilbertPartition.createDistribution" );

        scai::utilskernel::LArray<IndexType> indexTransport(newLocalIndices.size(), newLocalIndices.data());
        assert(comm->sum(indexTransport.size()) == globalN);
      
        scai::dmemo::DistributionPtr newDistribution(new scai::dmemo::GeneralDistribution(globalN, indexTransport, comm));
        
        if (comm->getRank() == 0) std::cout << "Created distribution." << std::endl;
        result = DenseVector<IndexType>(newDistribution, comm->getRank());
        if (comm->getRank() == 0) std::cout << "Created initial partition." << std::endl;
    }

    return result;
}
//--------------------------------------------------------------------------------------- 

template<typename IndexType, typename ValueType>
DenseVector<IndexType> ParcoRepart<IndexType, ValueType>::pixelPartition(const std::vector<DenseVector<ValueType>> &coordinates, Settings settings){
    SCAI_REGION( "ParcoRepart.pixelPartition" )
    	
    SCAI_REGION_START("ParcoRepart.pixelPartition.initialise")
    std::chrono::time_point<std::chrono::steady_clock> start, round;
    start = std::chrono::steady_clock::now();
    
    const scai::dmemo::DistributionPtr coordDist = coordinates[0].getDistributionPtr();
    const scai::dmemo::CommunicatorPtr comm = coordDist->getCommunicatorPtr();
    
    IndexType k = settings.numBlocks;
    const IndexType dimensions = coordinates.size();
    const IndexType localN = coordDist->getLocalSize();
    const IndexType globalN = coordDist->getGlobalSize();
    
    if (k != comm->getSize() && comm->getRank() == 0) {
    	throw std::logic_error("Pixel partition only implemented for same number of blocks and processes.");
    }

    std::vector<ValueType> minCoords(dimensions, std::numeric_limits<ValueType>::max());
    std::vector<ValueType> maxCoords(dimensions, std::numeric_limits<ValueType>::lowest());
    DenseVector<IndexType> result(coordDist, 0);
    
    //TODO: probably minimum is not needed
    //TODO: if we know maximum from the input we could save that although is not too costly
    
    /**
     * get minimum / maximum of local coordinates
     */
    for (IndexType dim = 0; dim < dimensions; dim++) {
        //get local parts of coordinates
        scai::hmemo::ReadAccess<ValueType> localPartOfCoords( coordinates[dim].getLocalValues() );
        for (IndexType i = 0; i < localN; i++) {
            ValueType coord = localPartOfCoords[i];
            if (coord < minCoords[dim]) minCoords[dim] = coord;
            if (coord > maxCoords[dim]) maxCoords[dim] = coord;
        }
    }
    
    /**
     * communicate to get global min / max
     */
    for (IndexType dim = 0; dim < dimensions; dim++) {
        minCoords[dim] = comm->min(minCoords[dim]);
        maxCoords[dim] = comm->max(maxCoords[dim]);
    }
   
    // measure density with rounding
    // have to handle 2D and 3D cases seperately
    const IndexType sideLen = settings.pixeledSideLen;
    const IndexType cubeSize = std::pow(sideLen, dimensions);
    
    //TODO: generalize this to arbitrary dimensions, do not handle 2D and 3D differently
    //TODO: by a  for(int d=0; d<dimension; d++){ ... }
    // a 2D or 3D arrays as a one dimensional vector
    // [i][j] is in position: i*sideLen + j
    // [i][j][k] is in: i*sideLen*sideLen + j*sideLen + k
    
    //std::vector<IndexType> density( cubeSize ,0);
    scai::hmemo::HArray<IndexType> density( cubeSize, 0);
    scai::hmemo::WriteAccess<IndexType> wDensity(density);

    SCAI_REGION_END("ParcoRepart.pixelPartition.initialise")
    
    if(dimensions==2){
        SCAI_REGION( "ParcoRepart.pixelPartition.localDensity" )
        scai::hmemo::ReadAccess<ValueType> coordAccess0( coordinates[0].getLocalValues() );
        scai::hmemo::ReadAccess<ValueType> coordAccess1( coordinates[1].getLocalValues() );

        IndexType scaledX, scaledY;
        //the +1 is needed
        IndexType maxX = maxCoords[0]+1;
        IndexType maxY = maxCoords[1]+1;
        
        for(IndexType i=0; i<localN; i++){
            scaledX = coordAccess0[i]/maxX * sideLen;
            scaledY = coordAccess1[i]/maxY * sideLen;
            IndexType pixelInd = scaledX*sideLen + scaledY;      
            SCAI_ASSERT( pixelInd < wDensity.size(), "Index too big: "<< std::to_string(pixelInd) );
            ++wDensity[pixelInd];
        }
    }else if(dimensions==3){
        SCAI_REGION( "ParcoRepart.pixelPartition.localDensity" )
        scai::hmemo::ReadAccess<ValueType> coordAccess0( coordinates[0].getLocalValues() );
        scai::hmemo::ReadAccess<ValueType> coordAccess1( coordinates[1].getLocalValues() );
        scai::hmemo::ReadAccess<ValueType> coordAccess2( coordinates[2].getLocalValues() );
        
        IndexType scaledX, scaledY, scaledZ;
        
        IndexType maxX = maxCoords[0]+1;
        IndexType maxY = maxCoords[1]+1;
        IndexType maxZ = maxCoords[2]+1;
        
        for(IndexType i=0; i<localN; i++){
            scaledX = coordAccess0[i]/maxX * sideLen;
            scaledY = coordAccess1[i]/maxY * sideLen;
            scaledZ = coordAccess2[i]/maxZ * sideLen;
            IndexType pixelInd = scaledX*sideLen*sideLen + scaledY*sideLen + scaledZ;
            
            SCAI_ASSERT( pixelInd < wDensity.size(), "Index too big: "<< std::to_string(pixelInd) );  
            ++wDensity[pixelInd];
        }
    }else{
        throw std::runtime_error("Available only for 2D and 3D. Data given have dimension:" + std::to_string(dimensions) );
    }
    wDensity.release();

    // sum density from all PEs 
    {
        SCAI_REGION( "ParcoRepart.pixelPartition.sumDensity" )
        comm->sumArray( density );
    }
    
    //TODO: is that needed? we just can overwrite density array.
    // use the summed density as a Dense vector
    scai::lama::DenseVector<IndexType> sumDensity( density );
    /*
    if(comm->getRank()==0){
        ITI::aux::writeHeatLike_local_2D(density, sideLen, dimensions, "heat_"+settings.fileName+".plt");
    }
    */
    //
    //using the summed density get an initial pixeled partition
    
    std::vector<IndexType> pixeledPartition( density.size() , -1);
    
    IndexType pointsLeft= globalN;
    IndexType pixelsLeft= cubeSize;
    IndexType maxBlockSize = globalN/k * 1.02; // allowing some imbalance
    PRINT0("max allowed block size: " << maxBlockSize );         
    IndexType thisBlockSize;
    
    //for all the blocks
    for(IndexType block=0; block<k; block++){
        SCAI_REGION( "ParcoRepart.pixelPartition.localPixelGrowing")
           
        ValueType averagePointsPerPixel = ValueType(pointsLeft)/pixelsLeft;
        // a factor to force the block to spread more
        ValueType spreadFactor;
        // make a block spread towards the borders (and corners) of our input space 
        ValueType geomSpread;
        // to measure the distance from the first, center pixel
        ValueType pixelDistance;
        
        // start from the densest pixel
        //IndexType maxDensityPixel = std::distance( sumDensity.begin(), std::max_element(sumDensity.begin(), sumDensity.end()) );
        
        //TODO: sumDensity is local/not distributed. No need for that, just to avoid getValue.
        scai::hmemo::WriteAccess<IndexType> localSumDens( sumDensity.getLocalValues() );
        
        //TODO: bad way to do that. linear time for every block. maybe sort or use a priority queue
        IndexType maxDensityPixel=-1;
        IndexType maxDensity=-1;
        for(IndexType ii=0; ii<sumDensity.size(); ii++){
            if(localSumDens[ii]>maxDensity){
                maxDensityPixel = ii;
                maxDensity= localSumDens[ii];
            }
        }

        if(maxDensityPixel<0){
            PRINT0("Max density pixel id = -1. Should not happen(?) or pixels are finished. For block "<< block<< " and k= " << k);
            break;
        }
        
        SCAI_ASSERT(maxDensityPixel < sumDensity.size(), "Too big index: " + std::to_string(maxDensityPixel));
        SCAI_ASSERT(maxDensityPixel >= 0, "Negative index: " + std::to_string(maxDensityPixel));
        spreadFactor = averagePointsPerPixel/localSumDens[ maxDensityPixel ];

        //TODO: change to more appropriate data type
        // insert all the neighbouring pixels
        std::vector<std::pair<IndexType, ValueType>> border; 
        std::vector<IndexType> neighbours = ParcoRepart<IndexType, ValueType>::neighbourPixels( maxDensityPixel, sideLen, dimensions);

        // insert in border if not already picked
        for(IndexType j=0; j<neighbours.size(); j++){
            // make sure this neighbour does not belong to another block
            if(localSumDens[ neighbours[j]] != -1 ){
                std::pair<IndexType, ValueType> toInsert;
                toInsert.first = neighbours[j];
                SCAI_ASSERT(neighbours[j] < sumDensity.size(), "Too big index: " + std::to_string(neighbours[j]));
                SCAI_ASSERT(neighbours[j] >= 0, "Negative index: " + std::to_string(neighbours[j]));
                geomSpread = 1 + 1/std::log2(sideLen)*( std::abs(sideLen/2 - neighbours[j]/sideLen)/(0.8*sideLen/2) + std::abs(sideLen/2 - neighbours[j]%sideLen)/(0.8*sideLen/2) );
                //PRINT0( geomSpread );            
                // value to pick a border node
                pixelDistance = aux::pixelL2Distance2D( maxDensityPixel, neighbours[j], sideLen);
                toInsert.second = (1/pixelDistance)* geomSpread * (spreadFactor* (std::pow(localSumDens[neighbours[j]], 0.5)) + std::pow(localSumDens[maxDensityPixel], 0.5) );
                border.push_back(toInsert);
            }
        }
        thisBlockSize = localSumDens[maxDensityPixel];
        
        pixeledPartition[maxDensityPixel] = block;
        
        // set this pixel to -1 so it is not picked again
        localSumDens[maxDensityPixel] = -1;
        

        while(border.size() !=0 ){      // there are still pixels to check
            
            //TODO: different data type to avoid that
            // sort border by the value in increasing order 
            std::sort( border.begin(), border.end(),
                       [](const std::pair<IndexType, ValueType> &left, const std::pair<IndexType, ValueType> &right){
                           return left.second < right.second; });
             
            std::pair<IndexType, ValueType> bestPixel;
            IndexType bestIndex=-1;
            do{
                bestPixel = border.back();                
                border.pop_back();
                bestIndex = bestPixel.first;
                
            }while( localSumDens[ bestIndex] +thisBlockSize > maxBlockSize and border.size()>0); // this pixel is too big
            
            // picked last pixel in border but is too big
            if(localSumDens[ bestIndex] +thisBlockSize > maxBlockSize ){
                break;
            }
            SCAI_ASSERT(localSumDens[ bestIndex ] != -1, "Wrong pixel choice.");
            
            // this pixel now belongs in this block
            SCAI_ASSERT(bestIndex < sumDensity.size(), "Wrong pixel index: " + std::to_string(bestIndex));
            pixeledPartition[ bestIndex ] = block;
            thisBlockSize += localSumDens[ bestIndex ];
            --pixelsLeft;
            pointsLeft -= localSumDens[ bestIndex ];
            
            //averagePointsPerPixel = ValueType(pointsLeft)/pixelsLeft;
            //spreadFactor = localSumDens[ bestIndex ]/averagePointsPerPixel;
            //spreadFactor = (k-block)*averagePointsPerPixel/localSumDens[ bestIndex ];
            spreadFactor = averagePointsPerPixel/localSumDens[ bestIndex ];

            //get the neighbours of the new pixel
            std::vector<IndexType> neighbours = ParcoRepart<IndexType, ValueType>::neighbourPixels( bestIndex, sideLen, dimensions);
            
            //insert neighbour in border or update value if already there
            for(IndexType j=0; j<neighbours.size(); j++){

                SCAI_ASSERT(neighbours[j] < sumDensity.size(), "Too big index: " + std::to_string(neighbours[j]));
                SCAI_ASSERT(neighbours[j] >= 0, "Negative index: " + std::to_string(neighbours[j]));
                
                //geomSpread = 1 + 1.0/detailLvl*( std::abs(sideLen/2.0 - neighbours[j]/sideLen)/(0.8*sideLen/2.0) + std::abs(sideLen/2.0 - neighbours[j]%sideLen)/(0.8*sideLen/2.0) );
                IndexType ngbrX = neighbours[j]/sideLen;
                IndexType ngbrY = neighbours[j]%sideLen;

                geomSpread= 1+ (std::pow(ngbrX-sideLen/2, 2) + std::pow(ngbrY-sideLen/2, 2))*(2/std::pow(sideLen,2));
                //geomSpread = geomSpread * geomSpread;// std::pow(geomSpread, 0.5);
                //
                geomSpread = 1;
                //
                
                if( localSumDens[ neighbours[j]] == -1){ // this pixel is already picked by a block (maybe this)
                    continue;
                }else{
                    bool inBorder = false;
                    
                    for(IndexType l=0; l<border.size(); l++){                        
                        if( border[l].first == neighbours[j]){ // its already in border, update value
                            //border[l].second = 1.3*border[l].second + geomSpread * (spreadFactor*(std::pow(localSumDens[neighbours[j]], 0.5)) + std::pow(localSumDens[bestIndex], 0.5) );
                            pixelDistance = aux::pixelL2Distance2D( maxDensityPixel, neighbours[j], sideLen);    
                            border[l].second += geomSpread*  (1/(pixelDistance*pixelDistance))* ( spreadFactor *std::pow(localSumDens[neighbours[j]], 0.5) + std::pow(localSumDens[bestIndex], 0.5) );
                            inBorder= true;
                        }
                    }
                    if(!inBorder){
                        std::pair<IndexType, ValueType> toInsert;
                        toInsert.first = neighbours[j];
                        //toInsert.second = geomSpread * (spreadFactor* (std::pow(localSumDens[neighbours[j]], 0.5)) + std::pow(localSumDens[bestIndex], 0.5));
                        pixelDistance = aux::pixelL2Distance2D( maxDensityPixel, neighbours[j], sideLen);    
                        //toInsert.second = (1/(pixelDistance*pixelDistance))* geomSpread * (spreadFactor* (std::pow(localSumDens[neighbours[j]], 0.5)) + std::pow(localSumDens[bestIndex], 0.5));
                        toInsert.second = geomSpread*  (1/(pixelDistance*pixelDistance))* ( spreadFactor *(std::pow(localSumDens[neighbours[j]], 0.5)) + std::pow(localSumDens[bestIndex], 0.5) );
                        //toInsert.second = geomSpread * (spreadFactor* (std::pow(localSumDens[neighbours[j]], 0.5)) + std::pow(localSumDens[bestIndex], 0.5))/(std::pow( std::abs( localSumDens[bestIndex] - localSumDens[neighbours[j]]),0.5));
                        border.push_back(toInsert);
                    }
                }
            }
            
            localSumDens[ bestIndex ] = -1;
        }
        //PRINT0("##### final blockSize for block "<< block << ": "<< thisBlockSize);      
    } // for(IndexType block=0; block<k; block++)
    
    // assign all orphan pixels to last block
    for(int pp=0; pp<pixeledPartition.size(); pp++){  
        scai::hmemo::ReadAccess<IndexType> localSumDens( sumDensity.getLocalValues() );
        if(pixeledPartition[pp] == -1){
            pixeledPartition[pp] = k-1;     
            thisBlockSize += localSumDens[pp];
        }
    }   
    //PRINT0("##### final blockSize for block "<< k-1 << ": "<< thisBlockSize);

    // here all pixels should have a partition 
    
    //=========
    
    // set your local part of the partition/result
    scai::hmemo::WriteOnlyAccess<IndexType> wLocalPart ( result.getLocalValues() );
    
    if(dimensions==2){
        SCAI_REGION( "ParcoRepart.pixelPartition.setLocalPartition" )
        scai::hmemo::ReadAccess<ValueType> coordAccess0( coordinates[0].getLocalValues() );
        scai::hmemo::ReadAccess<ValueType> coordAccess1( coordinates[1].getLocalValues() );
        
        IndexType scaledX, scaledY;
        //the +1 is needed
        IndexType maxX = maxCoords[0]+1;
        IndexType maxY = maxCoords[1]+1;
     
        for(IndexType i=0; i<localN; i++){
            scaledX = coordAccess0[i]/maxX * sideLen;
            scaledY = coordAccess1[i]/maxY * sideLen;
            IndexType densInd = scaledX*sideLen + scaledY;
            //PRINT(densInd << " # " << coordAccess0[i] << " _ " << coordAccess1[i] );            
            SCAI_ASSERT( densInd < density.size(), "Index too big: "<< std::to_string(densInd) );

            wLocalPart[i] = pixeledPartition[densInd];
            SCAI_ASSERT(wLocalPart[i] < k, " Wrong block number: " + std::to_string(wLocalPart[i] ) );
        }
    }else if(dimensions==3){
        SCAI_REGION( "ParcoRepart.pixelPartition.setLocalPartition" )
        scai::hmemo::ReadAccess<ValueType> coordAccess0( coordinates[0].getLocalValues() );
        scai::hmemo::ReadAccess<ValueType> coordAccess1( coordinates[1].getLocalValues() );
        scai::hmemo::ReadAccess<ValueType> coordAccess2( coordinates[2].getLocalValues() );
        
        IndexType scaledX, scaledY, scaledZ;
        
        IndexType maxX = maxCoords[0]+1;
        IndexType maxY = maxCoords[1]+1;
        IndexType maxZ = maxCoords[2]+1;
        
        for(IndexType i=0; i<localN; i++){
            scaledX = coordAccess0[i]/maxX * sideLen;
            scaledY = coordAccess1[i]/maxY * sideLen;
            scaledZ = coordAccess2[i]/maxZ * sideLen;
            IndexType densInd = scaledX*sideLen*sideLen + scaledY*sideLen + scaledZ;
            
            SCAI_ASSERT( densInd < density.size(), "Index too big: "<< std::to_string(densInd) );
            wLocalPart[i] = pixeledPartition[densInd];  
            SCAI_ASSERT(wLocalPart[i] < k, " Wrong block number: " + std::to_string(wLocalPart[i] ) );
        }
    }else{
        throw std::runtime_error("Available only for 2D and 3D. Data given have dimension:" + std::to_string(dimensions) );
    }
    wLocalPart.release();
    
    return result;
}
//--------------------------------------------------------------------------------------- 

template<typename IndexType, typename ValueType>
ValueType ParcoRepart<IndexType, ValueType>::localSumOutgoingEdges(const CSRSparseMatrix<ValueType> &input, const bool weighted) {
	SCAI_REGION( "ParcoRepart.localSumOutgoingEdges" )
	const CSRStorage<ValueType>& localStorage = input.getLocalStorage();
	const scai::hmemo::ReadAccess<IndexType> ja(localStorage.getJA());
    const scai::hmemo::ReadAccess<ValueType> values(localStorage.getValues());

	IndexType sumOutgoingEdgeWeights = 0;
	for (IndexType j = 0; j < ja.size(); j++) {
		if (!input.getRowDistributionPtr()->isLocal(ja[j])) sumOutgoingEdgeWeights += weighted ? values[j] : 1;
	}

	return sumOutgoingEdgeWeights;
}
//--------------------------------------------------------------------------------------- 
 
template<typename IndexType, typename ValueType>
IndexType ParcoRepart<IndexType, ValueType>::localBlockSize(const DenseVector<IndexType> &part, IndexType blockID) {
	SCAI_REGION( "ParcoRepart.localBlockSize" )
	IndexType result = 0;
	scai::hmemo::ReadAccess<IndexType> localPart(part.getLocalValues());

	for (IndexType i = 0; i < localPart.size(); i++) {
		if (localPart[i] == blockID) {
			result++;
		}
	}

	return result;
}
//--------------------------------------------------------------------------------------- 

template<typename IndexType, typename ValueType>
void ITI::ParcoRepart<IndexType, ValueType>::checkLocalDegreeSymmetry(const CSRSparseMatrix<ValueType> &input) {
	SCAI_REGION( "ParcoRepart.checkLocalDegreeSymmetry" )

	const scai::dmemo::DistributionPtr inputDist = input.getRowDistributionPtr();
	const IndexType localN = inputDist->getLocalSize();

	const CSRStorage<ValueType>& storage = input.getLocalStorage();
	const scai::hmemo::ReadAccess<IndexType> localIa(storage.getIA());
	const scai::hmemo::ReadAccess<IndexType> localJa(storage.getJA());

	std::vector<IndexType> inDegree(localN, 0);
	std::vector<IndexType> outDegree(localN, 0);
	for (IndexType i = 0; i < localN; i++) {
		IndexType globalI = inputDist->local2global(i);
		const IndexType beginCols = localIa[i];
		const IndexType endCols = localIa[i+1];

		for (IndexType j = beginCols; j < endCols; j++) {
			IndexType globalNeighbor = localJa[j];

			if (globalNeighbor != globalI && inputDist->isLocal(globalNeighbor)) {
				IndexType localNeighbor = inputDist->global2local(globalNeighbor);
				outDegree[i]++;
				inDegree[localNeighbor]++;
			}
		}
	}

	for (IndexType i = 0; i < localN; i++) {
		if (inDegree[i] != outDegree[i]) {
			//now check in detail:
			IndexType globalI = inputDist->local2global(i);
			for (IndexType j = localIa[i]; j < localIa[i+1]; j++) {
				IndexType globalNeighbor = localJa[j];
				if (inputDist->isLocal(globalNeighbor)) {
					IndexType localNeighbor = inputDist->global2local(globalNeighbor);
					bool foundBackEdge = false;
					for (IndexType y = localIa[localNeighbor]; y < localIa[localNeighbor+1]; y++) {
						if (localJa[y] == globalI) {
							foundBackEdge = true;
						}
					}
					if (!foundBackEdge) {
						throw std::runtime_error("Local node " + std::to_string(globalI) + " has edge to local node " + std::to_string(globalNeighbor)
											+ " but no back edge found.");
					}
				}
			}
		}
	}
}
//-----------------------------------------------------------------------------------------

template<typename IndexType, typename ValueType>
std::vector< std::vector<IndexType>> ParcoRepart<IndexType, ValueType>::getGraphEdgeColoring_local(CSRSparseMatrix<ValueType> &adjM, IndexType &colors) {
    SCAI_REGION("ParcoRepart.coloring");
    using namespace boost;
    IndexType N= adjM.getNumRows();
    assert( N== adjM.getNumColumns() ); // numRows = numColumns
    
    const scai::dmemo::DistributionPtr noDist(new scai::dmemo::NoDistribution(N));
    if (!adjM.getRowDistributionPtr()->isReplicated()) {
    	adjM.redistribute(noDist, noDist);
    	//throw std::runtime_error("Input matrix must be replicated.");
    }

    // use boost::Graph and boost::edge_coloring()
    typedef adjacency_list<vecS, vecS, undirectedS, no_property, size_t, no_property> Graph;
    //typedef std::pair<std::size_t, std::size_t> Pair;
    Graph G(N);
    
    // retG[0][i] the first node, retG[1][i] the second node, retG[2][i] the color of the edge
    std::vector< std::vector<IndexType>> retG(3);
    
	const CSRStorage<ValueType>& localStorage = adjM.getLocalStorage();
	const scai::hmemo::ReadAccess<IndexType> ia(localStorage.getIA());
	const scai::hmemo::ReadAccess<IndexType> ja(localStorage.getJA());

    // create graph G from the input adjacency matrix
    for(IndexType i=0; i<N; i++){
    	//we replicated the matrix, so global indices are local indices
    	const IndexType globalI = i;
    	for (IndexType j = ia[i]; j < ia[i+1]; j++) {
    		if (globalI < ja[j]) {
				boost::add_edge(globalI, ja[j], G);
				retG[0].push_back(globalI);
				retG[1].push_back(ja[j]);
    		}
    	}
    }
    
    colors = boost::edge_coloring(G, boost::get( boost::edge_bundle, G));
    
    //scai::dmemo::CommunicatorPtr comm = scai::dmemo::Communicator::getCommunicatorPtr();

    for (size_t i = 0; i <retG[0].size(); i++) {
        retG[2].push_back( G[ boost::edge( retG[0][i],  retG[1][i], G).first] );
    }
    
    return retG;
}
//---------------------------------------------------------------------------------------

template<typename IndexType, typename ValueType>
std::vector<DenseVector<IndexType>> ParcoRepart<IndexType, ValueType>::getCommunicationPairs_local( CSRSparseMatrix<ValueType> &adjM) {
    IndexType N= adjM.getNumRows();
    SCAI_REGION("ParcoRepart.getCommunicationPairs_local");
    // coloring.size()=3: coloring(i,j,c) means that edge with endpoints i and j is colored with color c.
    // and coloring[i].size()= number of edges in input graph

    assert(adjM.getNumColumns() == adjM.getNumRows() );

    IndexType colors;
    std::vector<std::vector<IndexType>> coloring = getGraphEdgeColoring_local( adjM, colors );
    std::vector<DenseVector<IndexType>> retG(colors);
    
    if (adjM.getNumRows()==2) {
    	assert(colors<=1);
    	assert(coloring[0].size()<=1);
    }
    
    for(IndexType i=0; i<colors; i++){        
        retG[i].allocate(N);
        // TODO: although not distributed maybe try to avoid setValue, change to std::vector ?
        // initialize so retG[i][j]= j instead of -1
        for( IndexType j=0; j<N; j++){
            retG[i].setValue( j, j );
        }
    }
    
    // for all the edges:
    // coloring[0][i] = the first block , coloring[1][i] = the second block,
    // coloring[2][i]= the color/round in which the two blocks shall communicate
    for(IndexType i=0; i<coloring[0].size(); i++){
        IndexType color = coloring[2][i]; // the color/round of this edge
        assert(color<colors);
        IndexType firstBlock = coloring[0][i];
        IndexType secondBlock = coloring[1][i];
        retG[color].setValue( firstBlock, secondBlock);
        retG[color].setValue( secondBlock, firstBlock );
    }
    
    return retG;
}
//---------------------------------------------------------------------------------------

/* A 2D or 3D matrix given as a 1D array of size sideLen^dimesion
 * */
template<typename IndexType, typename ValueType>
std::vector<IndexType> ParcoRepart<IndexType, ValueType>::neighbourPixels(const IndexType thisPixel, const IndexType sideLen, const IndexType dimension){
    SCAI_REGION("ParcoRepart.neighbourPixels");
   
    SCAI_ASSERT(thisPixel>=0, "Negative pixel value: " << std::to_string(thisPixel));
    SCAI_ASSERT(sideLen> 0, "Negative or zero side length: " << std::to_string(sideLen));
    SCAI_ASSERT(sideLen> 0, "Negative or zero dimension: " << std::to_string(dimension));
    
    IndexType totalSize = std::pow(sideLen ,dimension);    
    SCAI_ASSERT( thisPixel < totalSize , "Wrong side length or dimension, sideLen=" + std::to_string(sideLen)+ " and dimension= " + std::to_string(dimension) );
    
    std::vector<IndexType> result;
    
    //calculate the index of the neighbouring pixels
    for(IndexType i=0; i<dimension; i++){
        for( int j :{-1, 1} ){
            // possible neighbour
            IndexType ngbrIndex = thisPixel + j*std::pow(sideLen,i );
            // index is within bounds
            if( ngbrIndex < 0 or ngbrIndex >=totalSize){
                continue;
            }
            if(dimension==2){
                IndexType xCoord = thisPixel/sideLen;
                IndexType yCoord = thisPixel%sideLen;
                if( ngbrIndex/sideLen == xCoord or ngbrIndex%sideLen == yCoord){
                    result.push_back(ngbrIndex);
                }
            }else if(dimension==3){
                IndexType planeSize= sideLen*sideLen;
                IndexType xCoord = thisPixel/planeSize;
                IndexType yCoord = (thisPixel%planeSize) /  sideLen;
                IndexType zCoord = (thisPixel%planeSize) % sideLen;
                IndexType ngbrX = ngbrIndex/planeSize;
                IndexType ngbrY = (ngbrIndex%planeSize)/sideLen;
                IndexType ngbrZ = (ngbrIndex%planeSize)%sideLen;
                if( ngbrX == xCoord and  ngbrY == yCoord ){
                    result.push_back(ngbrIndex);
                }else if(ngbrX == xCoord and  ngbrZ == zCoord){
                    result.push_back(ngbrIndex);
                }else if(ngbrY == yCoord and  ngbrZ == zCoord){
                    result.push_back(ngbrIndex);
                }
            }else{
                throw std::runtime_error("Implemented only for 2D and 3D. Dimension given: " + std::to_string(dimension) );
            }
        }
    }
    return result;
}
//---------------------------------------------------------------------------------------

//to force instantiation

template DenseVector<int> ParcoRepart<int, double>::partitionGraph(CSRSparseMatrix<double> &input, std::vector<DenseVector<double>> &coordinates, DenseVector<double> &nodeWeights, struct Settings);

template DenseVector<int> ParcoRepart<int, double>::partitionGraph(CSRSparseMatrix<double> &input, std::vector<DenseVector<double>> &coordinates, struct Settings);

template DenseVector<int> ParcoRepart<int, double>::hilbertPartition(const std::vector<DenseVector<double>> &coordinates, DenseVector<double> &nodeWeights, Settings settings);
    
template DenseVector<int> ParcoRepart<int, double>::pixelPartition(const std::vector<DenseVector<double>> &coordinates, Settings settings);

template void ParcoRepart<int, double>::checkLocalDegreeSymmetry(const CSRSparseMatrix<double> &input);

template std::vector< std::vector<int>>  ParcoRepart<int, double>::getGraphEdgeColoring_local( CSRSparseMatrix<double> &adjM, int& colors);

template std::vector<DenseVector<int>> ParcoRepart<int, double>::getCommunicationPairs_local( CSRSparseMatrix<double> &adjM);

template std::vector<int> ParcoRepart<int, double>::neighbourPixels(const int thisPixel, const int sideLen, const int dimension);

}<|MERGE_RESOLUTION|>--- conflicted
+++ resolved
@@ -154,7 +154,6 @@
                     initMigrationPtr = scai::dmemo::DistributionPtr(new scai::dmemo::GeneralDistribution( tempResult.getDistribution(), tempResult.getLocalValues() ) );
                 } else if ( settings.initialMigration == InitialPartitioningMethods::KMeans){
                     DenseVector<ValueType> convertedWeights(nodeWeights.getDistributionPtr(), 1);
-<<<<<<< HEAD
                     std::vector<IndexType> migrationBlockSizes( migrationSettings.numBlocks, n/migrationSettings.numBlocks );
                     DenseVector<IndexType> tempResult = ITI::KMeans::computePartition(coordinates, migrationSettings.numBlocks, convertedWeights, migrationBlockSizes, migrationSettings);
                     
@@ -165,16 +164,6 @@
                 coordinateCopy.resize(dimensions);
                 for (IndexType d = 0; d < dimensions; d++) {
                     coordinateCopy[d] = DenseVector<ValueType>(coordinates[d], initMigrationPtr );
-=======
-                    std::vector<IndexType> migrationBlockSizes( migrationSettings.numBlocks, n/migrationSettings.numBlocks );;
-                    tempResult = ITI::KMeans::computePartition(coordinates, migrationSettings.numBlocks, convertedWeights, migrationBlockSizes, migrationSettings);
-                }
-
-                scai::dmemo::Redistributor prepareRedist(tempResult.getDistributionPtr(), nodeWeights.getDistributionPtr());
-                nodeWeightCopy.redistribute(prepareRedist);
-                for (IndexType d = 0; d < dimensions; d++) {
-                    coordinateCopy[d].redistribute(prepareRedist);
->>>>>>> d96ed2b1
                 }
             }
             
@@ -442,7 +431,6 @@
 
         scai::utilskernel::LArray<IndexType> indexTransport(newLocalIndices.size(), newLocalIndices.data());
         assert(comm->sum(indexTransport.size()) == globalN);
-      
         scai::dmemo::DistributionPtr newDistribution(new scai::dmemo::GeneralDistribution(globalN, indexTransport, comm));
         
         if (comm->getRank() == 0) std::cout << "Created distribution." << std::endl;
