/*
 * ParcoReport.cpp
 *
 *  Created on: 25.10.2016
 *      Author: moritzl
 */

#include <scai/dmemo/HaloBuilder.hpp>
#include <scai/dmemo/Distribution.hpp>
#include <scai/dmemo/GenBlockDistribution.hpp>
#include <scai/sparsekernel/openmp/OpenMPCSRUtils.hpp>
#include <scai/tracing.hpp>

#include <assert.h>
#include <cmath>
#include <climits>
#include <queue>
#include <string>
#include <unordered_set>
#include <numeric>

#include "PrioQueue.h"
#include "ParcoRepart.h"
#include "HilbertCurve.h"

namespace ITI {

template<typename IndexType, typename ValueType>
DenseVector<IndexType> ParcoRepart<IndexType, ValueType>::partitionGraph(CSRSparseMatrix<ValueType> &input, std::vector<DenseVector<ValueType>> &coordinates, IndexType k,  double epsilon)
{
	SCAI_REGION( "ParcoRepart.partitionGraph" )
	/**
	* check input arguments for sanity
	*/
	IndexType n = input.getNumRows();
	if (n != coordinates[0].size()) {
		throw std::runtime_error("Matrix has " + std::to_string(n) + " rows, but " + std::to_string(coordinates[0].size())
		 + " coordinates are given.");
	}
        
	if (n != input.getNumColumns()) {
		throw std::runtime_error("Matrix must be quadratic.");
	}

	if (!input.isConsistent()) {
		throw std::runtime_error("Input matrix inconsistent");
	}

	if (k > n) {
		throw std::runtime_error("Creating " + std::to_string(k) + " blocks from " + std::to_string(n) + " elements is impossible.");
	}

	if (epsilon < 0) {
		throw std::runtime_error("Epsilon " + std::to_string(epsilon) + " is invalid.");
	}

	const IndexType dimensions = coordinates.size();
        
	const scai::dmemo::DistributionPtr coordDist = coordinates[0].getDistributionPtr();
	const scai::dmemo::DistributionPtr inputDist = input.getRowDistributionPtr();
	const scai::dmemo::DistributionPtr noDist(new scai::dmemo::NoDistribution(n));
	const scai::dmemo::CommunicatorPtr comm = coordDist->getCommunicatorPtr();

	const IndexType localN = inputDist->getLocalSize();
	const IndexType globalN = inputDist->getGlobalSize();

	if (coordDist->getLocalSize() != localN) {
		throw std::runtime_error(std::to_string(coordDist->getLocalSize()) + " point coordinates, "
				+ std::to_string(localN) + " rows present.");
	}

	if( !coordDist->isEqual( *inputDist) ){
		throw std::runtime_error( "Distributions should be equal.");
	}
	
	/**
	*	gather information for space-filling curves
	*/
	std::vector<ValueType> minCoords(dimensions, std::numeric_limits<ValueType>::max());
	std::vector<ValueType> maxCoords(dimensions, std::numeric_limits<ValueType>::lowest());
	DenseVector<IndexType> result(inputDist);

	{
		SCAI_REGION( "ParcoRepart.partitionGraph.initialPartition" )

		/**
		 * get minimum / maximum of local coordinates
		 */
		for (IndexType dim = 0; dim < dimensions; dim++) {
			//get local parts of coordinates
			scai::utilskernel::LArray<ValueType>& localPartOfCoords = coordinates[dim].getLocalValues();
			for (IndexType i = 0; i < localN; i++) {
				ValueType coord = localPartOfCoords[i];
				if (coord < minCoords[dim]) minCoords[dim] = coord;
				if (coord > maxCoords[dim]) maxCoords[dim] = coord;
			}
		}

		/**
		 * communicate to get global min / max
		 */
		for (IndexType dim = 0; dim < dimensions; dim++) {
			minCoords[dim] = comm->min(minCoords[dim]);
			maxCoords[dim] = comm->max(maxCoords[dim]);
		}
	

		ValueType maxExtent = 0;
		for (IndexType dim = 0; dim < dimensions; dim++) {
			if (maxCoords[dim] - minCoords[dim] > maxExtent) {
				maxExtent = maxCoords[dim] - minCoords[dim];
			}
		}

		/**
		* Several possibilities exist for choosing the recursion depth.
		* Either by user choice, or by the maximum fitting into the datatype, or by the minimum distance between adjacent points.
		*/
		const IndexType recursionDepth = std::min(std::log2(n), double(21));
	
		/**
		*	create space filling curve indices.
		*/
		// trying the new version of getHilbertIndex
                
		scai::lama::DenseVector<ValueType> hilbertIndices(inputDist);
		// get local part of hilbert indices
		scai::utilskernel::LArray<ValueType>& hilbertIndicesLocal = hilbertIndices.getLocalValues();

		{
			SCAI_REGION("ParcoRepart.partitionGraph.initialPartition.spaceFillingCurve")
			// get read access to the local part of the coordinates
			// TODO: should be coordAccess[dimension] but I don't know how ... maybe HArray::acquireReadAccess? (harry)
			scai::hmemo::ReadAccess<ValueType> coordAccess0( coordinates[0].getLocalValues() );
			scai::hmemo::ReadAccess<ValueType> coordAccess1( coordinates[1].getLocalValues() );
			// this is faulty, if dimensions=2 coordAccess2 is equal to coordAccess1
			scai::hmemo::ReadAccess<ValueType> coordAccess2( coordinates[dimensions-1].getLocalValues() );

			ValueType point[dimensions];
			for (IndexType i = 0; i < localN; i++) {
				coordAccess0.getValue(point[0], i);
				coordAccess1.getValue(point[1], i);
				// TODO change how I treat different dimensions
				if(dimensions == 3){
					coordAccess2.getValue(point[2], i);
				}
				ValueType globalHilbertIndex = HilbertCurve<IndexType, ValueType>::getHilbertIndex( point, dimensions, recursionDepth, minCoords, maxCoords);
				hilbertIndicesLocal[i] = globalHilbertIndex;
			}
		}
		
		
		/**
		* now sort the global indices by where they are on the space-filling curve.
		*/
		scai::lama::DenseVector<IndexType> permutation, inversePermutation;
        {
			SCAI_REGION( "ParcoRepart.partitionGraph.initialPartition.sorting" )
			hilbertIndices.sort(permutation, true);
			//permutation.redistribute(inputDist);
			DenseVector<IndexType> tmpPerm = permutation;
			tmpPerm.sort( inversePermutation, true);
        }
                
		/**
		 * The permutations given by DenseVector.sort are distributed by BlockDistributions.
		 * However, the sorting does not guarantee that each processor has the same number of values.
		 * Without a redistribution step, the line result.getLocalValues()[i] = int( inversePermutation.getLocalValues()[i] *k/n);
		 * sometimes segfaults. We can't have that.
		 */
		inversePermutation.redistribute(inputDist);
		assert(inversePermutation.getDistributionPtr()->getLocalSize() == localN);

		/**
		* initial partitioning with sfc. Upgrade to chains-on-chains-partitioning later
		*/

		for (IndexType i = 0; i < localN; i++) {
			result.getLocalValues()[i] = int( inversePermutation.getLocalValues()[i] *k/n);
		}

		if (!inputDist->isReplicated() && comm->getSize() == k) {
			SCAI_REGION( "ParcoRepart.partitionGraph.initialPartition.redistribute" )
			//TODO: this won't scale well.
		    result.redistribute(noDist);

			scai::dmemo::DistributionPtr newDistribution(new scai::dmemo::GeneralDistribution(result.getLocalValues(), comm));
			//assert(newDistribution->getLocalSize() == subsetSizes[comm->getRank()]);

			input.redistribute(newDistribution, input.getColDistributionPtr());
			result.redistribute(newDistribution);
		}
	}

	IndexType numRefinementRounds = 0;

	if (comm->getSize() == 1 || comm->getSize() == k) {
		ValueType gain = 1;
		ValueType cut = comm->getSize() == 1 ? computeCut(input, result) : comm->sum(localSumOutgoingEdges(input)) / 2;

		while (gain > 0) {
			if (inputDist->isReplicated()) {
				gain = replicatedMultiWayFM(input, result, k, epsilon);
			} else {
				gain = distributedFMStep(input, result, k, epsilon);
			}
			ValueType oldCut = cut;
			cut = comm->getSize() == 1 ? computeCut(input, result) : comm->sum(localSumOutgoingEdges(input)) / 2;
			if (cut != oldCut - gain) {
				IndexType sumOutgoingEdges = comm->sum(localSumOutgoingEdges(input)) / 2;

				std::cout << std::string("Old cut was " + std::to_string(oldCut) + ", new cut is " + std::to_string(cut) + " with "
						+ std::to_string(sumOutgoingEdges) + " outgoing edges, but gain is " + std::to_string(gain)+".") << std::endl;
			}

			assert(oldCut - gain == cut);
			//std::cout << "Last FM round yielded gain of " << gain << ", for total cut of " << computeCut(input, result) << std::endl;
			numRefinementRounds++;
		}
	} else {
		std::cout << "Local refinement only implemented sequentially and for one block per process. Called with " << comm->getSize() << " process and " << k << " blocks." << std::endl;
	}
	return result;
}

template<typename IndexType, typename ValueType>
ValueType ParcoRepart<IndexType, ValueType>::replicatedMultiWayFM(const CSRSparseMatrix<ValueType> &input, DenseVector<IndexType> &part, IndexType k, ValueType epsilon, bool unweighted) {

	SCAI_REGION( "ParcoRepart.replicatedMultiWayFM" )
	const IndexType n = input.getNumRows();
	/**
	* check input and throw errors
	*/
	const Scalar minPartID = part.min();
	const Scalar maxPartID = part.max();
	if (minPartID.getValue<IndexType>() != 0) {
		throw std::runtime_error("Smallest block ID is " + std::to_string(minPartID.getValue<IndexType>()) + ", should be 0");
	}

	if (maxPartID.getValue<IndexType>() != k-1) {
		throw std::runtime_error("Highest block ID is " + std::to_string(maxPartID.getValue<IndexType>()) + ", should be " + std::to_string(k-1));
	}

	if (part.size() != n) {
		throw std::runtime_error("Partition has " + std::to_string(part.size()) + " entries, but matrix has " + std::to_string(n) + ".");
	}

	if (epsilon < 0) {
		throw std::runtime_error("Epsilon must be >= 0, not " + std::to_string(epsilon));
	}

	const scai::dmemo::DistributionPtr inputDist = input.getRowDistributionPtr();
	const scai::dmemo::DistributionPtr partDist = part.getDistributionPtr();

	if (!inputDist->isReplicated()) {
		throw std::runtime_error("Input matrix must be replicated, for now.");
	}

	if (!partDist->isReplicated()) {
		throw std::runtime_error("Input partition must be replicated, for now.");
	}

	if (k == 1) {
		//nothing to partition
		return 0;
	}

	/**
	* allocate data structures
	*/

	//const ValueType oldCut = computeCut(input, part, unweighted);

	scai::hmemo::ReadAccess<IndexType> partAccess(part.getLocalValues());

	const IndexType optSize = ceil(double(n) / k);
	const IndexType maxAllowablePartSize = optSize*(1+epsilon);

	std::vector<IndexType> bestTargetFragment(n);
	std::vector<PrioQueue<ValueType, IndexType>> queues(k, n);

	std::vector<IndexType> gains;
	std::vector<std::pair<IndexType, IndexType> > transfers;
	std::vector<IndexType> transferedVertices;
	std::vector<double> imbalances;

	std::vector<double> fragmentSizes(k);

	double maxFragmentSize = 0;

	for (IndexType i = 0; i < n; i++) {
		IndexType blockID = partAccess[i];
		assert(blockID >= 0);
		assert(blockID < k);
		fragmentSizes[blockID] += 1;

		if (fragmentSizes[blockID] < maxFragmentSize) {
			maxFragmentSize = fragmentSizes[blockID];
		}
	}

	std::vector<IndexType> degrees(n);
	std::vector<std::vector<ValueType> > edgeCuts(n);

	//Using ReadAccess here didn't give a performance benefit
	const CSRStorage<ValueType>& localStorage = input.getLocalStorage();
	const scai::utilskernel::LArray<IndexType>& ia = localStorage.getIA();
	const scai::utilskernel::LArray<IndexType>& ja = localStorage.getJA();
	const scai::utilskernel::LArray<IndexType>& values = localStorage.getValues();
	if (!unweighted && values.min() < 0) {
		throw std::runtime_error("Only positive edge weights are supported, " + std::to_string(values.min()) + " invalid.");
	}

	ValueType totalWeight = 0;

	for (IndexType v = 0; v < n; v++) {
		edgeCuts[v].resize(k, 0);

		const IndexType beginCols = ia[v];
		const IndexType endCols = ia[v+1];
		degrees[v] = endCols - beginCols;
		for (IndexType j = beginCols; j < endCols; j++) {
			IndexType neighbor = ja[j];
			IndexType localNeighbor = inputDist->global2local(neighbor);
			if (neighbor == v) continue;
			edgeCuts[v][partAccess[localNeighbor]] += unweighted ? 1 : values[j];
			totalWeight += unweighted ? 1 : values[j];
		}
	}

	//setting initial best target for each node
	for (IndexType v = 0; v < n; v++) {
		ValueType maxCut = -totalWeight;
		IndexType idAtMax = k;

		for (IndexType fragment = 0; fragment < k; fragment++) {
			if (unweighted) {
				assert(edgeCuts[v][fragment] <= degrees[v]);
			}
			assert(edgeCuts[v][fragment] >= 0);

			if (fragment != partAccess[v] && edgeCuts[v][fragment] > maxCut && fragmentSizes[fragment] <= maxAllowablePartSize) {
				idAtMax = fragment;
				maxCut = edgeCuts[v][fragment];
			}
		}

		assert(idAtMax < k);
		assert(maxCut >= 0);
		if (unweighted) assert(maxCut <= degrees[v]);
		bestTargetFragment[v] = idAtMax;
		assert(partAccess[v] < queues.size());
		if (fragmentSizes[partAccess[v]] > 1) {
			ValueType key = -(maxCut-edgeCuts[v][partAccess[v]]);
			assert(-key <= degrees[v]);
			queues[partAccess[v]].insert(key, v); //negative max gain
		}
	}

	ValueType gainsum = 0;
	bool allQueuesEmpty = false;

	std::vector<bool> moved(n, false);

	while (!allQueuesEmpty) {
	allQueuesEmpty = true;

	//choose largest partition with non-empty queue.
	IndexType largestMovablePart = k;
	IndexType largestSize = 0;

	for (IndexType partID = 0; partID < k; partID++) {
		if (queues[partID].size() > 0 && fragmentSizes[partID] > largestSize) {
			largestMovablePart = partID;
			largestSize = fragmentSizes[partID];
		}
	}

	if (largestSize > 1 && largestMovablePart != k) {
		//at least one queue is not empty
		allQueuesEmpty = false;
		IndexType partID = largestMovablePart;

		assert(partID < queues.size());
		assert(queues[partID].size() > 0);

		IndexType topVertex;
		ValueType topGain;
		std::tie(topGain, topVertex) = queues[partID].extractMin();
		topGain = -topGain;//invert, since the negative gain was used as priority.
		assert(topVertex < n);
		assert(topVertex >= 0);
		if (unweighted) {
			assert(topGain <= degrees[topVertex]);
		}
		assert(!moved[topVertex]);
		assert(partAccess[topVertex] == partID);

		//now get target partition.
		IndexType targetFragment = bestTargetFragment[topVertex];
		ValueType storedGain = edgeCuts[topVertex][targetFragment] - edgeCuts[topVertex][partID];
		
		assert(abs(storedGain - topGain) < 0.0001);
		assert(fragmentSizes[partID] > 1);


		//move node there
		part.setValue(topVertex, targetFragment);
		moved[topVertex] = true;

		//udpate size map
		fragmentSizes[partID] -= 1;
		fragmentSizes[targetFragment] += 1;

		//update history
		gainsum += topGain;
		gains.push_back(gainsum);
		transfers.emplace_back(partID, targetFragment);
		transferedVertices.push_back(topVertex);
		assert(transferedVertices.size() == transfers.size());
		assert(gains.size() == transfers.size());

		double imbalance = (*std::max_element(fragmentSizes.begin(), fragmentSizes.end()) - optSize) / optSize;
		imbalances.push_back(imbalance);

		//std::cout << "Moved node " << topVertex << " to block " << targetFragment << " for gain of " << topGain << ", bringing sum to " << gainsum 
		//<< " and imbalance to " << imbalance  << "." << std::endl;

		//I've tried to replace these direct accesses by ReadAccess, program was slower
		const IndexType beginCols = ia[topVertex];
		const IndexType endCols = ia[topVertex+1];

		for (IndexType j = beginCols; j < endCols; j++) {
			const IndexType neighbour = ja[j];
			if (!moved[neighbour]) {
				//update edge cuts
				IndexType neighbourBlock = partAccess[neighbour];

				edgeCuts[neighbour][partID] -= unweighted ? 1 : values[j];
				assert(edgeCuts[neighbour][partID] >= 0);
				edgeCuts[neighbour][targetFragment] += unweighted ? 1 : values[j];
				assert(edgeCuts[neighbour][targetFragment] <= degrees[neighbour]);

				//find new fragment for neighbour
				ValueType maxCut = -totalWeight;
				IndexType idAtMax = k;

				for (IndexType fragment = 0; fragment < k; fragment++) {
					if (fragment != neighbourBlock && edgeCuts[neighbour][fragment] > maxCut  && fragmentSizes[fragment] <= maxAllowablePartSize) {
						idAtMax = fragment;
						maxCut = edgeCuts[neighbour][fragment];
					}
				}

				assert(maxCut >= 0);
				if (unweighted) assert(maxCut <= degrees[neighbour]);
				assert(idAtMax < k);
				bestTargetFragment[neighbour] = idAtMax;

				ValueType key = -(maxCut-edgeCuts[neighbour][neighbourBlock]);
				assert(-key == edgeCuts[neighbour][idAtMax] - edgeCuts[neighbour][neighbourBlock]);
				assert(-key <= degrees[neighbour]);

				//update prioqueue
				queues[neighbourBlock].remove(neighbour);
				queues[neighbourBlock].insert(key, neighbour);
				}
			}
		}
	}

	const IndexType testedNodes = gains.size();
	if (testedNodes == 0) return 0;
	assert(gains.size() == transfers.size());

    /**
	* now find best partition among those tested
	*/
	IndexType maxIndex = -1;
	ValueType maxGain = 0;

	for (IndexType i = 0; i < testedNodes; i++) {
		if (gains[i] > maxGain && imbalances[i] <= epsilon) {
			maxIndex = i;
			maxGain = gains[i];
		}
	}
	assert(testedNodes >= maxIndex);
	//assert(maxIndex >= 0);
	assert(testedNodes-1 < transfers.size());

	/**
	 * apply partition modifications in reverse until best is recovered
	 */
	for (int i = testedNodes-1; i > maxIndex; i--) {
		assert(transferedVertices[i] < n);
		assert(transferedVertices[i] >= 0);
		part.setValue(transferedVertices[i], transfers[i].first);
	}
	return maxGain;
}

template<typename IndexType, typename ValueType>
ValueType ParcoRepart<IndexType, ValueType>::computeCut(const CSRSparseMatrix<ValueType> &input, const DenseVector<IndexType> &part, const bool ignoreWeights) {
	SCAI_REGION( "ParcoRepart.computeCut" )
	const scai::dmemo::DistributionPtr inputDist = input.getRowDistributionPtr();
	const scai::dmemo::DistributionPtr partDist = part.getDistributionPtr();

	const IndexType n = inputDist->getGlobalSize();
	const IndexType localN = inputDist->getLocalSize();
	const Scalar maxBlockScalar = part.max();
	const IndexType maxBlockID = maxBlockScalar.getValue<IndexType>();

	if (partDist->getLocalSize() != localN) {
		throw std::runtime_error("partition has " + std::to_string(partDist->getLocalSize()) + " local values, but matrix has " + std::to_string(localN));
	}

	const CSRStorage<ValueType>& localStorage = input.getLocalStorage();
	scai::hmemo::ReadAccess<IndexType> ia(localStorage.getIA());
	scai::hmemo::ReadAccess<IndexType> ja(localStorage.getJA());
	scai::hmemo::HArray<IndexType> localData = part.getLocalValues();
	scai::hmemo::ReadAccess<IndexType> partAccess(localData);

	scai::hmemo::ReadAccess<ValueType> values(localStorage.getValues());

	scai::dmemo::Halo partHalo = buildPartHalo(input, part);
	scai::utilskernel::LArray<IndexType> haloData;
	partDist->getCommunicatorPtr()->updateHalo( haloData, localData, partHalo );

	ValueType result = 0;
	for (IndexType i = 0; i < localN; i++) {
		const IndexType beginCols = ia[i];
		const IndexType endCols = ia[i+1];
		assert(ja.size() >= endCols);

		const IndexType globalI = inputDist->local2global(i);
		assert(partDist->isLocal(globalI));
		IndexType thisBlock = partAccess[i];
		
		for (IndexType j = beginCols; j < endCols; j++) {
			IndexType neighbor = ja[j];
			assert(neighbor >= 0);
			assert(neighbor < n);

			IndexType neighborBlock;
			if (partDist->isLocal(neighbor)) {
				neighborBlock = partAccess[partDist->global2local(neighbor)];
			} else {
				neighborBlock = haloData[partHalo.global2halo(neighbor)];
			}

			if (neighborBlock != thisBlock) {
				if (ignoreWeights) {
					result++;
				} else {
					result += values[j];
				}
			}
		}
	}

	if (!inputDist->isReplicated()) {
    //sum values over all processes
    result = inputDist->getCommunicatorPtr()->sum(result);
  }

  return result / 2; //counted each edge from both sides
}

template<typename IndexType, typename ValueType>
ValueType ParcoRepart<IndexType, ValueType>::computeCutTwoWay(const CSRSparseMatrix<ValueType> &input,
		const CSRStorage<ValueType> &haloStorage, const Halo &halo,
		const std::set<IndexType> &firstregion,  const std::set<IndexType> &secondregion, const bool ignoreWeights) {

	const scai::dmemo::DistributionPtr inputDist = input.getRowDistributionPtr();

	ValueType cut = 0;
	for (IndexType node : firstregion) {

		const CSRStorage<ValueType>& storage = inputDist->isLocal(node) ? input.getLocalStorage() : haloStorage;
		const IndexType localID = inputDist->isLocal(node) ? inputDist->global2local(node) : halo.global2halo(node);
		assert(localID != nIndex);

		const scai::hmemo::ReadAccess<IndexType> ia(storage.getIA());
		const scai::hmemo::ReadAccess<IndexType> ja(storage.getJA());
		const scai::hmemo::ReadAccess<ValueType> values(storage.getValues());

		for (IndexType j = ia[localID]; j < ia[localID+1]; j++) {
			ValueType edgeweight = ignoreWeights ? 1 : values[j];
			if (secondregion.count(ja[j]) > 0) cut += edgeweight;
		}
	}
	return cut;
}

template<typename IndexType, typename ValueType>
ValueType ParcoRepart<IndexType, ValueType>::localSumOutgoingEdges(const CSRSparseMatrix<ValueType> &input) {
	const CSRStorage<ValueType>& localStorage = input.getLocalStorage();
	const scai::hmemo::ReadAccess<IndexType> ja(localStorage.getJA());

	IndexType numOutgoingEdges = 0;
	for (IndexType j = 0; j < ja.size(); j++) {
		if (!input.getRowDistributionPtr()->isLocal(ja[j])) numOutgoingEdges++;
	}

	return numOutgoingEdges;
}

template<typename IndexType, typename ValueType>
IndexType ParcoRepart<IndexType, ValueType>::localBlockSize(const DenseVector<IndexType> &part, IndexType blockID) {
	SCAI_REGION( "ParcoRepart.localBlockSize" )
	IndexType result = 0;
	scai::hmemo::ReadAccess<IndexType> localPart(part.getLocalValues());

	for (IndexType i = 0; i < localPart.size(); i++) {
		if (localPart[i] == blockID) {
			result++;
		}
	}

	return result;
}

template<typename IndexType, typename ValueType>
ValueType ParcoRepart<IndexType, ValueType>::computeImbalance(const DenseVector<IndexType> &part, IndexType k) {
	SCAI_REGION( "ParcoRepart.computeImbalance" )
	const IndexType n = part.getDistributionPtr()->getGlobalSize();
	std::vector<IndexType> subsetSizes(k, 0);
	scai::hmemo::ReadAccess<IndexType> localPart(part.getLocalValues());
	const Scalar maxK = part.max();
	if (maxK.getValue<IndexType>() >= k) {
		throw std::runtime_error("Block id " + std::to_string(maxK.getValue<IndexType>()) + " found in partition with supposedly" + std::to_string(k) + " blocks.");
	}
 	
	for (IndexType i = 0; i < localPart.size(); i++) {
		IndexType partID = localPart[i];
		subsetSizes[partID] += 1;
	}
	IndexType optSize = std::ceil(n / k);

	//if we don't have the full partition locally, 
	scai::dmemo::CommunicatorPtr comm = part.getDistributionPtr()->getCommunicatorPtr();
	if (!part.getDistribution().isReplicated()) {
	  //sum block sizes over all processes
	  for (IndexType partID = 0; partID < k; partID++) {
	    subsetSizes[partID] = comm->sum(subsetSizes[partID]);
	  }
	}
	
	IndexType maxBlockSize = *std::max_element(subsetSizes.begin(), subsetSizes.end());
	return ((maxBlockSize - optSize)/ optSize);
}

template<typename IndexType, typename ValueType>
std::vector<DenseVector<IndexType>> ParcoRepart<IndexType, ValueType>::computeCommunicationPairings(const CSRSparseMatrix<ValueType> &input, const DenseVector<IndexType> &part,
			const DenseVector<IndexType> &blocksToPEs) {
	/**
	 * for now, trivial communication pairing in 2^(ceil(log_2(p))) steps.
	 */
	SCAI_REGION( "ParcoRepart.computeCommunicationPairings" )

	const Scalar maxPartID = blocksToPEs.max();
	const IndexType p = maxPartID.getValue<IndexType>() + 1;
	const IndexType rounds = std::ceil(std::log(p) / std::log(2));
	const IndexType upperPowerP = 1 << rounds;
	assert(upperPowerP >= p);
	assert(upperPowerP < 2*p);
	const IndexType steps = upperPowerP-1;
	assert(steps >= p-1);

	std::vector<DenseVector<IndexType>> result;

	for (IndexType step = 1; step <= steps; step++) {
		IndexType commPerm[p];

		for (IndexType i = 0; i < p; i++) {
			IndexType partner = i ^ step;
			commPerm[i] = partner < p ? partner : i;
		}

		result.emplace_back(p, &commPerm[0]);
	}
	return result;
}

template<typename IndexType, typename ValueType>
std::vector<IndexType> ITI::ParcoRepart<IndexType, ValueType>::nonLocalNeighbors(const CSRSparseMatrix<ValueType>& input) {
	SCAI_REGION( "ParcoRepart.nonLocalNeighbors" )
	const scai::dmemo::DistributionPtr inputDist = input.getRowDistributionPtr();
	const IndexType n = inputDist->getGlobalSize();
	const IndexType localN = inputDist->getLocalSize();

	const CSRStorage<ValueType>& localStorage = input.getLocalStorage();
	scai::hmemo::ReadAccess<IndexType> ia(localStorage.getIA());
	scai::hmemo::ReadAccess<IndexType> ja(localStorage.getJA());

	std::set<IndexType> neighborSet;

	for (IndexType i = 0; i < localN; i++) {
		const IndexType beginCols = ia[i];
		const IndexType endCols = ia[i+1];

		for (IndexType j = beginCols; j < endCols; j++) {
			IndexType neighbor = ja[j];
			assert(neighbor >= 0);
			assert(neighbor < n);

			if (!inputDist->isLocal(neighbor)) {
				neighborSet.insert(neighbor);
			}
		}
	}
	return std::vector<IndexType>(neighborSet.begin(), neighborSet.end()) ;
}

template<typename IndexType, typename ValueType>
void ITI::ParcoRepart<IndexType, ValueType>::redistributeFromHalo(CSRSparseMatrix<ValueType>& matrix, scai::dmemo::DistributionPtr newDist, Halo& halo, CSRStorage<ValueType>& haloStorage) {
	SCAI_REGION( "ParcoRepart.redistributeFromHalo" )

	scai::dmemo::DistributionPtr oldDist = matrix.getRowDistributionPtr();

	using scai::utilskernel::LArray;

	const IndexType sourceNumRows = oldDist->getLocalSize();
	const IndexType targetNumRows = newDist->getLocalSize();

	const IndexType globalN = oldDist->getGlobalSize();
	if (newDist->getGlobalSize() != globalN) {
		throw std::runtime_error("Old Distribution has " + std::to_string(globalN) + " values, new distribution has " + std::to_string(newDist->getGlobalSize()));
	}

	scai::hmemo::HArray<IndexType> targetIA;
	scai::hmemo::HArray<IndexType> targetJA;
	scai::hmemo::HArray<ValueType> targetValues;

	const CSRStorage<ValueType>& localStorage = matrix.getLocalStorage();

	matrix.setDistributionPtr(newDist);

	//check for equality
	if (sourceNumRows == targetNumRows) {
		bool allLocal = true;
		for (IndexType i = 0; i < targetNumRows; i++) {
			if (!oldDist->isLocal(newDist->local2global(i))) allLocal = false;
		}
		if (allLocal) {
			//nothing to redistribute and no communication to do either.
			return;
		}
	}

	scai::hmemo::HArray<IndexType> sourceSizes;
	{
		scai::hmemo::ReadAccess<IndexType> sourceIA(localStorage.getIA());
		scai::hmemo::WriteOnlyAccess<IndexType> wSourceSizes( sourceSizes, sourceNumRows );
	    scai::sparsekernel::OpenMPCSRUtils::offsets2sizes( wSourceSizes.get(), sourceIA.get(), sourceNumRows );
	    //allocate
	    scai::hmemo::WriteOnlyAccess<IndexType> wTargetIA( targetIA, targetNumRows + 1 );
	}

	scai::hmemo::HArray<IndexType> haloSizes;
	{
		scai::hmemo::WriteOnlyAccess<IndexType> wHaloSizes( haloSizes, halo.getHaloSize() );
		scai::hmemo::ReadAccess<IndexType> rHaloIA( haloStorage.getIA() );
		scai::sparsekernel::OpenMPCSRUtils::offsets2sizes( wHaloSizes.get(), rHaloIA.get(), halo.getHaloSize() );
	}

	std::vector<IndexType> localTargetIndices;
	std::vector<IndexType> localSourceIndices;
	std::vector<IndexType> localHaloIndices;
	std::vector<IndexType> additionalLocalNodes;
	IndexType numValues = 0;
	{
		scai::hmemo::ReadAccess<IndexType> rSourceSizes(sourceSizes);
		scai::hmemo::ReadAccess<IndexType> rHaloSizes(haloSizes);
	    scai::hmemo::WriteAccess<IndexType> wTargetIA( targetIA );

		for (IndexType i = 0; i < targetNumRows; i++) {
			IndexType newGlobalIndex = newDist->local2global(i);
			IndexType size;
			if (oldDist->isLocal(newGlobalIndex)) {
				localTargetIndices.push_back(i);
				const IndexType oldLocalIndex = oldDist->global2local(newGlobalIndex);
				localSourceIndices.push_back(oldLocalIndex);
				size = rSourceSizes[oldLocalIndex];
			} else {
				additionalLocalNodes.push_back(i);
				const IndexType haloIndex = halo.global2halo(newGlobalIndex);
				assert(haloIndex != nIndex);
				localHaloIndices.push_back(haloIndex);
				size = rHaloSizes[haloIndex];
			}
			wTargetIA[i] = size;
			numValues += size;
		}
		scai::sparsekernel::OpenMPCSRUtils::sizes2offsets( wTargetIA.get(), targetNumRows );

		//allocate
		scai::hmemo::WriteOnlyAccess<IndexType> wTargetJA( targetJA, numValues );
		scai::hmemo::WriteOnlyAccess<ValueType> wTargetValues( targetValues, numValues );
	}

	scai::hmemo::ReadAccess<IndexType> rTargetIA(targetIA);
	assert(rTargetIA.size() == targetNumRows + 1);
	IndexType numLocalIndices = localTargetIndices.size();
	IndexType numHaloIndices = localHaloIndices.size();

	for (IndexType i = 0; i < targetNumRows; i++) {
		assert(rTargetIA[i] <= rTargetIA[i+1]);
		assert(rTargetIA[i] < numValues);
	}

	//copying JA array from local matrix and halo
	scai::dmemo::Redistributor::copyV( targetJA, targetIA, LArray<IndexType>(numLocalIndices, localTargetIndices.data()), localStorage.getJA(), localStorage.getIA(), LArray<IndexType>(numLocalIndices, localSourceIndices.data()) );
	scai::dmemo::Redistributor::copyV( targetJA, targetIA, LArray<IndexType>(additionalLocalNodes.size(), additionalLocalNodes.data()), haloStorage.getJA(), haloStorage.getIA(), LArray<IndexType>(numHaloIndices, localHaloIndices.data()) );

	//copying Values array from local matrix and halo
	scai::dmemo::Redistributor::copyV( targetValues, targetIA, LArray<IndexType>(numLocalIndices, localTargetIndices.data()), localStorage.getValues(), localStorage.getIA(), LArray<IndexType>(numLocalIndices, localSourceIndices.data()) );
	scai::dmemo::Redistributor::copyV( targetValues, targetIA, LArray<IndexType>(additionalLocalNodes.size(), additionalLocalNodes.data()), haloStorage.getValues(), haloStorage.getIA(), LArray<IndexType>(numHaloIndices, localHaloIndices.data()) );

	//setting CSR data
	matrix.getLocalStorage().setCSRData(targetNumRows, globalN, numValues, targetIA, targetJA, targetValues);
}

template<typename IndexType, typename ValueType>
scai::dmemo::Halo ITI::ParcoRepart<IndexType, ValueType>::buildPartHalo(
		const CSRSparseMatrix<ValueType>& input, const DenseVector<IndexType> &part) {

	SCAI_REGION( "ParcoRepart.buildPartHalo" )

	const scai::dmemo::DistributionPtr inputDist = input.getRowDistributionPtr();
	const scai::dmemo::DistributionPtr partDist = part.getDistributionPtr();

	if (inputDist->getLocalSize() != partDist->getLocalSize()) {
		throw std::runtime_error("Input matrix and partition must have the same distribution.");
	}

	std::vector<IndexType> requiredHaloIndices = nonLocalNeighbors(input);

	assert(requiredHaloIndices.size() <= partDist->getGlobalSize() - partDist->getLocalSize());

	scai::dmemo::Halo Halo;
	{
		scai::hmemo::HArrayRef<IndexType> arrRequiredIndexes( requiredHaloIndices );
		scai::dmemo::HaloBuilder::build( *partDist, arrRequiredIndexes, Halo );
	}

	return Halo;
}

template<typename IndexType, typename ValueType>
std::pair<std::vector<IndexType>, IndexType> ITI::ParcoRepart<IndexType, ValueType>::getInterfaceNodes(const CSRSparseMatrix<ValueType> &input, const DenseVector<IndexType> &part, IndexType thisBlock, IndexType otherBlock, IndexType depth) {

	SCAI_REGION( "ParcoRepart.getInterfaceNodes" )
	const scai::dmemo::DistributionPtr inputDist = input.getRowDistributionPtr();
	const scai::dmemo::DistributionPtr partDist = part.getDistributionPtr();
	const scai::dmemo::CommunicatorPtr comm = inputDist->getCommunicatorPtr();

	const IndexType n = inputDist->getGlobalSize();
	const IndexType localN = inputDist->getLocalSize();

	if (partDist->getLocalSize() != localN) {
		throw std::runtime_error("Partition has " + std::to_string(partDist->getLocalSize()) + " local nodes, but matrix has " + std::to_string(localN) + ".");
	}

	if (thisBlock != comm->getRank()) {
		throw std::runtime_error("Currently only implemented with one block per process, block " + std::to_string(thisBlock) + " invalid for process " + std::to_string(comm->getRank()));
	}


	if (otherBlock > comm->getSize()) {
		throw std::runtime_error("Currently only implemented with one block per process, block " + std::to_string(thisBlock) + " invalid for " + std::to_string(comm->getSize()) + " processes.");
	}

	if (thisBlock == otherBlock) {
		throw std::runtime_error("Block IDs must be different.");
	}

	if (depth < 0) {
		throw std::runtime_error("Depth must be non-negative");
	}


	scai::hmemo::HArray<IndexType> localData = part.getLocalValues();
	scai::hmemo::ReadAccess<IndexType> partAccess(localData);

	const CSRStorage<ValueType>& localStorage = input.getLocalStorage();
	const scai::hmemo::ReadAccess<IndexType> ia(localStorage.getIA());
	const scai::hmemo::ReadAccess<IndexType> ja(localStorage.getJA());

	/**
	 * first get internal interface nodes and nodes with non-local neighbors
	 */
	std::vector<IndexType> interfaceNodes;
	std::vector<IndexType> nodesWithNonLocalNeighbors;

	for (IndexType localI = 0; localI < localN; localI++) {
		if (partAccess[localI] == thisBlock) {
			const IndexType globalI = inputDist->local2global(localI);
			for (IndexType j = ia[localI]; j < ia[localI+1]; j++) {
				IndexType neighbor = ja[j];
				IndexType neighborBlock;
				if (partDist->isLocal(neighbor)) {
					if (partAccess[partDist->global2local(neighbor)] == otherBlock) {
						interfaceNodes.push_back(globalI);
						break;
					}
				} else {
					nodesWithNonLocalNeighbors.push_back(globalI);
					break;
				}
			}
		}
	}

	/**
	 * send nodes with non-local neighbors to partner process.
	 * here we assume a 1-to-1-mapping of blocks to processes and a symmetric matrix
	 */
	std::unordered_set<IndexType> foreignNodes;
	{
		SCAI_REGION( "ParcoRepart.getInterfaceNodes.communication" )
		IndexType swapField[1];
		swapField[0] = nodesWithNonLocalNeighbors.size();
		comm->swap(swapField, 1, otherBlock);

		const IndexType swapLength = std::max(swapField[0], IndexType(nodesWithNonLocalNeighbors.size()));
		IndexType swapList[swapLength];
		for (IndexType i = 0; i < nodesWithNonLocalNeighbors.size(); i++) {
			swapList[i] = nodesWithNonLocalNeighbors[i];
		}
		comm->swap(swapList, swapLength, otherBlock);

		//the swapList array is only partially filled, the number of received nodes is found in swapField[0]
		for (IndexType i = 0; i < swapField[0]; i++) {
			foreignNodes.insert(swapList[i]);
		}
	}

	for (IndexType node : nodesWithNonLocalNeighbors) {
		IndexType localI = inputDist->global2local(node);
		for (IndexType j = ia[localI]; j < ia[localI+1]; j++) {
			if (foreignNodes.count(ja[j])> 0) {
				interfaceNodes.push_back(node);
				break;
			}
		}
	}

	assert(interfaceNodes.size() <= localN);

	IndexType lastRoundMarker = 0;
	/**
	 * now gather buffer zone with breadth-first search
	 */
	if (depth > 1) {
		std::vector<bool> touched(localN, false);

		std::queue<IndexType> bfsQueue;
		for (IndexType node : interfaceNodes) {
			bfsQueue.push(node);
			touched[inputDist->global2local(node)] = true;
		}
		assert(bfsQueue.size() == interfaceNodes.size());

		for (IndexType round = 1; round < depth; round++) {
			lastRoundMarker = interfaceNodes.size();
			std::queue<IndexType> nextQueue;
			while (!bfsQueue.empty()) {
				IndexType nextNode = bfsQueue.front();
				bfsQueue.pop();

				const IndexType localI = inputDist->global2local(nextNode);
				assert(touched[localI]);
				const IndexType beginCols = ia[localI];
				const IndexType endCols = ia[localI+1];

				for (IndexType j = beginCols; j < endCols; j++) {
					IndexType neighbor = ja[j];
					if (inputDist->isLocal(neighbor) && partAccess[partDist->global2local(neighbor)] == thisBlock &&
							!touched[inputDist->global2local(neighbor)]) {
						nextQueue.push(neighbor);
						interfaceNodes.push_back(neighbor);
						touched[inputDist->global2local(neighbor)] = true;
					}
				}
			}
			bfsQueue = nextQueue;
		}
	}

	assert(interfaceNodes.size() <= localN);
	return {interfaceNodes, lastRoundMarker};
}

template<typename IndexType, typename ValueType>
IndexType ITI::ParcoRepart<IndexType, ValueType>::getDegreeSum(const CSRSparseMatrix<ValueType> &input, std::vector<IndexType> nodes) {
	const CSRStorage<ValueType>& localStorage = input.getLocalStorage();
	const scai::hmemo::ReadAccess<IndexType> localIa(localStorage.getIA());

	IndexType result = 0;

	for (IndexType node : nodes) {
		IndexType localID = input.getRowDistributionPtr()->global2local(node);
		result += localIa[localID+1] - localIa[localID];
	}
	return result;
}

template<typename IndexType, typename ValueType>
ValueType ITI::ParcoRepart<IndexType, ValueType>::distributedFMStep(CSRSparseMatrix<ValueType> &input, DenseVector<IndexType> &part, IndexType k, ValueType epsilon, bool unweighted) {
	const IndexType magicBorderRegionDepth = 4;
	SCAI_REGION( "ParcoRepart.distributedFMStep" )
	const IndexType globalN = input.getRowDistributionPtr()->getGlobalSize();
	scai::dmemo::CommunicatorPtr comm = input.getRowDistributionPtr()->getCommunicatorPtr();

	if (part.getDistributionPtr()->getLocalSize() != input.getRowDistributionPtr()->getLocalSize()) {
		throw std::runtime_error("Distributions of input matrix and partitions must be equal, for now.");
	}

	if (!input.getColDistributionPtr()->isReplicated()) {
		throw std::runtime_error("Column distribution needs to be replicated.");
	}

	if (epsilon < 0) {
		throw std::runtime_error("Epsilon must be >= 0, not " + std::to_string(epsilon));
	}

	//std::cout << "Thread " << comm->getRank() << ", entered distributed FM." << std::endl;

        /* test communication with coloring. get the block graph and then the communication pairs for all the rounds
         * */
        scai::lama::CSRSparseMatrix<ValueType> blockGraph = ParcoRepart<IndexType, ValueType>::getBlockGraph( input, part, k);
        
        std::vector<DenseVector<IndexType>> communicationScheme = ParcoRepart<IndexType,ValueType>::getCommunicationPairs_local(blockGraph);
        

    const Scalar maxBlockScalar = part.max();
    const IndexType maxBlockID = maxBlockScalar.getValue<IndexType>();

    if (k != maxBlockID + 1) {
    	throw std::runtime_error("Should have " + std::to_string(k) + " blocks, has maximum ID " + std::to_string(maxBlockID));
    }

    if (k != comm->getSize()) {
    	throw std::runtime_error("Called with " + std::to_string(comm->getSize()) + " processors, but " + std::to_string(k) + " blocks.");
    }

    //block sizes
    const IndexType optSize = ceil(double(globalN) / k);
    const IndexType maxAllowableBlockSize = optSize*(1+epsilon);

    //for now, we are assuming equal numbers of blocks and processes
    const IndexType localBlockID = comm->getRank();

    ValueType gainSum = 0;

	//copy into usable data structure with iterators
	std::vector<IndexType> myGlobalIndices(input.getRowDistributionPtr()->getLocalSize());
	{
		const scai::dmemo::DistributionPtr inputDist = input.getRowDistributionPtr();
		for (IndexType j = 0; j < myGlobalIndices.size(); j++) {
			myGlobalIndices[j] = inputDist->local2global(j);
		}
	}

	for (IndexType i = 0; i < communicationScheme.size(); i++) {
		SCAI_REGION( "ParcoRepart.distributedFMStep.loop" )

		const scai::dmemo::DistributionPtr inputDist = input.getRowDistributionPtr();
		const scai::dmemo::DistributionPtr partDist = part.getDistributionPtr();
		const scai::dmemo::DistributionPtr commDist = communicationScheme[i].getDistributionPtr();

		const IndexType localN = inputDist->getLocalSize();
		assert(comm->sum(localN) == globalN);

		if (!communicationScheme[i].getDistributionPtr()->isLocal(comm->getRank())) {
			throw std::runtime_error("Scheme value for " + std::to_string(comm->getRank()) + " must be local.");
		}
		
		scai::hmemo::ReadAccess<IndexType> commAccess(communicationScheme[i].getLocalValues());
		IndexType partner = commAccess[commDist->global2local(comm->getRank())];
		assert(partner < comm->getSize());
		if (commDist->isLocal(partner)) {
			IndexType partnerOfPartner = commAccess[commDist->global2local(partner)];
			if (partnerOfPartner != comm->getRank()) {
				throw std::runtime_error("Process " + std::to_string(comm->getRank()) + ": Partner " + std::to_string(partner) + " has partner "
						+ std::to_string(partnerOfPartner) + ". Expected pairings to be monogamous. Abort.");
			}
		}

		/**
		 * check for validity of partition
		 */
		{
			scai::hmemo::ReadAccess<IndexType> partAccess(part.getLocalValues());
			for (IndexType j = 0; j < localN; j++) {
				if (partAccess[j] != localBlockID) {
					throw std::runtime_error("Block ID "+std::to_string(partAccess[j])+" found on process "+std::to_string(localBlockID)+".");
				}
			}
		}

		ValueType gainThisRound = 0;

		scai::dmemo::Halo graphHalo;
		CSRStorage<ValueType> haloMatrix;


		if (partner != comm->getRank()) {
			//processor is active this round

			/**
			 * get indices of border nodes with breadth-first search
			 */
			std::vector<IndexType> interfaceNodes;
			IndexType lastRoundMarker;
			std::tie(interfaceNodes, lastRoundMarker)= getInterfaceNodes(input, part, localBlockID, partner, magicBorderRegionDepth+1);

			std::cout << "Thread " << comm->getRank() << ", round " << i << ", gathered interface nodes." << std::endl;

			/**
			 * now swap indices of nodes in border region with partner processor.
			 * For this, first find out the length of the swap array.
			 */

			//swap size of border region and total block size
			IndexType blockSize = localBlockSize(part, localBlockID);
			if (blockSize != localN) {
				throw std::runtime_error(std::to_string(localN) + " local nodes, but only " + std::to_string(blockSize) + " of them belong to block " + std::to_string(localBlockID) + ".");
			}

			IndexType swapField[4];
			swapField[0] = interfaceNodes.size();
			swapField[1] = lastRoundMarker;
			swapField[2] = blockSize;
			swapField[3] = getDegreeSum(input, interfaceNodes);
			comm->swap(swapField, 4, partner);
			const IndexType otherLastRoundMarker = swapField[1];
			const IndexType otherBlockSize = swapField[2];
			const IndexType otherDegreeSum = swapField[3];
			IndexType swapLength = std::max(int(swapField[0]), int(interfaceNodes.size()));

			if (interfaceNodes.size() == 0) {
				if (swapLength != 0) {
					throw std::runtime_error("Partner PE has a border region, but this PE doesn't. Looks like the block indices were allocated badly.");
				} else {
					/*
					 * These processes don't share a border and thus have no communication to do with each other.
					 * Still, we cannot skip the loop entirely, since their participation in global communication steps is required.
					 */
				}
			}

			ValueType swapNodes[swapLength];
			for (IndexType i = 0; i < swapLength; i++) {
				if (i < interfaceNodes.size()) {
					swapNodes[i] = interfaceNodes[i];
				} else {
					swapNodes[i] = -1;
				}
			}
 
			comm->swap(swapNodes, swapLength, partner);

			//the number of interface nodes was stored in swapField[0] and then swapped.
			//swapField[0] now contains the number of nodes in the partner's border region
			std::vector<IndexType> requiredHaloIndices(swapField[0]);
			for (IndexType i = 0; i < swapField[0]; i++) {
				assert(swapNodes[i] >= 0);
				requiredHaloIndices[i] = swapNodes[i];
			}

			std::cout << "Thread " << comm->getRank() << ", round " << i << ", swapped " << swapLength << " interface nodes with thread " << partner << std::endl;

			assert(requiredHaloIndices.size() <= globalN - inputDist->getLocalSize());

			/*
			 * extend halos to cover border region of other PE.
			 * This is probably very inefficient in a general distribution where all processors need to be contacted to gather the halo.
			 * Possible Improvements: Assemble arrays describing the subgraph, swap that.
			 * Exchanging the partHalo is actually unnecessary, since all indices in requiredHaloIndices have the same block.
			 */
			IndexType numValues = input.getLocalStorage().getValues().size();
			{
				scai::hmemo::HArrayRef<IndexType> arrRequiredIndexes( requiredHaloIndices );
				scai::hmemo::HArrayRef<IndexType> arrProvidedIndexes( interfaceNodes );
				scai::dmemo::HaloBuilder::build( *inputDist, arrRequiredIndexes, arrProvidedIndexes, partner, graphHalo );
			}

			haloMatrix.exchangeHalo( graphHalo, input.getLocalStorage(), *comm );
			assert(input.getLocalStorage().getValues().size() == numValues);//number of edges in local part stays unchanged.
			assert(haloMatrix.getValues().size() == otherDegreeSum);
			for (IndexType node : requiredHaloIndices) {
				assert(graphHalo.global2halo(node) != nIndex);
			}

			//why not use vectors in the FM step or use sets to begin with? Might be faster.
			//here we only exchange one round less than gathered. The last round forms a dummy border layer.
			std::set<IndexType> firstRegion(interfaceNodes.begin(), interfaceNodes.begin()+lastRoundMarker);
			std::set<IndexType> secondRegion(requiredHaloIndices.begin(), requiredHaloIndices.begin()+otherLastRoundMarker);
			const std::set<IndexType> firstRegionOld = firstRegion;

			std::set<IndexType> firstDummyLayer(interfaceNodes.begin()+lastRoundMarker, interfaceNodes.end());
			std::set<IndexType> secondDummyLayer(requiredHaloIndices.begin()+otherLastRoundMarker, requiredHaloIndices.end());

			assert(firstRegion.size() == lastRoundMarker);
			assert(secondRegion.size() == otherLastRoundMarker);
			assert(firstRegion.size() + firstDummyLayer.size() == interfaceNodes.size());
			assert(secondRegion.size() + secondDummyLayer.size() == requiredHaloIndices.size());

			//block sizes and capacities
			std::pair<IndexType, IndexType> blockSizes = {blockSize, otherBlockSize};
			std::pair<IndexType, IndexType> maxBlockSizes = {maxAllowableBlockSize, maxAllowableBlockSize};

			/**
			 * execute FM locally
			 */
			ValueType gain = twoWayLocalFM(input, haloMatrix, graphHalo, firstRegion, secondRegion, firstDummyLayer, secondDummyLayer, blockSizes, maxBlockSizes, unweighted);


			//communicate achieved gain. PE with better solution should send their secondRegion.
			assert(unweighted); //if this assert fails, you need to change the type of swapField back to ValueType before removing it.
			swapField[0] = secondRegion.size();
			swapField[1] = gain;
			swapField[2] = blockSizes.second;
			comm->swap(swapField, 3, partner);

			if (swapField[2] > maxBlockSizes.first) {
				//If a block is too large after the refinement, it is only because it was too large to begin with.
				assert(swapField[2] <= blockSize);
			}

			if (swapField[1] == 0 && gain == 0) {
				//Oh well. None of the processors managed an improvement. No need to update data structures.
				//std::cout << "Thread " << comm->getRank() << ", round " << i << " no gain here and at " << partner << "." << std::endl;

			}else {
				SCAI_REGION( "ParcoRepart.distributedFMStep.loop.prepareRedist" )

				gainThisRound = std::max(ValueType(swapField[1]), ValueType(gain));

				assert(gainThisRound > 0);

				gainSum += gainThisRound;

				bool otherWasBetter = (swapField[1] > gain || (swapField[1] == gain && partner < comm->getRank()));

				if (otherWasBetter) {
					swapLength = swapField[0];
				} else {
					swapLength = secondRegion.size();
				}

				ValueType resultSwap[swapLength];
				if (!otherWasBetter) {
					IndexType j = 0;
					for (IndexType nodeID : secondRegion) {
						resultSwap[j] = nodeID;
						j++;
					}
					assert(j == secondRegion.size());
				}

				comm->swap(resultSwap, swapLength, partner);

				//keep best solution
				if (otherWasBetter) {
					firstRegion.clear();
					for (IndexType j = 0; j < swapLength; j++) {
						firstRegion.insert(resultSwap[j]);
					}
					assert(firstRegion.size() == swapLength);
				}

				std::vector<IndexType> additionalNodes;
				std::vector<IndexType> deletedNodes;
				std::vector<IndexType> newIndices(myGlobalIndices);

				/**
				 * remove nodes
				 */
				for (IndexType node : firstRegionOld) {
					if (firstRegion.count(node) == 0) {
						deletedNodes.push_back(node);
						part.setValue(node, partner);

						/**
						 * we want to delete the value from our local indices.
						 * We can assume that the index vector is unique and sorted and that the unwanted index is present.
						 */
						auto deleteIterator = std::lower_bound(newIndices.begin(), newIndices.end(), node);
						newIndices.erase(deleteIterator);
					}
				}

				/**
				 * add new nodes
				 */
				for (IndexType node : firstRegion) {
					if (firstRegionOld.count(node) == 0) {
						additionalNodes.push_back(node);
						newIndices.push_back(node);
						//the following statement probably doesn't do anything.
						part.setValue(node, localBlockID);
					}
				}

				/**
				 * update indices
				 */
				std::sort(newIndices.begin(), newIndices.end());
				assert(newIndices.size() == myGlobalIndices.size()-deletedNodes.size()+additionalNodes.size());
				myGlobalIndices = newIndices;
			}
<<<<<<< HEAD
		} // if (partner != comm->getRank() ) 
=======
		}

>>>>>>> a1490b0c
		{
			SCAI_REGION( "ParcoRepart.distributedFMStep.loop.redistribute" )
			{
				SCAI_REGION( "ParcoRepart.distributedFMStep.loop.redistribute.sync" )
				IndexType participating = comm->sum(1);
				if (participating != comm->getSize()) {
					std::cout << participating << " of " << comm->getSize() << " threads in redistribution." << std::endl;
				}
			}

			SCAI_REGION_START( "ParcoRepart.distributedFMStep.loop.redistribute.generalDistribution" )
			scai::utilskernel::LArray<IndexType> indexTransport(myGlobalIndices.size(), myGlobalIndices.data());
			scai::dmemo::DistributionPtr newDistribution(new scai::dmemo::GeneralDistribution(globalN, indexTransport, comm));
			SCAI_REGION_END( "ParcoRepart.distributedFMStep.loop.redistribute.generalDistribution" )

			{
				SCAI_REGION( "ParcoRepart.distributedFMStep.loop.redistribute.updateDataStructures" )
				redistributeFromHalo(input, newDistribution, graphHalo, haloMatrix);
				part = DenseVector<IndexType>(newDistribution, localBlockID);
			}
		}
		assert(input.getRowDistributionPtr()->isEqual(*part.getDistributionPtr()));
	}
	return comm->sum(gainSum) / 2;
}

template<typename IndexType, typename ValueType>
ValueType ITI::ParcoRepart<IndexType, ValueType>::twoWayLocalFM(const CSRSparseMatrix<ValueType> &input, const CSRStorage<ValueType> &haloStorage,
		const Halo &matrixHalo, std::set<IndexType> &firstregion,  std::set<IndexType> &secondregion,
		const std::set<IndexType> &firstDummyLayer, const std::set<IndexType> &secondDummyLayer,
		std::pair<IndexType, IndexType> blockSizes,
		const std::pair<IndexType, IndexType> blockCapacities, const bool unweighted) {
	SCAI_REGION( "ParcoRepart.twoWayLocalFM" )

	if (blockSizes.first >= blockCapacities.first && blockSizes.second >= blockCapacities.second) {
		//cannot move any nodes, all blocks are overloaded already.
		return 0;
	}

	const scai::dmemo::DistributionPtr inputDist = input.getRowDistributionPtr();
	const IndexType globalN = inputDist->getGlobalSize();
	scai::dmemo::CommunicatorPtr comm = input.getRowDistributionPtr()->getCommunicatorPtr();

	/**
	 * These maps are mapping the b global indices received in the border region sets onto the interval [0,b-1].
	 */
	std::map<IndexType, IndexType> globalToVeryLocal;
	std::map<IndexType, IndexType> veryLocalToGlobal;
	IndexType i = 0;
	for (IndexType index : firstregion) {
		//edge information about elements must be either local or in halo
		assert(inputDist->isLocal(index) || matrixHalo.global2halo(index) != std::numeric_limits<IndexType>::max());
		//no overlap between input regions or dummy layers
		assert(secondregion.count(index) == 0);
		assert(firstDummyLayer.count(index) == 0);

		assert(globalToVeryLocal.count(index) == 0);
		globalToVeryLocal[index] = i;
		veryLocalToGlobal[i] = index;
		i++;
	}

	for (IndexType index : secondregion) {
		//edge information about elements must be either local or in halo
		assert(inputDist->isLocal(index) || matrixHalo.global2halo(index) != std::numeric_limits<IndexType>::max());
		assert(secondDummyLayer.count(index) == 0);

		assert(globalToVeryLocal.count(index) == 0);
		globalToVeryLocal[index] = i;
		veryLocalToGlobal[i] = index;
		i++;
	}

	assert(i == firstregion.size() + secondregion.size());
	assert(globalToVeryLocal.size() == i);
	assert(veryLocalToGlobal.size() == i);

	const IndexType veryLocalN = i;

	auto isVeryLocal = [&](IndexType globalID){return globalToVeryLocal.count(globalID) > 0;};
	auto isInFirstBlock = [&](IndexType globalID){return firstregion.count(globalID) + firstDummyLayer.count(globalID) > 0;};
	auto isInSecondBlock = [&](IndexType globalID){return secondregion.count(globalID) + secondDummyLayer.count(globalID) > 0;};

	/**
	 * check degree symmetry
	 */
	std::vector<IndexType> inDegree(veryLocalN, 0);
	std::vector<IndexType> outDegree(veryLocalN, 0);
	for (IndexType i = 0; i < veryLocalN; i++) {
		IndexType globalID = veryLocalToGlobal.at(i);
		const CSRStorage<ValueType>& storage = inputDist->isLocal(globalID) ? input.getLocalStorage() : haloStorage;
		const IndexType localID = inputDist->isLocal(globalID) ? inputDist->global2local(globalID) : matrixHalo.global2halo(globalID);
		assert(localID != nIndex);

		const scai::hmemo::ReadAccess<IndexType> localIa(storage.getIA());
		const scai::hmemo::ReadAccess<IndexType> localJa(storage.getJA());
		const IndexType beginCols = localIa[localID];
		const IndexType endCols = localIa[localID+1];
		for (IndexType j = beginCols; j < endCols; j++) {
			IndexType globalNeighbor = localJa[j];
			std::string locationString = inputDist->isLocal(globalID) ? "locally" : "in halo";
			std::string countString = globalNeighbor != globalID && isVeryLocal(globalNeighbor) ? "counted" : "not counted";
			//std::cout << "Thread " << comm->getRank() << ": (" << globalID << "," << globalNeighbor << ") found " << locationString << ", " << countString << std::endl;

			if (globalNeighbor != globalID && isVeryLocal(globalNeighbor)) {
				IndexType veryLocalNeighbor = globalToVeryLocal.at(globalNeighbor);
				outDegree[i]++;
				inDegree[veryLocalNeighbor]++;
			}
		}
	}

	for (IndexType i = 0; i < veryLocalN; i++) {
		if (inDegree[i] != outDegree[i]) {
			throw std::runtime_error("Process " + std::to_string(comm->getRank()) + ": Node " + std::to_string(veryLocalToGlobal[i]) + " has " + std::to_string(inDegree[i]) + " incoming local edges but "
					+ std::to_string(outDegree[i]) + " outgoing local edges.");
		}
	}

	auto computeGain = [&](IndexType globalID){
		SCAI_REGION( "ParcoRepart.computeGain" )
		bool firstBlock = isInFirstBlock(globalID);
		assert(firstBlock != isInSecondBlock(globalID));
		assert(isVeryLocal(globalID));

		ValueType result = 0;
		/**
		 * neighborhood information is either in local matrix or halo.
		 */
		const CSRStorage<ValueType>& storage = inputDist->isLocal(globalID) ? input.getLocalStorage() : haloStorage;
		const IndexType localID = inputDist->isLocal(globalID) ? inputDist->global2local(globalID) : matrixHalo.global2halo(globalID);
		assert(localID != nIndex);

		const scai::hmemo::ReadAccess<IndexType> localIa(storage.getIA());
		const scai::hmemo::ReadAccess<IndexType> localJa(storage.getJA());
		const scai::hmemo::ReadAccess<ValueType> localValues(storage.getValues());

		const IndexType beginCols = localIa[localID];
		const IndexType endCols = localIa[localID+1];

		for (IndexType j = beginCols; j < endCols; j++) {
			IndexType globalNeighbor = localJa[j];
			if (globalNeighbor == globalID) {
				//self-loop, not counted
				continue;
			}
			const ValueType edgeweight = unweighted ? 1 : localValues[j];
			bool same;
			if (isInSecondBlock(globalNeighbor)) {
				same = !firstBlock;
			} else if (isInFirstBlock(globalNeighbor)) {
				same = firstBlock;
			} else {
				//neighbor in other block, not relevant for gain
				continue;
			}

			result += same ? -edgeweight : edgeweight;
		}

		return result;
	};

	/**
	 * construct and fill gain table and priority queues. Since only one target block is possible, gain table is one-dimensional.
	 */
	PrioQueue<ValueType, IndexType> firstQueue(veryLocalN);
	PrioQueue<ValueType, IndexType> secondQueue(veryLocalN);

	std::vector<ValueType> gain(veryLocalN);

	for (IndexType globalIndex : firstregion) {
		IndexType veryLocalID = globalToVeryLocal.at(globalIndex);
		gain[veryLocalID] = computeGain(globalIndex);
		assert(!firstQueue.contains(veryLocalID));
		firstQueue.insert(-gain[veryLocalID], veryLocalID);
	}

	for (IndexType globalIndex : secondregion) {
		IndexType veryLocalID = globalToVeryLocal.at(globalIndex);
		gain[veryLocalID] = computeGain(globalIndex);
		assert(!firstQueue.contains(veryLocalID));
		assert(!secondQueue.contains(veryLocalID));
		secondQueue.insert(-gain[veryLocalID], veryLocalID);
	}

	std::vector<bool> moved(veryLocalN, false);
	std::vector<std::pair<IndexType, IndexType>> transfers;
	transfers.reserve(veryLocalN);

	ValueType gainSum = 0;
	std::vector<ValueType> gainSumList, fillFactorList;
	gainSumList.reserve(veryLocalN);
	fillFactorList.reserve(veryLocalN);

	IndexType iter = 0;
	while (firstQueue.size() + secondQueue.size() > 0) {
		SCAI_REGION( "ParcoRepart.twoWayLocalFM.queueloop" )
		IndexType bestQueueIndex;

		/*
		 * first check break situations
		 */

		//only one block overfull,
		if ((firstQueue.size() == 0 && blockSizes.first >= blockCapacities.first)
				 ||	(secondQueue.size() == 0 && blockSizes.second >= blockCapacities.second)) {
			//cannot move any nodes
			break;
		}

		if (firstQueue.size() == 0) {
			assert(blockSizes.first < blockCapacities.first);
			bestQueueIndex = 1;
		} else if (secondQueue.size() == 0) {
			assert(blockSizes.second < blockCapacities.second);
			bestQueueIndex = 0;
		} else if (blockSizes.first >= blockCapacities.first) {
			bestQueueIndex = 1;
		} else if (blockSizes.second >= blockCapacities.second) {
			bestQueueIndex = 0;
		}
		else {
			std::vector<ValueType> fullness = {double(blockSizes.first) / blockCapacities.first, double(blockSizes.second) / blockCapacities.second};
			std::vector<ValueType> gains = {firstQueue.inspectMin().first, secondQueue.inspectMin().first};

			assert(fullness[0] <= 1);
			assert(fullness[1] <= 1);
			assert(fullness[0] >= 0);
			assert(fullness[1] >= 0);

			//decide first by fullness, if fullness is equal, decide by gain. Since gain was inverted before inserting into queue, smaller gain is better.
			if (fullness[0] > fullness[1] || (fullness[0] == fullness[1] && gains[0] < gains[1])) {
				bestQueueIndex = 0;
			} else if (fullness[1] > fullness[0] || (fullness[0] == fullness[1] && gains[1] < gains[0])) {
				bestQueueIndex = 1;
			} else {
				//tie, break randomly
				assert(fullness[0] == fullness[1] && gains[0] == gains[1]);

				if ((rand() / RAND_MAX) < 0.5) {
					bestQueueIndex = 0;
				} else {
					bestQueueIndex = 1;
				}
			}
			//std::cout << "Fullness: (" << fullness[0] << "," << fullness[1] << ")" << ", gains (" << gains[0] << "," << gains[1] << "), picked queue " << bestQueueIndex << std::endl;
		}

		PrioQueue<ValueType, IndexType>& currentQueue = bestQueueIndex == 0 ? firstQueue : secondQueue;
		PrioQueue<ValueType, IndexType>& otherQueue = bestQueueIndex == 0 ? secondQueue : firstQueue;

		std::set<IndexType>& currentRegion = bestQueueIndex == 0 ? firstregion : secondregion;
		std::set<IndexType>& targetRegion = bestQueueIndex == 0 ? secondregion : firstregion;

		//now, we have selected a Queue.
		IndexType veryLocalID;
		ValueType topGain;
		std::tie(topGain, veryLocalID) = currentQueue.extractMin();
		assert(!currentQueue.contains(veryLocalID));
		assert(!otherQueue.contains(veryLocalID));
		topGain *= -1;

		IndexType topVertex = veryLocalToGlobal.at(veryLocalID);
		assert(isVeryLocal(topVertex));
		assert(!moved[veryLocalID]);
		if (topGain != computeGain(topVertex)) {
			throw std::runtime_error("iter " + std::to_string(transfers.size()) + ", queue key for " + std::to_string(topVertex) +
					": " + std::to_string(topGain) + ", computed gain: " + std::to_string(computeGain(topVertex))
					+ ", stored gain: " + std::to_string(gain[veryLocalID]));
		}
		assert(topGain == gain[veryLocalID]);

		//move node
		transfers.emplace_back(bestQueueIndex, topVertex);
		gainSum += topGain;
		gainSumList.push_back(gainSum);

		currentRegion.erase(topVertex);
		targetRegion.insert(topVertex);
		moved[veryLocalID] = true;

		blockSizes.first += bestQueueIndex == 0 ? -1 : 1;
		blockSizes.second += bestQueueIndex == 0 ? 1 : -1;
		//std::cout << "Moving " << topVertex << " from " << bestQueueIndex << ", bringing block sizes to " << blockSizes.first << ", " << blockSizes.second << std::endl;

		fillFactorList.push_back(std::max(double(blockSizes.first) / blockCapacities.first, double(blockSizes.second) / blockCapacities.second));

		//update gains of neighbors
		const CSRStorage<ValueType>& storage = inputDist->isLocal(topVertex) ? input.getLocalStorage() : haloStorage;
		const IndexType localID = inputDist->isLocal(topVertex) ? inputDist->global2local(topVertex) : matrixHalo.global2halo(topVertex);
		assert(localID != nIndex);

		const scai::hmemo::ReadAccess<IndexType> localIa(storage.getIA());
		const scai::hmemo::ReadAccess<IndexType> localJa(storage.getJA());
		const scai::hmemo::ReadAccess<ValueType> localValues(storage.getValues());
		const IndexType beginCols = localIa[localID];
		const IndexType endCols = localIa[localID+1];

		for (IndexType j = beginCols; j < endCols; j++) {
			SCAI_REGION( "ParcoRepart.twoWayLocalFM.queueloop.gainupdate" )
			IndexType neighbor = localJa[j];
			ValueType edgeweight = unweighted ? 1 : localValues[j];
			if (isVeryLocal(neighbor)) {
				IndexType veryLocalNeighborID = globalToVeryLocal.at(neighbor);
				if (moved[veryLocalNeighborID]) {
					continue;
				}
				bool wasInSameBlock = bestQueueIndex == 0 ? isInFirstBlock(neighbor) : isInSecondBlock(neighbor);
				assert(isInFirstBlock(neighbor) != isInSecondBlock(neighbor));

				gain[veryLocalNeighborID] += wasInSameBlock ? 2*edgeweight : -2*edgeweight;

				if (wasInSameBlock) {
					assert(currentQueue.contains(veryLocalNeighborID));
					currentQueue.decreaseKey(-gain[veryLocalNeighborID], veryLocalNeighborID);
				} else {
					assert(otherQueue.contains(veryLocalNeighborID));
					otherQueue.decreaseKey(-gain[veryLocalNeighborID], veryLocalNeighborID);
				}
			}
		}
		iter++;
	}

	/**
	* now find best partition among those tested
	*/
	const IndexType testedNodes = gainSumList.size();
	if (testedNodes == 0) return 0;

	IndexType maxIndex = -1;
	ValueType maxGain = 0;

	for (IndexType i = 0; i < testedNodes; i++) {
		if (gainSumList[i] > maxGain && fillFactorList[i] <= 1) {
			maxIndex = i;
			maxGain = gainSumList[i];
		}
	}
	assert(testedNodes >= maxIndex);
	//assert(maxIndex >= 0);
	assert(testedNodes-1 < transfers.size());

	/**
	 * apply partition modifications in reverse until best is recovered
	 */
	for (int i = testedNodes-1; i > maxIndex; i--) {
		assert(transfers[i].second < globalN);
		std::set<IndexType>& sourceRegion = transfers[i].first == 0 ? firstregion : secondregion;
		std::set<IndexType>& targetRegion = transfers[i].first == 0 ? secondregion : firstregion;

		//apply movement in reverse
		sourceRegion.insert(transfers[i].second);
		targetRegion.erase(transfers[i].second);

		blockSizes.first += transfers[i].first == 0 ? 1 : -1;
		blockSizes.second += transfers[i].first == 0 ? -1 : 1;

	}

	for (IndexType node : firstregion) {
		assert(secondregion.count(node) == 0);
		assert(firstDummyLayer.count(node) == 0);
		assert(secondDummyLayer.count(node) == 0);
	}

	for (IndexType node : secondregion) {
		assert(firstDummyLayer.count(node) == 0);
		assert(secondDummyLayer.count(node) == 0);
	}

	assert(firstregion.size() + secondregion.size() == veryLocalN);
	return maxGain;
}


template<typename IndexType, typename ValueType>
DenseVector<IndexType> ParcoRepart<IndexType, ValueType>::getBorderNodes( const CSRSparseMatrix<ValueType> &adjM, const DenseVector<IndexType> &part) {

    scai::dmemo::CommunicatorPtr comm = scai::dmemo::Communicator::getCommunicatorPtr();
    const scai::dmemo::DistributionPtr dist = adjM.getRowDistributionPtr();
    const IndexType localN = dist->getLocalSize();
    const scai::utilskernel::LArray<IndexType>& localPart= part.getLocalValues();
    DenseVector<IndexType> border(dist,0);
    scai::utilskernel::LArray<IndexType>& localBorder= border.getLocalValues();
    
    IndexType globalN = dist->getGlobalSize();
    IndexType max = part.max().Scalar::getValue<IndexType>();
    
    if( !dist->isEqual( part.getDistribution() ) ){
        std::cout<< __FILE__<< "  "<< __LINE__<< ", matrix dist: " << *dist<< " and partition dist: "<< part.getDistribution() << std::endl;
        throw std::runtime_error( "Distributions: should (?) be equal.");
    }

    const CSRStorage<ValueType>& localStorage = adjM.getLocalStorage();
	const scai::hmemo::ReadAccess<IndexType> ia(localStorage.getIA());
	const scai::hmemo::ReadAccess<IndexType> ja(localStorage.getJA());
	const scai::hmemo::ReadAccess<IndexType> partAccess(localPart);

	scai::hmemo::ReadAccess<ValueType> values(localStorage.getValues());

        //TODO possible problem with buildPartHalo(adjM, part);
	scai::dmemo::Halo partHalo = buildPartHalo(adjM, part);
	scai::utilskernel::LArray<IndexType> haloData;
	dist->getCommunicatorPtr()->updateHalo( haloData, localPart, partHalo );

    for(IndexType i=0; i<localN; i++){    // for all local nodes
    	IndexType thisBlock = localPart[i];
    	for(IndexType j=ia[i]; j<ia[i+1]; j++){                   // for all the edges of a node
    		IndexType neighbor = ja[j];
    		IndexType neighborBlock;
			if (dist->isLocal(neighbor)) {
				neighborBlock = partAccess[dist->global2local(neighbor)];
			} else {
				neighborBlock = haloData[partHalo.global2halo(neighbor)];
			}
			assert( neighborBlock < max +1 );
			if (thisBlock != neighborBlock) {
				localBorder[i] = 1;
				break;
			}
    	}
    }
   
    //border.setValues(localBorder);
    assert(border.getDistributionPtr()->getLocalSize() == localN);
    return border;
}

//----------------------------------------------------------------------------------------

template<typename IndexType, typename ValueType>
scai::lama::CSRSparseMatrix<ValueType> ParcoRepart<IndexType, ValueType>::getPEGraph( const CSRSparseMatrix<ValueType> &adjM) {
    SCAI_REGION("ParcoRepart.getPEGraph");
    scai::dmemo::CommunicatorPtr comm = scai::dmemo::Communicator::getCommunicatorPtr();
    const scai::dmemo::DistributionPtr dist = adjM.getRowDistributionPtr(); 
    
    
    SCAI_REGION_START("ParcoRepart.getPEGraph.findNonLocalNeighbours");
    // get all the non-local indices in an HArray
    scai::hmemo::HArray<IndexType> nonLocalIndices( dist->getLocalSize() ); 
    // dist->getLocalSize() is a "safe" (see below) upper bound of the neighbours if this PE
    // TODO: localSize is a way upper bound. replace with better estimate
    // ### in special cases, eg. 8x8 grid and k=8, a block , eg. block 1 in the example,
    // ### can have local size less than its not-local neighbours, eg, block 1 has 
    // ### size 8 but 10 non-local neighbours !!!
    scai::hmemo::WriteAccess<IndexType> writeNLI(nonLocalIndices, dist->getLocalSize() );
    // count the actual neighbours and resize the array
    IndexType actualNeighbours = 0;

    const CSRStorage<ValueType> localStorage = adjM.getLocalStorage();
    const scai::hmemo::ReadAccess<IndexType> ia(localStorage.getIA());
    const scai::hmemo::ReadAccess<IndexType> ja(localStorage.getJA());
    scai::hmemo::ReadAccess<ValueType> values(localStorage.getValues());

    for(IndexType i=0; i<dist->getLocalSize(); i++){                      // for all local nodes
    	for(IndexType j=ia[i]; j<ia[i+1]; j++){             // for all the edges of a node
            if( !dist->isLocal(ja[j]) ){                    // if ja[j] is not a local node
                // TODO: this check is needed because in small instances the "safe" upper
                //        bound is no safe and we must enlarge the array
                if( actualNeighbours >= nonLocalIndices.size() ){
                    writeNLI.resize(nonLocalIndices.size()+1);
                    writeNLI[actualNeighbours] = ja[j];         // store the non local index
                    ++actualNeighbours;
                }else {
                    writeNLI[actualNeighbours] = ja[j];         // store the non local index
                    ++actualNeighbours;
                }
            }
    	}
    }

    // if needed resize-shrink the array
    if(actualNeighbours != nonLocalIndices.size() ){
        writeNLI.resize(actualNeighbours);
    }

    //nonLocalIndices.resize(actualNeighbours);
    writeNLI.release();
    SCAI_REGION_END("ParcoRepart.getPEGraph.findNonLocalNeighbours");
    
    SCAI_REGION_START("ParcoRepart.getPEGraph.getOwners");
    // find the PEs that own every non-local index
        scai::hmemo::HArray<IndexType> owners(nonLocalIndices.size() , -1);
        dist->computeOwners( owners, nonLocalIndices);
    SCAI_REGION_END("ParcoRepart.getPEGraph.getOwners");
    
    // create the PE adjacency matrix to be returned
    IndexType numPEs = comm->getSize();
    scai::dmemo::DistributionPtr distPEs ( scai::dmemo::Distribution::getDistributionPtr( "BLOCK", comm, numPEs) );  
    scai::dmemo::DistributionPtr noDistPEs (new scai::dmemo::NoDistribution( numPEs ));
    // every PE must have one row of the matrix since we have numPes and the matrix is [numPes x numPEs]

    SCAI_REGION_START("ParcoRepart.getPEGraph.buildMatrix");
    // TODO: this takes a significant amount of time! ### must reduce
        scai::lama::SparseAssemblyStorage<ValueType> myStorage( distPEs->getLocalSize(), numPEs);
        //scai::lama::MatrixStorage<ValueType> myStorage( distPEs->getLocalSize(), numPEs);
        scai::hmemo::ReadAccess<IndexType> readI(owners);
        for(IndexType i=0; i<readI.size(); i++){
            myStorage.setValue(0, readI[i], 1);
        }
        readI.release();
    SCAI_REGION_END("ParcoRepart.getPEGraph.buildMatrix");
    
    scai::lama::CSRSparseMatrix<ValueType> PEgraph(myStorage, distPEs, noDistPEs);     

    return PEgraph;
}

//-----------------------------------------------------------------------------------------

//return: there is an edge in the block graph between blocks ret[0][i]-ret[1][i]
template<typename IndexType, typename ValueType>
std::vector<std::vector<IndexType>> ParcoRepart<IndexType, ValueType>::getLocalBlockGraphEdges( const CSRSparseMatrix<ValueType> &adjM, const DenseVector<IndexType> &part) {
    SCAI_REGION("ParcoRepart.getLocalBlockGraphEdges");
    SCAI_REGION_START("ParcoRepart.getLocalBlockGraphEdges.initialise");
    scai::dmemo::CommunicatorPtr comm = scai::dmemo::Communicator::getCommunicatorPtr();
    const scai::dmemo::DistributionPtr dist = adjM.getRowDistributionPtr();
    const scai::utilskernel::LArray<IndexType>& localPart= part.getLocalValues();
    IndexType N = adjM.getNumColumns();
    IndexType max = part.max().Scalar::getValue<IndexType>();
   
    if( !dist->isEqual( part.getDistribution() ) ){
        std::cout<< __FILE__<< "  "<< __LINE__<< ", matrix dist: " << *dist<< " and partition dist: "<< part.getDistribution() << std::endl;
        throw std::runtime_error( "Distributions: should (?) be equal.");
    }
    SCAI_REGION_END("ParcoRepart.getLocalBlockGraphEdges.initialise");
    
    
    SCAI_REGION_START("ParcoRepart.getLocalBlockGraphEdges.addLocalEdge_newVersion");
    
    scai::hmemo::HArray<IndexType> nonLocalIndices( dist->getLocalSize() ); 
    scai::hmemo::WriteAccess<IndexType> writeNLI(nonLocalIndices, dist->getLocalSize() );
    IndexType actualNeighbours = 0;

    const CSRStorage<ValueType> localStorage = adjM.getLocalStorage();
    const scai::hmemo::ReadAccess<IndexType> ia(localStorage.getIA());
    const scai::hmemo::ReadAccess<IndexType> ja(localStorage.getJA());
    scai::hmemo::ReadAccess<ValueType> values(localStorage.getValues());
    
    // we do not know the size of the non-local indices that is why we use an std::vector
    // with push_back, then convert that to a DenseVector in order to call DenseVector::gather
    // TODO: skip the std::vector to DenseVector conversion. maybe use HArray or LArray
    std::vector< std::vector<IndexType> > edges(2);
    std::vector<IndexType> localInd, nonLocalInd;

    for(IndexType i=0; i<dist->getLocalSize(); i++){ 
        for(IndexType j=ia[i]; j<ia[i+1]; j++){ 
            if( dist->isLocal(ja[j]) ){ 
                IndexType u = localPart[i];         // partition(i)
                IndexType v = localPart[dist->global2local(ja[j])]; // partition(j), 0<j<N so take the local index of j
                assert( u < max +1);
                assert( v < max +1);
                if( u != v){    // the nodes belong to different blocks                  
                        bool add_edge = true;
                        for(IndexType k=0; k<edges[0].size(); k++){ //check that this edge is not already in
                            if( edges[0][k]==u && edges[1][k]==v ){
                                add_edge= false;
                                break;      // the edge (u,v) already exists
                            }
                        }
                        if( add_edge== true){       //if this edge does not exist, add it
                            edges[0].push_back(u);
                            edges[1].push_back(v);
                        }
                }
            } else{  // if(dist->isLocal(j)) 
                // there is an edge between i and j but index j is not local in the partition so we cannot get part[j].
                localInd.push_back(i);
                nonLocalInd.push_back(ja[j]);
            }
            
        }
    }
    SCAI_REGION_END("ParcoRepart.getLocalBlockGraphEdges.addLocalEdge_newVersion");
    
    SCAI_REGION_START("ParcoRepart.getLocalBlockGraphEdges.theRest")
    // TODO: this seems to take quite a long !
    // take care of all the non-local indices found
    assert( localInd.size() == nonLocalInd.size() );
    DenseVector<IndexType> nonLocalDV( nonLocalInd.size(), 0 );
    DenseVector<IndexType> gatheredPart( nonLocalDV.size(),0 );
    SCAI_REGION_END("ParcoRepart.getLocalBlockGraphEdges.theRest")
    
    //get a DenseVector from a vector
    for(IndexType i=0; i<nonLocalInd.size(); i++){
        SCAI_REGION("ParcoRepart.getLocalBlockGraphEdges.vector2DenseVector");
        nonLocalDV.setValue(i, nonLocalInd[i]);
    }
    SCAI_REGION_START("ParcoRepart.getLocalBlockGraphEdges.gatherNonLocal")
        //gather all non-local indexes
        gatheredPart.gather(part, nonLocalDV , scai::utilskernel::binary::COPY );
    SCAI_REGION_END("ParcoRepart.getLocalBlockGraphEdges.gatherNonLocal")
    
    assert( gatheredPart.size() == nonLocalInd.size() );
    assert( gatheredPart.size() == localInd.size() );
    
    for(IndexType i=0; i<gatheredPart.size(); i++){
        SCAI_REGION("ParcoRepart.getLocalBlockGraphEdges.addNonLocalEdge");
        IndexType u = localPart[ localInd[i] ];         
        IndexType v = gatheredPart.getValue(i).Scalar::getValue<IndexType>();
        assert( u < max +1);
        assert( v < max +1);
        if( u != v){    // the nodes belong to different blocks                  
            bool add_edge = true;
            for(IndexType k=0; k<edges[0].size(); k++){ //check that this edge is not already in
                if( edges[0][k]==u && edges[1][k]==v ){
                    add_edge= false;
                    break;      // the edge (u,v) already exists
                }
            }
            if( add_edge== true){       //if this edge does not exist, add it
                edges[0].push_back(u);
                edges[1].push_back(v);
            }
        }
    }
    return edges;
}

//-----------------------------------------------------------------------------------------

// in this version the graph is an HArray with size k*k and [i,j] = i*k+j
//
// Not distributed.
//
template<typename IndexType, typename ValueType>
scai::lama::CSRSparseMatrix<ValueType> ParcoRepart<IndexType, ValueType>::getBlockGraph( const CSRSparseMatrix<ValueType> &adjM, const DenseVector<IndexType> &part, const int k) {
    SCAI_REGION("ParcoRepart.getBlockGraph");
    scai::dmemo::CommunicatorPtr comm = scai::dmemo::Communicator::getCommunicatorPtr();
    const scai::dmemo::DistributionPtr distPtr = adjM.getRowDistributionPtr();
    const scai::utilskernel::LArray<IndexType>& localPart= part.getLocalValues();
    
    // there are k blocks in the partition so the adjecency matrix for the block graph has dimensions [k x k]
    scai::dmemo::DistributionPtr distRowBlock ( scai::dmemo::Distribution::getDistributionPtr( "BLOCK", comm, k) );  
    scai::dmemo::DistributionPtr distColBlock ( new scai::dmemo::NoDistribution( k ));
    
    IndexType size= k*k;
    // get, on each processor, the edges of the blocks that are local
    std::vector< std::vector<IndexType> > blockEdges = ParcoRepart<int, double>::getLocalBlockGraphEdges( adjM, part);
    
    scai::hmemo::HArray<IndexType> sendPart(size, static_cast<ValueType>( 0 ));
    scai::hmemo::HArray<IndexType> recvPart(size);
    
    for(IndexType round=0; round<comm->getSize(); round++){
        SCAI_REGION("ParcoRepart.getBlockGraph.shiftArray");
        {   // write your part 
            scai::hmemo::WriteAccess<IndexType> sendPartWrite( sendPart );
            for(IndexType i=0; i<blockEdges[0].size(); i++){
                IndexType u = blockEdges[0][i];
                IndexType v = blockEdges[1][i];
                sendPartWrite[ u*k + v ] = 1;
            }
        }
        comm->shiftArray(recvPart , sendPart, 1);
        sendPart.swap(recvPart);
    } 
    
    // get numEdges
    IndexType numEdges=0;
    {
        SCAI_REGION("ParcoRepart.getBlockGraph.getNumEdges");
        scai::hmemo::ReadAccess<IndexType> recvPartRead( recvPart );
        for(IndexType i=0; i<recvPartRead.size(); i++){
            if( recvPartRead[i]>0 )
                ++numEdges;
        }
    }
    
    //convert the k*k HArray to a [k x k] CSRSparseMatrix
    scai::lama::CSRStorage<ValueType> localMatrix;
    localMatrix.allocate( k ,k );
    
    scai::hmemo::HArray<IndexType> csrIA;
    scai::hmemo::HArray<IndexType> csrJA;
    scai::hmemo::HArray<ValueType> csrValues; 
    {
        SCAI_REGION("ParcoRepart.getBlockGraph.HArray2CSR");
        IndexType numNZ = numEdges;     // this equals the number of edges of the graph
        scai::hmemo::WriteOnlyAccess<IndexType> ia( csrIA, k +1 );
        scai::hmemo::WriteOnlyAccess<IndexType> ja( csrJA, numNZ );
        scai::hmemo::WriteOnlyAccess<ValueType> values( csrValues, numNZ );   
        scai::hmemo::ReadAccess<IndexType> recvPartRead( recvPart );
        ia[0]= 0;
        
        IndexType rowCounter = 0; // count rows
        IndexType nnzCounter = 0; // count non-zero elements
        
        for(IndexType i=0; i<k; i++){
            IndexType rowNums=0;
            // traverse the part of the HArray that represents a row and find how many elements are in this row
            for(IndexType j=0; j<k; j++){
                if( recvPartRead[i*k+j] >0  ){
                    ++rowNums;
                }
            }
            ia[rowCounter+1] = ia[rowCounter] + rowNums;
           
            for(IndexType j=0; j<k; j++){
                if( recvPartRead[i*k +j] >0){   // there exist edge (i,j)
                    ja[nnzCounter] = j;
                    values[nnzCounter] = 1;
                    ++nnzCounter;
                }
            }
            ++rowCounter;
        }
    }
    SCAI_REGION_START("ParcoRepart.getBlockGraph.swapAndAssign");
        scai::lama::CSRSparseMatrix<ValueType> matrix;
        localMatrix.swap( csrIA, csrJA, csrValues );
        matrix.assign(localMatrix);
    SCAI_REGION_END("ParcoRepart.getBlockGraph.swapAndAssign");
    return matrix;
}

//-----------------------------------------------------------------------------------

template<typename IndexType, typename ValueType>
std::vector< std::vector<IndexType>> ParcoRepart<IndexType, ValueType>::getGraphEdgeColoring_local( const CSRSparseMatrix<ValueType> &adjM, IndexType &colors) {
    using namespace boost;
    IndexType N= adjM.getNumRows();
    assert( N== adjM.getNumColumns() ); // numRows = numColumns
    
    // use boost::Graph and boost::edge_coloring()
    typedef adjacency_list<vecS, vecS, undirectedS, no_property, size_t, no_property> Graph;
    typedef std::pair<std::size_t, std::size_t> Pair;
    //std::vector<std::vector<IndexType>> edges(2);
    Graph G(N);
    
    // retG[0][i] the first node, retG[1][i] the second node, retG[2][i] the color of the edge
    std::vector< std::vector<IndexType>> retG(3);
    
    // create graph G by the input adjacency matrix
    // TODO: get ia and ja values, do not do adjM(i,j) !!!
    for(IndexType i=0; i<N; i++){
        for(IndexType j=0; j<N; j++){
            if(adjM(i, j)== 1){ // there is an edge between nodes i and j. add the edge to G
                boost::add_edge(i, j, G).first;
                retG[0].push_back(i);  
                retG[1].push_back(j);
                //PRINT("adding edge ("<< i <<", "<< j<<")");
            }
        }
    }
    
    colors = boost::edge_coloring(G, boost::get( boost::edge_bundle, G));
    
    scai::dmemo::CommunicatorPtr comm = scai::dmemo::Communicator::getCommunicatorPtr();
    PRINT( *comm << ", Colored using " << colors << " colors");
    for (size_t i = 0; i <retG[0].size(); i++) {
        //std::cout << "  " <<  retG[0][i] << "-" << retG[1][i] << ": " << \
        G[ boost::edge( retG[0][i],  retG[1][i], G).first] << std::endl;
        retG[2].push_back( G[ boost::edge( retG[0][i],  retG[1][i], G).first] );
    }
    
    return retG;
}

//---------------------------------------------------------------------------------------

template<typename IndexType, typename ValueType>
std::vector<IndexType> ParcoRepart<IndexType, ValueType>::getGraphEdgeColoring_local( const std::vector<std::vector<IndexType>> &edgeList) {
    SCAI_REGION("ParcoRepart.getGraphEdgeColoring_local");
    using namespace boost;
    assert( edgeList.size() == 2);
    IndexType N= edgeList[0].size();
    
    // use boost::Graph and boost::edge_coloring()
    typedef adjacency_list<vecS, vecS, undirectedS, no_property, size_t, no_property> Graph;
    typedef std::pair<std::size_t, std::size_t> Pair;
    Graph G(N);
    
    // create the graph from the input edge list
    for(IndexType i=0; i<N; i++){
        boost::add_edge(edgeList[0][i], edgeList[1][i], G).first;
    }
    
    size_t colors = boost::edge_coloring(G, boost::get( boost::edge_bundle, G));
    
    scai::dmemo::CommunicatorPtr comm = scai::dmemo::Communicator::getCommunicatorPtr();
    std::vector<IndexType> ret;
    PRINT( *comm << ", Colored using " << colors << " colors");
    for (size_t i = 0; i <edgeList[0].size(); i++) {
        //std::cout << "  " <<  edgeList[0][i] << "-" << edgeList[1][i] << ": " << \
        G[ boost::edge( edgeList[0][i],  edgeList[1][i], G).first] << std::endl;
        ret.push_back( G[ boost::edge( edgeList[0][i],  edgeList[1][i], G).first] );
    }
    
    return ret;
}

//---------------------------------------------------------------------------------------

template<typename IndexType, typename ValueType>
std::vector<DenseVector<IndexType>> ParcoRepart<IndexType, ValueType>::getCommunicationPairs_local( const CSRSparseMatrix<ValueType> &adjM) {
    IndexType N= adjM.getNumRows();
    SCAI_REGION("ParcoRepart.getCommunicationPairs_local");
    // coloring.size()=3: coloring(i,j,c) means that edge with endpoints i and j is colored with color c.
    // and coloring[i].size()= number of edges in input graph

    assert(adjM.getNumColumns() == adjM.getNumRows() );
    // TODO: coloring seems problematic when adjM has 2 nodes and only one edge
    // handle individually
    if(adjM.getNumRows()==2){           // graph has 2 nodes
        std::vector<DenseVector<IndexType>> retG(1);
        //TODO: betNumVlaues returns number of non-zero elements plus adjM.numRows() (?!?!)
        // use l1Norm but does not considers weighted edges
        //TODO: aparently CSRSparseMatrix.getNumValues() counts also 0 when setting via a setRawDenseData despite
        // the documentation claiming otherwise
        if(adjM.l1Norm()==2){     // and one edge
            retG[0].allocate(2);
            retG[0].setValue(0,1);
            retG[0].setValue(1,0);
        }
        return retG;
    }
    IndexType colors;
    std::vector<std::vector<IndexType>> coloring = getGraphEdgeColoring_local( adjM, colors );
    std::vector<DenseVector<IndexType>> retG(colors);
    
    // retG.size()= number of colors used in graph edge coloring
    // retG[i].size()= N , all nodes not communicating have -1
    
    for(IndexType i=0; i<colors; i++){        
        retG[i].allocate(N);
        // retG[i] = static_cast<IndexType> ( -1 );    // set value -1 for blocks NOT communicating
        // TODO: although not distributed maybe try to avoid setValue
        // initialize so retG[i][j]=j instead of -1
        for( IndexType j=0; j<N; j++){
            retG[i].setValue( j, j );                               
        }
    }
    
    // for all the edges:
    // coloring[0][i] = the first block , coloring[1][i] = the second block,
    // coloring[2][i]= the color/round in which the two blocks shall communicate
    for(IndexType i=0; i<coloring[0].size(); i++){
        IndexType color = coloring[2][i]; // the color/round of this edge
        assert(color<colors);
        IndexType firstBlock = coloring[0][i];
        IndexType secondBlock = coloring[1][i];
        retG[color].setValue( firstBlock, secondBlock);
    }
    
    return retG;
}
//---------------------------------------------------------------------------------------


//to force instantiation
template DenseVector<int> ParcoRepart<int, double>::partitionGraph(CSRSparseMatrix<double> &input, std::vector<DenseVector<double>> &coordinates, int k,  double epsilon);
			     
template double ParcoRepart<int, double>::computeImbalance(const DenseVector<int> &partition, int k);

template double ParcoRepart<int, double>::computeCut(const CSRSparseMatrix<double> &input, const DenseVector<int> &part, bool ignoreWeights);

template double ParcoRepart<int, double>::replicatedMultiWayFM(const CSRSparseMatrix<double> &input, DenseVector<int> &part, int k, double epsilon, bool unweighted);

template std::vector<DenseVector<int>> ParcoRepart<int, double>::computeCommunicationPairings(const CSRSparseMatrix<double> &input, const DenseVector<int> &part,	const DenseVector<int> &blocksToPEs);

template std::vector<int> ITI::ParcoRepart<int, double>::nonLocalNeighbors(const CSRSparseMatrix<double>& input);

template scai::dmemo::Halo ITI::ParcoRepart<int, double>::buildPartHalo(const CSRSparseMatrix<double> &input,  const DenseVector<int> &part);

template std::pair<std::vector<int>, int> ITI::ParcoRepart<int, double>::getInterfaceNodes(const CSRSparseMatrix<double> &input, const DenseVector<int> &part, int thisBlock, int otherBlock, int depth);

template DenseVector<int> ParcoRepart<int, double>::getBorderNodes( const CSRSparseMatrix<double> &adjM, const DenseVector<int> &part);

template scai::lama::CSRSparseMatrix<double> ParcoRepart<int, double>::getPEGraph( const CSRSparseMatrix<double> &adjM);

template std::vector<std::vector<IndexType>> ParcoRepart<int, double>::getLocalBlockGraphEdges( const CSRSparseMatrix<double> &adjM, const DenseVector<int> &part);

template scai::lama::CSRSparseMatrix<double> ParcoRepart<int, double>::getBlockGraph( const CSRSparseMatrix<double> &adjM, const DenseVector<int> &part, const int k );

template std::vector< std::vector<int>>  ParcoRepart<int, double>::getGraphEdgeColoring_local( const CSRSparseMatrix<double> &adjM, int& colors);

template std::vector<IndexType> ParcoRepart<int, double>::getGraphEdgeColoring_local( const std::vector<std::vector<IndexType>> &edgeList );

template std::vector<DenseVector<int>> ParcoRepart<int, double>::getCommunicationPairs_local( const CSRSparseMatrix<double> &adjM);
}<|MERGE_RESOLUTION|>--- conflicted
+++ resolved
@@ -8,7 +8,6 @@
 #include <scai/dmemo/HaloBuilder.hpp>
 #include <scai/dmemo/Distribution.hpp>
 #include <scai/dmemo/GenBlockDistribution.hpp>
-#include <scai/sparsekernel/openmp/OpenMPCSRUtils.hpp>
 #include <scai/tracing.hpp>
 
 #include <assert.h>
@@ -149,10 +148,10 @@
 			}
 		}
 		
-		
 		/**
 		* now sort the global indices by where they are on the space-filling curve.
 		*/
+    
 		scai::lama::DenseVector<IndexType> permutation, inversePermutation;
         {
 			SCAI_REGION( "ParcoRepart.partitionGraph.initialPartition.sorting" )
@@ -182,7 +181,7 @@
 		if (!inputDist->isReplicated() && comm->getSize() == k) {
 			SCAI_REGION( "ParcoRepart.partitionGraph.initialPartition.redistribute" )
 			//TODO: this won't scale well.
-		    result.redistribute(noDist);
+		        result.redistribute(noDist);
 
 			scai::dmemo::DistributionPtr newDistribution(new scai::dmemo::GeneralDistribution(result.getLocalValues(), comm));
 			//assert(newDistribution->getLocalSize() == subsetSizes[comm->getRank()]);
@@ -190,8 +189,7 @@
 			input.redistribute(newDistribution, input.getColDistributionPtr());
 			result.redistribute(newDistribution);
 		}
-	}
-
+        }
 	IndexType numRefinementRounds = 0;
 
 	if (comm->getSize() == 1 || comm->getSize() == k) {
@@ -332,6 +330,7 @@
 	for (IndexType v = 0; v < n; v++) {
 		ValueType maxCut = -totalWeight;
 		IndexType idAtMax = k;
+		Scalar partID = part.getValue(v);
 
 		for (IndexType fragment = 0; fragment < k; fragment++) {
 			if (unweighted) {
@@ -527,6 +526,9 @@
 	scai::utilskernel::LArray<IndexType> haloData;
 	partDist->getCommunicatorPtr()->updateHalo( haloData, localData, partHalo );
 
+	/**
+	 * first pass, compute local cut and build list of required halo indices
+	 */
 	ValueType result = 0;
 	for (IndexType i = 0; i < localN; i++) {
 		const IndexType beginCols = ia[i];
@@ -713,115 +715,29 @@
 	return std::vector<IndexType>(neighborSet.begin(), neighborSet.end()) ;
 }
 
+//-----------------------------------------------------------------------------------------
+/*
+//return: there is an edge is the block graph between blocks ret[0]-ret[1], ret[2]-ret[3] ... ret[2i]-ret[2i+1] 
 template<typename IndexType, typename ValueType>
-void ITI::ParcoRepart<IndexType, ValueType>::redistributeFromHalo(CSRSparseMatrix<ValueType>& matrix, scai::dmemo::DistributionPtr newDist, Halo& halo, CSRStorage<ValueType>& haloStorage) {
-	SCAI_REGION( "ParcoRepart.redistributeFromHalo" )
-
-	scai::dmemo::DistributionPtr oldDist = matrix.getRowDistributionPtr();
-
-	using scai::utilskernel::LArray;
-
-	const IndexType sourceNumRows = oldDist->getLocalSize();
-	const IndexType targetNumRows = newDist->getLocalSize();
-
-	const IndexType globalN = oldDist->getGlobalSize();
-	if (newDist->getGlobalSize() != globalN) {
-		throw std::runtime_error("Old Distribution has " + std::to_string(globalN) + " values, new distribution has " + std::to_string(newDist->getGlobalSize()));
-	}
-
-	scai::hmemo::HArray<IndexType> targetIA;
-	scai::hmemo::HArray<IndexType> targetJA;
-	scai::hmemo::HArray<ValueType> targetValues;
-
-	const CSRStorage<ValueType>& localStorage = matrix.getLocalStorage();
-
-	matrix.setDistributionPtr(newDist);
-
-	//check for equality
-	if (sourceNumRows == targetNumRows) {
-		bool allLocal = true;
-		for (IndexType i = 0; i < targetNumRows; i++) {
-			if (!oldDist->isLocal(newDist->local2global(i))) allLocal = false;
-		}
-		if (allLocal) {
-			//nothing to redistribute and no communication to do either.
-			return;
-		}
-	}
-
-	scai::hmemo::HArray<IndexType> sourceSizes;
+scai::dmemo::Halo ITI::ParcoRepart<IndexType, ValueType>::buildMatrixHalo(
+		const CSRSparseMatrix<ValueType>& input) {
+
+	SCAI_REGION( "ParcoRepart.buildMatrixHalo" )
+
+	const scai::dmemo::DistributionPtr inputDist = input.getRowDistributionPtr();
+	std::vector<IndexType> requiredHaloIndices = nonLocalNeighbors(input);
+
+	assert(requiredHaloIndices.size() <= inputDist->getGlobalSize() - inputDist->getLocalSize());
+
+	scai::dmemo::Halo mHalo;
 	{
-		scai::hmemo::ReadAccess<IndexType> sourceIA(localStorage.getIA());
-		scai::hmemo::WriteOnlyAccess<IndexType> wSourceSizes( sourceSizes, sourceNumRows );
-	    scai::sparsekernel::OpenMPCSRUtils::offsets2sizes( wSourceSizes.get(), sourceIA.get(), sourceNumRows );
-	    //allocate
-	    scai::hmemo::WriteOnlyAccess<IndexType> wTargetIA( targetIA, targetNumRows + 1 );
-	}
-
-	scai::hmemo::HArray<IndexType> haloSizes;
-	{
-		scai::hmemo::WriteOnlyAccess<IndexType> wHaloSizes( haloSizes, halo.getHaloSize() );
-		scai::hmemo::ReadAccess<IndexType> rHaloIA( haloStorage.getIA() );
-		scai::sparsekernel::OpenMPCSRUtils::offsets2sizes( wHaloSizes.get(), rHaloIA.get(), halo.getHaloSize() );
-	}
-
-	std::vector<IndexType> localTargetIndices;
-	std::vector<IndexType> localSourceIndices;
-	std::vector<IndexType> localHaloIndices;
-	std::vector<IndexType> additionalLocalNodes;
-	IndexType numValues = 0;
-	{
-		scai::hmemo::ReadAccess<IndexType> rSourceSizes(sourceSizes);
-		scai::hmemo::ReadAccess<IndexType> rHaloSizes(haloSizes);
-	    scai::hmemo::WriteAccess<IndexType> wTargetIA( targetIA );
-
-		for (IndexType i = 0; i < targetNumRows; i++) {
-			IndexType newGlobalIndex = newDist->local2global(i);
-			IndexType size;
-			if (oldDist->isLocal(newGlobalIndex)) {
-				localTargetIndices.push_back(i);
-				const IndexType oldLocalIndex = oldDist->global2local(newGlobalIndex);
-				localSourceIndices.push_back(oldLocalIndex);
-				size = rSourceSizes[oldLocalIndex];
-			} else {
-				additionalLocalNodes.push_back(i);
-				const IndexType haloIndex = halo.global2halo(newGlobalIndex);
-				assert(haloIndex != nIndex);
-				localHaloIndices.push_back(haloIndex);
-				size = rHaloSizes[haloIndex];
-			}
-			wTargetIA[i] = size;
-			numValues += size;
-		}
-		scai::sparsekernel::OpenMPCSRUtils::sizes2offsets( wTargetIA.get(), targetNumRows );
-
-		//allocate
-		scai::hmemo::WriteOnlyAccess<IndexType> wTargetJA( targetJA, numValues );
-		scai::hmemo::WriteOnlyAccess<ValueType> wTargetValues( targetValues, numValues );
-	}
-
-	scai::hmemo::ReadAccess<IndexType> rTargetIA(targetIA);
-	assert(rTargetIA.size() == targetNumRows + 1);
-	IndexType numLocalIndices = localTargetIndices.size();
-	IndexType numHaloIndices = localHaloIndices.size();
-
-	for (IndexType i = 0; i < targetNumRows; i++) {
-		assert(rTargetIA[i] <= rTargetIA[i+1]);
-		assert(rTargetIA[i] < numValues);
-	}
-
-	//copying JA array from local matrix and halo
-	scai::dmemo::Redistributor::copyV( targetJA, targetIA, LArray<IndexType>(numLocalIndices, localTargetIndices.data()), localStorage.getJA(), localStorage.getIA(), LArray<IndexType>(numLocalIndices, localSourceIndices.data()) );
-	scai::dmemo::Redistributor::copyV( targetJA, targetIA, LArray<IndexType>(additionalLocalNodes.size(), additionalLocalNodes.data()), haloStorage.getJA(), haloStorage.getIA(), LArray<IndexType>(numHaloIndices, localHaloIndices.data()) );
-
-	//copying Values array from local matrix and halo
-	scai::dmemo::Redistributor::copyV( targetValues, targetIA, LArray<IndexType>(numLocalIndices, localTargetIndices.data()), localStorage.getValues(), localStorage.getIA(), LArray<IndexType>(numLocalIndices, localSourceIndices.data()) );
-	scai::dmemo::Redistributor::copyV( targetValues, targetIA, LArray<IndexType>(additionalLocalNodes.size(), additionalLocalNodes.data()), haloStorage.getValues(), haloStorage.getIA(), LArray<IndexType>(numHaloIndices, localHaloIndices.data()) );
-
-	//setting CSR data
-	matrix.getLocalStorage().setCSRData(targetNumRows, globalN, numValues, targetIA, targetJA, targetValues);
+		scai::hmemo::HArrayRef<IndexType> arrRequiredIndexes( requiredHaloIndices );
+		scai::dmemo::HaloBuilder::build( *inputDist, arrRequiredIndexes, mHalo );
+	}
+
+	return mHalo;
 }
-
+*/
 template<typename IndexType, typename ValueType>
 scai::dmemo::Halo ITI::ParcoRepart<IndexType, ValueType>::buildPartHalo(
 		const CSRSparseMatrix<ValueType>& input, const DenseVector<IndexType> &part) {
@@ -917,7 +833,8 @@
 	 * send nodes with non-local neighbors to partner process.
 	 * here we assume a 1-to-1-mapping of blocks to processes and a symmetric matrix
 	 */
-	std::unordered_set<IndexType> foreignNodes;
+	
+std::unordered_set<IndexType> foreignNodes;
 	{
 		SCAI_REGION( "ParcoRepart.getInterfaceNodes.communication" )
 		IndexType swapField[1];
@@ -946,6 +863,7 @@
 			}
 		}
 	}
+
 
 	assert(interfaceNodes.size() <= localN);
 
@@ -1055,21 +973,11 @@
 
     ValueType gainSum = 0;
 
-	//copy into usable data structure with iterators
-	std::vector<IndexType> myGlobalIndices(input.getRowDistributionPtr()->getLocalSize());
-	{
-		const scai::dmemo::DistributionPtr inputDist = input.getRowDistributionPtr();
-		for (IndexType j = 0; j < myGlobalIndices.size(); j++) {
-			myGlobalIndices[j] = inputDist->local2global(j);
-		}
-	}
-
 	for (IndexType i = 0; i < communicationScheme.size(); i++) {
 		SCAI_REGION( "ParcoRepart.distributedFMStep.loop" )
 
 		const scai::dmemo::DistributionPtr inputDist = input.getRowDistributionPtr();
 		const scai::dmemo::DistributionPtr partDist = part.getDistributionPtr();
-		const scai::dmemo::DistributionPtr commDist = communicationScheme[i].getDistributionPtr();
 
 		const IndexType localN = inputDist->getLocalSize();
 		assert(comm->sum(localN) == globalN);
@@ -1079,19 +987,17 @@
 		}
 		
 		scai::hmemo::ReadAccess<IndexType> commAccess(communicationScheme[i].getLocalValues());
-		IndexType partner = commAccess[commDist->global2local(comm->getRank())];
-		assert(partner < comm->getSize());
-		if (commDist->isLocal(partner)) {
-			IndexType partnerOfPartner = commAccess[commDist->global2local(partner)];
-			if (partnerOfPartner != comm->getRank()) {
-				throw std::runtime_error("Process " + std::to_string(comm->getRank()) + ": Partner " + std::to_string(partner) + " has partner "
-						+ std::to_string(partnerOfPartner) + ". Expected pairings to be monogamous. Abort.");
-			}
-		}
-
-		/**
-		 * check for validity of partition
-		 */
+                
+                IndexType partner = commAccess[ comm->getRank() ];
+                
+		assert(commAccess[communicationScheme[i].getDistributionPtr()->global2local(partner)] == comm->getRank());
+
+		//copy into usable data structure with iterators
+		std::vector<IndexType> myGlobalIndices(localN);
+		for (IndexType j = 0; j < localN; j++) {
+			myGlobalIndices[j] = inputDist->local2global(j);
+		}//TODO: maybe refactor this someday to be outside the loop
+
 		{
 			scai::hmemo::ReadAccess<IndexType> partAccess(part.getLocalValues());
 			for (IndexType j = 0; j < localN; j++) {
@@ -1102,13 +1008,11 @@
 		}
 
 		ValueType gainThisRound = 0;
-
-		scai::dmemo::Halo graphHalo;
-		CSRStorage<ValueType> haloMatrix;
-
-
-		if (partner != comm->getRank()) {
+                 
+		if (partner != comm->getRank() ) {
 			//processor is active this round
+
+			//std::cout << "Thread " << comm->getRank() << " is active in round " << i << "." << std::endl;
 
 			/**
 			 * get indices of border nodes with breadth-first search
@@ -1182,12 +1086,14 @@
 			 * Exchanging the partHalo is actually unnecessary, since all indices in requiredHaloIndices have the same block.
 			 */
 			IndexType numValues = input.getLocalStorage().getValues().size();
+			scai::dmemo::Halo graphHalo;
 			{
 				scai::hmemo::HArrayRef<IndexType> arrRequiredIndexes( requiredHaloIndices );
 				scai::hmemo::HArrayRef<IndexType> arrProvidedIndexes( interfaceNodes );
 				scai::dmemo::HaloBuilder::build( *inputDist, arrRequiredIndexes, arrProvidedIndexes, partner, graphHalo );
 			}
 
+			CSRStorage<ValueType> haloMatrix;
 			haloMatrix.exchangeHalo( graphHalo, input.getLocalStorage(), *comm );
 			assert(input.getLocalStorage().getValues().size() == numValues);//number of edges in local part stays unchanged.
 			assert(haloMatrix.getValues().size() == otherDegreeSum);
@@ -1313,34 +1219,34 @@
 				assert(newIndices.size() == myGlobalIndices.size()-deletedNodes.size()+additionalNodes.size());
 				myGlobalIndices = newIndices;
 			}
-<<<<<<< HEAD
 		} // if (partner != comm->getRank() ) 
-=======
-		}
-
->>>>>>> a1490b0c
 		{
 			SCAI_REGION( "ParcoRepart.distributedFMStep.loop.redistribute" )
-			{
-				SCAI_REGION( "ParcoRepart.distributedFMStep.loop.redistribute.sync" )
-				IndexType participating = comm->sum(1);
-				if (participating != comm->getSize()) {
-					std::cout << participating << " of " << comm->getSize() << " threads in redistribution." << std::endl;
+			scai::utilskernel::LArray<IndexType> indexTransport(myGlobalIndices.size());
+			for (IndexType j = 0; j < myGlobalIndices.size(); j++) {
+				indexTransport[j] = myGlobalIndices[j];
+			}
+
+			IndexType participating = comm->sum(1);
+			if (participating != comm->getSize()) {
+				std::cout << participating << " of " << comm->getSize() << " threads in redistribution." << std::endl;
+			}
+			//std::cout << "Thread " << comm->getRank() << ", round " << i << ", " << myGlobalIndices.size() << " indices." << std::endl;
+
+			//redistribute. This could probably be done faster by using the haloStorage already there. Maybe use joinHalo or splitHalo methods here.
+			scai::dmemo::DistributionPtr newDistribution(new scai::dmemo::GeneralDistribution(globalN, indexTransport, comm));
+			input.redistribute(newDistribution, input.getColDistributionPtr());
+			part.redistribute(newDistribution);
+			const scai::hmemo::ReadAccess<IndexType> partAccess(part.getLocalValues());
+			for (IndexType j = 0; j < partAccess.size(); j++) {
+				if (partAccess[j] != localBlockID) {
+					throw std::runtime_error("After redist: Node "+std::to_string(newDistribution->local2global(j))+" with block ID "+std::to_string(partAccess[j])+" found on process "+std::to_string(localBlockID)+".");
 				}
 			}
 
-			SCAI_REGION_START( "ParcoRepart.distributedFMStep.loop.redistribute.generalDistribution" )
-			scai::utilskernel::LArray<IndexType> indexTransport(myGlobalIndices.size(), myGlobalIndices.data());
-			scai::dmemo::DistributionPtr newDistribution(new scai::dmemo::GeneralDistribution(globalN, indexTransport, comm));
-			SCAI_REGION_END( "ParcoRepart.distributedFMStep.loop.redistribute.generalDistribution" )
-
-			{
-				SCAI_REGION( "ParcoRepart.distributedFMStep.loop.redistribute.updateDataStructures" )
-				redistributeFromHalo(input, newDistribution, graphHalo, haloMatrix);
-				part = DenseVector<IndexType>(newDistribution, localBlockID);
-			}
-		}
-		assert(input.getRowDistributionPtr()->isEqual(*part.getDistributionPtr()));
+		}
+		//std::cout << "Thread " << comm->getRank() << ", round " << i << ", finished redistribution." << std::endl;
+
 	}
 	return comm->sum(gainSum) / 2;
 }
@@ -2056,7 +1962,7 @@
     // create graph G by the input adjacency matrix
     // TODO: get ia and ja values, do not do adjM(i,j) !!!
     for(IndexType i=0; i<N; i++){
-        for(IndexType j=0; j<N; j++){
+        for(IndexType j=i; j<N; j++){
             if(adjM(i, j)== 1){ // there is an edge between nodes i and j. add the edge to G
                 boost::add_edge(i, j, G).first;
                 retG[0].push_back(i);  
@@ -2071,7 +1977,7 @@
     scai::dmemo::CommunicatorPtr comm = scai::dmemo::Communicator::getCommunicatorPtr();
     PRINT( *comm << ", Colored using " << colors << " colors");
     for (size_t i = 0; i <retG[0].size(); i++) {
-        //std::cout << "  " <<  retG[0][i] << "-" << retG[1][i] << ": " << \
+    //    std::cout << "  " <<  retG[0][i] << "-" << retG[1][i] << ": " << \
         G[ boost::edge( retG[0][i],  retG[1][i], G).first] << std::endl;
         retG[2].push_back( G[ boost::edge( retG[0][i],  retG[1][i], G).first] );
     }
@@ -2126,7 +2032,7 @@
     // handle individually
     if(adjM.getNumRows()==2){           // graph has 2 nodes
         std::vector<DenseVector<IndexType>> retG(1);
-        //TODO: betNumVlaues returns number of non-zero elements plus adjM.numRows() (?!?!)
+        //TODO: setNumVlaues returns number of non-zero elements plus adjM.numRows() (?!?!)
         // use l1Norm but does not considers weighted edges
         //TODO: aparently CSRSparseMatrix.getNumValues() counts also 0 when setting via a setRawDenseData despite
         // the documentation claiming otherwise
@@ -2137,10 +2043,11 @@
         }
         return retG;
     }
+
     IndexType colors;
     std::vector<std::vector<IndexType>> coloring = getGraphEdgeColoring_local( adjM, colors );
     std::vector<DenseVector<IndexType>> retG(colors);
-    
+
     // retG.size()= number of colors used in graph edge coloring
     // retG[i].size()= N , all nodes not communicating have -1
     
@@ -2163,6 +2070,7 @@
         IndexType firstBlock = coloring[0][i];
         IndexType secondBlock = coloring[1][i];
         retG[color].setValue( firstBlock, secondBlock);
+        retG[color].setValue( secondBlock, firstBlock );
     }
     
     return retG;
@@ -2183,6 +2091,8 @@
 
 template std::vector<int> ITI::ParcoRepart<int, double>::nonLocalNeighbors(const CSRSparseMatrix<double>& input);
 
+//template scai::dmemo::Halo ITI::ParcoRepart<int, double>::buildMatrixHalo(const CSRSparseMatrix<double> &input);
+
 template scai::dmemo::Halo ITI::ParcoRepart<int, double>::buildPartHalo(const CSRSparseMatrix<double> &input,  const DenseVector<int> &part);
 
 template std::pair<std::vector<int>, int> ITI::ParcoRepart<int, double>::getInterfaceNodes(const CSRSparseMatrix<double> &input, const DenseVector<int> &part, int thisBlock, int otherBlock, int depth);
