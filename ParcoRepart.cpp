/*
 * ParcoReport.cpp
 *
 *  Created on: 25.10.2016
 *      Author: moritzl
 */

#include <scai/tracing.hpp>

#include <assert.h>
#include <cmath>
#include <climits>
#include <queue>
#include <string>
#include <unordered_set>
#include <numeric>
#include <iterator>
#include <algorithm>
#include <tuple>
#include <chrono>
#include <set>
#include <iostream>
#include <iomanip> 

#include "PrioQueue.h"
#include "ParcoRepart.h"
#include "HilbertCurve.h"
#include "MultiLevel.h"
#include "SpectralPartition.h"
#include "KMeans.h"
#include "AuxiliaryFunctions.h"
#include "MultiSection.h"
#include "GraphUtils.h"

#include "RBC/Sort/SQuick.hpp"

using scai::lama::Scalar;

namespace ITI {
template<typename IndexType, typename ValueType>
DenseVector<IndexType> ParcoRepart<IndexType, ValueType>::partitionGraph(CSRSparseMatrix<ValueType> &input, std::vector<DenseVector<ValueType>> &coordinates, Settings settings, struct Metrics& metrics)
{
	DenseVector<ValueType> uniformWeights = DenseVector<ValueType>(input.getRowDistributionPtr(), 1);
	return partitionGraph(input, coordinates, uniformWeights, settings, metrics);
}

template<typename IndexType, typename ValueType>
DenseVector<IndexType> ParcoRepart<IndexType, ValueType>::partitionGraph(CSRSparseMatrix<ValueType> &input, std::vector<DenseVector<ValueType>> &coordinates, DenseVector<ValueType> &nodeWeights, Settings settings) {
    
    struct Metrics metrics(settings.numBlocks);
    
    assert(settings.storeInfo == false); // Cannot return timing information. Better throw an error than silently drop it.
    
    DenseVector<IndexType> previous;
    assert(!settings.repartition);
    return partitionGraph(input, coordinates, nodeWeights, previous, settings, metrics);
    
}

template<typename IndexType, typename ValueType>
DenseVector<IndexType> ParcoRepart<IndexType, ValueType>::partitionGraph(CSRSparseMatrix<ValueType> &input, std::vector<DenseVector<ValueType>> &coordinates, struct Settings settings){
    
    struct Metrics metrics(settings.numBlocks);
    assert(settings.storeInfo == false); // Cannot return timing information. Better throw an error than silently drop it.
    
    DenseVector<ValueType> uniformWeights = DenseVector<ValueType>(input.getRowDistributionPtr(), 1);
    return partitionGraph(input, coordinates, uniformWeights, settings, metrics);
}

// overloaded version with metrics
template<typename IndexType, typename ValueType>
DenseVector<IndexType> ParcoRepart<IndexType, ValueType>::partitionGraph(CSRSparseMatrix<ValueType> &input, std::vector<DenseVector<ValueType>> &coordinates, DenseVector<ValueType> &nodeWeights, Settings settings, struct Metrics& metrics) {
        
	DenseVector<IndexType> previous;
	assert(!settings.repartition);
	
    return partitionGraph(input, coordinates, nodeWeights, previous, settings, metrics);

}
template<typename IndexType, typename ValueType>
DenseVector<IndexType> ParcoRepart<IndexType, ValueType>::partitionGraph(CSRSparseMatrix<ValueType> &input, std::vector<DenseVector<ValueType>> &coordinates, DenseVector<ValueType> &nodeWeights, DenseVector<IndexType>& previous, Settings settings,struct Metrics& metrics)
{
	IndexType k = settings.numBlocks;
	ValueType epsilon = settings.epsilon;
    
	SCAI_REGION( "ParcoRepart.partitionGraph" )

	std::chrono::time_point<std::chrono::steady_clock> start, afterSFC, round;
	start = std::chrono::steady_clock::now();

	SCAI_REGION_START("ParcoRepart.partitionGraph.inputCheck")
	/**
	* check input arguments for sanity
	*/
	IndexType n = input.getNumRows();
	if (n != coordinates[0].size()) {
		throw std::runtime_error("Matrix has " + std::to_string(n) + " rows, but " + std::to_string(coordinates[0].size())
		 + " coordinates are given.");
	}

	if (n != input.getNumColumns()) {
		throw std::runtime_error("Matrix must be quadratic.");
	}

	if (!input.isConsistent()) {
		throw std::runtime_error("Input matrix inconsistent");
	}

	if (k > n) {
		throw std::runtime_error("Creating " + std::to_string(k) + " blocks from " + std::to_string(n) + " elements is impossible.");
	}

	if (epsilon < 0) {
		throw std::runtime_error("Epsilon " + std::to_string(epsilon) + " is invalid.");
	}

	const IndexType dimensions = coordinates.size();
        
	const scai::dmemo::DistributionPtr coordDist = coordinates[0].getDistributionPtr();
	const scai::dmemo::DistributionPtr inputDist = input.getRowDistributionPtr();
	const scai::dmemo::DistributionPtr noDist(new scai::dmemo::NoDistribution(n));
	const scai::dmemo::CommunicatorPtr comm = coordDist->getCommunicatorPtr();
	const IndexType rank = comm->getRank();

	const IndexType localN = inputDist->getLocalSize();
	const IndexType globalN = inputDist->getGlobalSize();

	if( !coordDist->isEqual( *inputDist) ){
		throw std::runtime_error( "Distributions should be equal.");
	}

	if (nodeWeights.size() != 0)

	SCAI_REGION_END("ParcoRepart.partitionGraph.inputCheck")
	{
		SCAI_REGION("ParcoRepart.synchronize")
		comm->synchronize();
	}
	
        SCAI_REGION_START("ParcoRepart.partitionGraph.initialPartition")
        // get an initial partition
        DenseVector<IndexType> result;
        if (nodeWeights.size() == 0) {
        	nodeWeights = DenseVector<ValueType>(inputDist, 1);
        }
        
        assert(nodeWeights.getDistribution().isEqual(*inputDist));
        
        
        //-------------------------
        //
        // timing info
        
        std::chrono::duration<double> kMeansTime = std::chrono::duration<double>(0.0);
        std::chrono::duration<double> migrationCalculation = std::chrono::duration<double> (0.0);
        std::chrono::duration<double> migrationTime= std::chrono::duration<double>(0.0);
        std::chrono::duration<double> secondRedistributionTime = std::chrono::duration<double>(0.0) ;
        std::chrono::duration<double> partitionTime= std::chrono::duration<double>(0.0);
        
        std::chrono::time_point<std::chrono::system_clock> beforeInitPart =  std::chrono::system_clock::now();

        if( settings.initialPartition==InitialPartitioningMethods::SFC) {
            PRINT0("Initial partition with SFCs");
            result= ParcoRepart<IndexType, ValueType>::hilbertPartition(coordinates, settings);
            std::chrono::duration<double> sfcTime = std::chrono::system_clock::now() - beforeInitPart;
            if ( settings.verbose ) {
                ValueType totSFCTime = ValueType(comm->max(sfcTime.count()) );
                if(comm->getRank() == 0)
                    std::cout << "SFC Time:" << totSFCTime << std::endl;
            }
        } else if ( settings.initialPartition==InitialPartitioningMethods::Pixel) {
            PRINT0("Initial partition with pixels.");
            result = ParcoRepart<IndexType, ValueType>::pixelPartition(coordinates, settings);
        } else if ( settings.initialPartition == InitialPartitioningMethods::Spectral) {
            PRINT0("Initial partition with spectral");
            result = ITI::SpectralPartition<IndexType, ValueType>::getPartition(input, coordinates, settings);
        } else if (settings.initialPartition == InitialPartitioningMethods::KMeans) {
            PRINT0("Initial partition with K-Means");
            //prepare coordinates for k-means
            std::vector<DenseVector<ValueType> > coordinateCopy = coordinates;
            DenseVector<ValueType> nodeWeightCopy = nodeWeights;
            if (comm->getSize() > 1 && (settings.dimensions == 2 || settings.dimensions == 3)) {
                SCAI_REGION("ParcoRepart.partitionGraph.initialPartition.prepareForKMeans")
                Settings migrationSettings = settings;
                migrationSettings.numBlocks = comm->getSize();
                migrationSettings.epsilon = settings.epsilon;
                //migrationSettings.bisect = true;
              
                // the distribution for the initial migration   
                scai::dmemo::DistributionPtr initMigrationPtr;
                
                if (!settings.repartition || comm->getSize() != settings.numBlocks) {
                    DenseVector<IndexType> tempResult;
PRINT(*comm);   
                    if( settings.initialMigration == InitialPartitioningMethods::SFC){
PRINT(*comm);                        
                        tempResult = ParcoRepart<IndexType, ValueType>::hilbertPartition(coordinates, migrationSettings);
PRINT(*comm);                        
                        initMigrationPtr = tempResult.getDistributionPtr();
                    } else if ( settings.initialMigration == InitialPartitioningMethods::Multisection){
                        DenseVector<ValueType> convertedWeights(nodeWeights);
                        tempResult  = ITI::MultiSection<IndexType, ValueType>::getPartitionNonUniform(input, coordinates, convertedWeights, migrationSettings);
                        initMigrationPtr = scai::dmemo::DistributionPtr(new scai::dmemo::GeneralDistribution( tempResult.getDistribution(), tempResult.getLocalValues() ) );
                    } else if ( settings.initialMigration == InitialPartitioningMethods::KMeans){
                        DenseVector<ValueType> convertedWeights(nodeWeights.getDistributionPtr(), 1);
                        std::vector<IndexType> migrationBlockSizes( migrationSettings.numBlocks, n/migrationSettings.numBlocks );                  
                        tempResult = ITI::KMeans::computePartition(coordinates, migrationSettings.numBlocks, convertedWeights, migrationBlockSizes, migrationSettings);
                        initMigrationPtr = scai::dmemo::DistributionPtr(new scai::dmemo::GeneralDistribution( tempResult.getDistribution(), tempResult.getLocalValues() ) );
                    } else if (settings.initialMigration == InitialPartitioningMethods::None) {
                        //nothing to do
                        initMigrationPtr = inputDist;
                    } else {
                        throw std::logic_error("Method not yet supported for preparing for K-Means");
                    }
 
                    migrationCalculation = std::chrono::system_clock::now() - beforeInitPart;
                    metrics.timeMigrationAlgo[rank]  = migrationCalculation.count();
                    
                    std::chrono::time_point<std::chrono::system_clock> beforeMigration =  std::chrono::system_clock::now();
                       
                    scai::dmemo::Redistributor prepareRedist(initMigrationPtr, nodeWeights.getDistributionPtr());
                    nodeWeightCopy.redistribute(prepareRedist);
                    for (IndexType d = 0; d < dimensions; d++) {
                        coordinateCopy[d].redistribute(prepareRedist);
                    }
                    if (settings.repartition) {
                        previous.redistribute(prepareRedist);
                    }
                    
                    migrationTime = std::chrono::system_clock::now() - beforeMigration;
                    metrics.timeFirstDistribution[rank]  = migrationTime.count();
                }
            
            }
PRINT(*comm);            
            const ValueType weightSum = nodeWeights.sum().Scalar::getValue<ValueType>();
            
            // vector of size k, each element represents the size of one block
            std::vector<IndexType> blockSizes;
            if( settings.blockSizes.empty() ){
                blockSizes.assign( settings.numBlocks, weightSum/settings.numBlocks );
            }else{
                blockSizes = settings.blockSizes;
            }
            SCAI_ASSERT( blockSizes.size()==settings.numBlocks , "Wrong size of blockSizes vector: " << blockSizes.size() );
          
            std::chrono::time_point<std::chrono::system_clock> beforeKMeans =  std::chrono::system_clock::now();
            if (settings.repartition) {
            	result = ITI::KMeans::computePartition(coordinateCopy, settings.numBlocks, nodeWeightCopy, blockSizes, previous, settings);
            } else {
            	result = ITI::KMeans::computePartition(coordinateCopy, settings.numBlocks, nodeWeightCopy, blockSizes, settings);
            }

            kMeansTime = std::chrono::system_clock::now() - beforeKMeans;
            metrics.timeKmeans[rank] = kMeansTime.count();
            //timeForKmeans = ValueType ( comm->max(kMeansTime.count() ));
            assert(result.getLocalValues().min() >= 0);
            assert(result.getLocalValues().max() < k);

            if (settings.verbose) {
                ValueType totKMeansTime = ValueType( comm->max(kMeansTime.count()) );
                if(comm->getRank() == 0)
                    std::cout << "K-Means, Time:" << totKMeansTime << std::endl;
            }

            assert(result.max().Scalar::getValue<IndexType>() == settings.numBlocks -1);
            assert(result.min().Scalar::getValue<IndexType>() == 0);
PRINT(*comm);
        } else if (settings.initialPartition == InitialPartitioningMethods::Multisection) {// multisection
            PRINT0("Initial partition with multisection");
            DenseVector<ValueType> convertedWeights(nodeWeights);
            result = ITI::MultiSection<IndexType, ValueType>::getPartitionNonUniform(input, coordinates, convertedWeights, settings);
            std::chrono::duration<double> msTime = std::chrono::system_clock::now() - beforeInitPart;
    
            if ( settings.verbose ) {
                ValueType totMsTime = ValueType ( comm->max(msTime.count()) );
                if(comm->getRank() == 0)
                    std::cout << "MS Time:" << totMsTime << std::endl;
            }
        } else if (settings.initialPartition == InitialPartitioningMethods::None) {
        	//no need to explicitly check for repartitioning mode or not.
        	assert(comm->getSize() == settings.numBlocks);
        	result = DenseVector<IndexType>(input.getRowDistributionPtr(), comm->getRank());
        }
        else {
            throw std::runtime_error("Initial Partitioning mode undefined.");
        }
        
        SCAI_REGION_END("ParcoRepart.partitionGraph.initialPartition")
        
        if (comm->getSize() == k) {
            SCAI_REGION("ParcoRepart.partitionGraph.initialRedistribution")
            /**
             * redistribute to prepare for local refinement
             */
            std::chrono::time_point<std::chrono::system_clock> beforeSecondRedistributiom =  std::chrono::system_clock::now();
            
            scai::dmemo::Redistributor resultRedist(result.getLocalValues(), result.getDistributionPtr());
            result = DenseVector<IndexType>(resultRedist.getTargetDistributionPtr(), comm->getRank());
            
            scai::dmemo::Redistributor redistributor(resultRedist.getTargetDistributionPtr(), input.getRowDistributionPtr());
            input.redistribute(redistributor, noDist);
            if (settings.useGeometricTieBreaking) {
                for (IndexType d = 0; d < dimensions; d++) {
                    coordinates[d].redistribute(redistributor);
                }
            }
            nodeWeights.redistribute(redistributor);
            
            secondRedistributionTime =  std::chrono::system_clock::now() - beforeSecondRedistributiom;
            //ValueType timeForSecondRedistr = ValueType ( comm->max(secondRedistributionTime.count() ));
            
            partitionTime =  std::chrono::system_clock::now() - beforeInitPart;
            //ValueType timeForInitPart = ValueType ( comm->max(partitionTime.count() ));
            ValueType cut = comm->sum(ParcoRepart<IndexType, ValueType>::localSumOutgoingEdges(input, true)) / 2;//TODO: this assumes that the graph is unweighted
            ValueType imbalance = GraphUtils::computeImbalance<IndexType, ValueType>(result, k, nodeWeights);
            
            
            //-----------------------------------------------------------
            //
            // output: in std and file
            //
            
            if (settings.verbose ) {
                ValueType timeToCalcInitMigration = comm->max(migrationCalculation.count()) ;   
                ValueType timeForFirstRedistribution = comm->max( migrationTime.count() );
                ValueType timeForKmeans = comm->max( kMeansTime.count() );
                ValueType timeForSecondRedistr = comm->max( secondRedistributionTime.count() );
                ValueType timeForInitPart = comm->max( partitionTime.count() );
                
                if(comm->getRank() == 0 ){
                std::cout<< std::endl << "\033[1;32mTiming: migration algo: "<< timeToCalcInitMigration << ", 1st redistr: " << timeForFirstRedistribution << ", only k-means: " << timeForKmeans <<", only 2nd redistr: "<< timeForSecondRedistr <<", total:" << timeForInitPart << std::endl;
                std::cout << "# of cut edges:" << cut << ", imbalance:" << imbalance<< " \033[0m" <<std::endl << std::endl;
                }
            
            
            /*
                if( settings.outFile!="-" and settings.writeInFile ){
                    // the file should already exist, we just append
                    std::ofstream outF( settings.outFile, std::ios::app);
                    outF << std::setprecision(3) << std::fixed;
                    outF << "        " << timeToCalcInitMigration << "  ,  " << timeForFirstRedistribution << "  ,  " << timeForKmeans << "  ,  "<< timeForSecondRedistr << "  ,  " << timeForInitPart << ",         "  << cut << " ,  "<< imbalance <<std::endl;
                }
            */
            }
PRINT(*comm);
            metrics.timeSecondDistribution[rank] = secondRedistributionTime.count();
            metrics.timePreliminary[rank] = partitionTime.count();

            metrics.preliminaryCut = cut;
            metrics.preliminaryImbalance = imbalance;
            
            //IndexType numRefinementRounds = 0;
            
            SCAI_REGION_START("ParcoRepart.partitionGraph.multiLevelStep")
            scai::dmemo::Halo halo = GraphUtils::buildNeighborHalo<IndexType, ValueType>(input);
            ITI::MultiLevel<IndexType, ValueType>::multiLevelStep(input, result, nodeWeights, coordinates, halo, settings);
            SCAI_REGION_END("ParcoRepart.partitionGraph.multiLevelStep")
        } else {
            result.redistribute(inputDist);
            if (comm->getRank() == 0) {
                std::cout << "Local refinement only implemented for one block per process. Called with " << comm->getSize() << " processes and " << k << " blocks." << std::endl;
            }
        }
        
        return result;
}
//--------------------------------------------------------------------------------------- 

//TODO: take node weights into account
template<typename IndexType, typename ValueType>
DenseVector<IndexType> ParcoRepart<IndexType, ValueType>::hilbertPartition(const std::vector<DenseVector<ValueType>> &coordinates, DenseVector<ValueType> &nodeWeights, Settings settings){

    DenseVector<ValueType> uniformWeights = DenseVector<ValueType>(coordinates[0].getDistributionPtr(), 1);
    return hilbertPartition( coordinates, settings);
}
//--------------------------------------------------------------------------------------- 

template<typename IndexType, typename ValueType>
DenseVector<IndexType> ParcoRepart<IndexType, ValueType>::hilbertPartition(const std::vector<DenseVector<ValueType>> &coordinates, Settings settings){
    SCAI_REGION( "ParcoRepart.hilbertPartition" )
    	
    std::chrono::time_point<std::chrono::steady_clock> start, afterSFC;
    start = std::chrono::steady_clock::now();
    
    const scai::dmemo::DistributionPtr coordDist = coordinates[0].getDistributionPtr();
    const scai::dmemo::CommunicatorPtr comm = coordDist->getCommunicatorPtr();
    
    IndexType k = settings.numBlocks;
    const IndexType dimensions = coordinates.size();
    assert(dimensions == settings.dimensions);
    const IndexType localN = coordDist->getLocalSize();
    const IndexType globalN = coordDist->getGlobalSize();
    
    if (k != comm->getSize() && comm->getRank() == 0) {
    	throw std::logic_error("Hilbert curve partition only implemented for same number of blocks and processes.");
    }
 
    std::vector<ValueType> minCoords(dimensions);
    std::vector<ValueType> maxCoords(dimensions);
    DenseVector<IndexType> result;
    
    /**
     * get minimum / maximum of coordinates
     */
    {
		SCAI_REGION( "ParcoRepart.hilbertPartition.minMax" )
		for (IndexType dim = 0; dim < dimensions; dim++) {
			minCoords[dim] = coordinates[dim].min().Scalar::getValue<ValueType>();
			maxCoords[dim] = coordinates[dim].max().Scalar::getValue<ValueType>();
			assert(std::isfinite(minCoords[dim]));
			assert(std::isfinite(maxCoords[dim]));
			SCAI_ASSERT(maxCoords[dim] > minCoords[dim], "Wrong coordinates.");
		}
    }
    
    /**
     * Several possibilities exist for choosing the recursion depth.
     * Either by user choice, or by the maximum fitting into the datatype, or by the minimum distance between adjacent points.
     */
    const IndexType recursionDepth = settings.sfcResolution > 0 ? settings.sfcResolution : std::min(std::log2(globalN), double(21));
    
    /**
     *	create space filling curve indices.
     */

    scai::lama::DenseVector<ValueType> hilbertIndices(coordDist);
 
    {
        SCAI_REGION("ParcoRepart.hilbertPartition.spaceFillingCurve");
        // get local part of hilbert indices
        scai::hmemo::WriteOnlyAccess<ValueType> hilbertIndicesLocal(hilbertIndices.getLocalValues());
        assert(hilbertIndicesLocal.size() == localN);
        // get read access to the local part of the coordinates
        // TODO: should be coordAccess[dimension] but I don't know how ... maybe HArray::acquireReadAccess? (harry)
        scai::hmemo::ReadAccess<ValueType> coordAccess0( coordinates[0].getLocalValues() );
        scai::hmemo::ReadAccess<ValueType> coordAccess1( coordinates[1].getLocalValues() );
        // this is faulty, if dimensions=2 coordAccess2 is equal to coordAccess1
        scai::hmemo::ReadAccess<ValueType> coordAccess2( coordinates[dimensions-1].getLocalValues() );
        
        ValueType point[dimensions];
        for (IndexType i = 0; i < localN; i++) {
            coordAccess0.getValue(point[0], i);
            coordAccess1.getValue(point[1], i);
            // TODO change how I treat different dimensions
            if(dimensions == 3){
                coordAccess2.getValue(point[2], i);
            }
            ValueType globalHilbertIndex = HilbertCurve<IndexType, ValueType>::getHilbertIndex( point, dimensions, recursionDepth, minCoords, maxCoords);
            hilbertIndicesLocal[i] = globalHilbertIndex;
        }
    }

    //
    // vector of size k, each element represents the size of each block
    //
    std::vector<IndexType> blockSizes;
    IndexType weightSum;// = nodeWeights.sum().Scalar::getValue<IndexType>();
    if( settings.blockSizes.empty() ){
        blockSizes.assign( settings.numBlocks, weightSum/settings.numBlocks );
    }else{
        blockSizes = settings.blockSizes;
    }
    SCAI_ASSERT( blockSizes.size()==settings.numBlocks , "Wrong size of blockSizes vector: " << blockSizes.size() );
    
    //TODO: use the blockSizes vector
    //TODO: take into account node weights: just sorting will create imbalanced blocks, not so much in number of node but in the total weight of each block
    
    /**
     * now sort the global indices by where they are on the space-filling curve.
     */
    std::vector<IndexType> newLocalIndices;
    {
        SCAI_REGION( "ParcoRepart.hilbertPartition.sorting" );
        
        int typesize;
        MPI_Type_size(SortingDatatype<sort_pair>::getMPIDatatype(), &typesize);
        assert(typesize == sizeof(sort_pair));
        
        const IndexType maxLocalN = comm->max(localN);
        std::vector<sort_pair> localPairs(maxLocalN);

        //fill with local values
        long indexSum = 0;//for sanity checks
        scai::hmemo::ReadAccess<ValueType> localIndices(hilbertIndices.getLocalValues());//Segfault happening here, likely due to stack overflow. TODO: fix
        for (IndexType i = 0; i < localN; i++) {
        	localPairs[i].value = localIndices[i];
        	localPairs[i].index = coordDist->local2global(i);
        	indexSum += localPairs[i].index;
        }

        //create checksum
        const long checkSum = comm->sum(indexSum);
        //TODO: int overflow?
        SCAI_ASSERT_EQ_ERROR(checkSum , (long(globalN)*(long(globalN)-1))/2, "Sorting checksum is wrong (possible IndexType overflow?).");

        //fill up with dummy values to ensure equal size
        for (IndexType i = localN; i < maxLocalN; i++) {
        	localPairs[i].value = std::numeric_limits<decltype(sort_pair::value)>::max();
        	localPairs[i].index = std::numeric_limits<decltype(sort_pair::index)>::max();
        }

        //call distributed sort
        //MPI_Comm mpi_comm, std::vector<value_type> &data, long long global_elements = -1, Compare comp = Compare()
PRINT(*comm);         
        MPI_Comm mpi_comm = MPI_COMM_WORLD;
<<<<<<< HEAD
        SQuick::sort<sort_pair>(mpi_comm, localPairs, globalN);
PRINT(*comm); 
=======
        SQuick::sort<sort_pair>(mpi_comm, localPairs, -1);

>>>>>>> d1b17033
        //copy indices into array
        IndexType newLocalN = 0;
        newLocalIndices.resize(maxLocalN);
        for (IndexType i = 0; i < maxLocalN; i++) {
        	newLocalIndices[i] = localPairs[i].index;
        	if (newLocalIndices[i] != std::numeric_limits<decltype(sort_pair::index)>::max()) newLocalN++;
        }

        //sort local indices for general distribution
        std::sort(newLocalIndices.begin(), newLocalIndices.end());

        //remove dummy values
        auto startOfDummyValues = std::lower_bound(newLocalIndices.begin(), newLocalIndices.end(), std::numeric_limits<decltype(sort_pair::index)>::max());
        assert(std::all_of(startOfDummyValues, newLocalIndices.end(), [](IndexType index){return index == std::numeric_limits<decltype(sort_pair::index)>::max();}));
        newLocalIndices.resize(std::distance(newLocalIndices.begin(), startOfDummyValues));

        //check size and sanity
        assert(newLocalN == newLocalIndices.size());
        SCAI_ASSERT_LT_ERROR( *std::max_element(newLocalIndices.begin(), newLocalIndices.end()) , globalN, "Too large index (possible IndexType overflow?).");
        assert( comm->sum(newLocalIndices.size()) == globalN);

        //check checksum
        long indexSumAfter = 0;
        for (IndexType i = 0; i < newLocalN; i++) {
        	indexSumAfter += newLocalIndices[i];
        }

        const long newCheckSum = comm->sum(indexSumAfter);
        SCAI_ASSERT( newCheckSum == checkSum, "Old checksum: " << checkSum << ", new checksum: " << newCheckSum );

        //possible optimization: remove dummy values during first copy, then directly copy into HArray and sort with pointers. Would save one copy.
    }
PRINT(*comm);     
    {
    	assert(!coordDist->isReplicated() && comm->getSize() == k);
        SCAI_REGION( "ParcoRepart.hilbertPartition.createDistribution" );

        scai::utilskernel::LArray<IndexType> indexTransport(newLocalIndices.size(), newLocalIndices.data());
        assert(comm->sum(indexTransport.size()) == globalN);
        scai::dmemo::DistributionPtr newDistribution(new scai::dmemo::GeneralDistribution(globalN, indexTransport, comm));
        
        if (comm->getRank() == 0) std::cout << "Created distribution." << std::endl;
        result = DenseVector<IndexType>(newDistribution, comm->getRank());
        if (comm->getRank() == 0) std::cout << "Created initial partition." << std::endl;
    }

    return result;
}
//--------------------------------------------------------------------------------------- 

template<typename IndexType, typename ValueType>
DenseVector<IndexType> ParcoRepart<IndexType, ValueType>::pixelPartition(const std::vector<DenseVector<ValueType>> &coordinates, Settings settings){
    SCAI_REGION( "ParcoRepart.pixelPartition" )
    	
    SCAI_REGION_START("ParcoRepart.pixelPartition.initialise")
    std::chrono::time_point<std::chrono::steady_clock> start, round;
    start = std::chrono::steady_clock::now();
    
    const scai::dmemo::DistributionPtr coordDist = coordinates[0].getDistributionPtr();
    const scai::dmemo::CommunicatorPtr comm = coordDist->getCommunicatorPtr();
    
    IndexType k = settings.numBlocks;
    const IndexType dimensions = coordinates.size();
    const IndexType localN = coordDist->getLocalSize();
    const IndexType globalN = coordDist->getGlobalSize();
    
    if (k != comm->getSize() && comm->getRank() == 0) {
    	throw std::logic_error("Pixel partition only implemented for same number of blocks and processes.");
    }

    std::vector<ValueType> minCoords(dimensions, std::numeric_limits<ValueType>::max());
    std::vector<ValueType> maxCoords(dimensions, std::numeric_limits<ValueType>::lowest());
    DenseVector<IndexType> result(coordDist, 0);
    
    //TODO: probably minimum is not needed
    //TODO: if we know maximum from the input we could save that although is not too costly
    
    /**
     * get minimum / maximum of local coordinates
     */
    for (IndexType dim = 0; dim < dimensions; dim++) {
        //get local parts of coordinates
        scai::hmemo::ReadAccess<ValueType> localPartOfCoords( coordinates[dim].getLocalValues() );
        for (IndexType i = 0; i < localN; i++) {
            ValueType coord = localPartOfCoords[i];
            if (coord < minCoords[dim]) minCoords[dim] = coord;
            if (coord > maxCoords[dim]) maxCoords[dim] = coord;
        }
    }
    
    /**
     * communicate to get global min / max
     */
    for (IndexType dim = 0; dim < dimensions; dim++) {
        minCoords[dim] = comm->min(minCoords[dim]);
        maxCoords[dim] = comm->max(maxCoords[dim]);
    }
   
    // measure density with rounding
    // have to handle 2D and 3D cases seperately
    const IndexType sideLen = settings.pixeledSideLen;
    const IndexType cubeSize = std::pow(sideLen, dimensions);
    
    //TODO: generalize this to arbitrary dimensions, do not handle 2D and 3D differently
    //TODO: by a  for(int d=0; d<dimension; d++){ ... }
    // a 2D or 3D arrays as a one dimensional vector
    // [i][j] is in position: i*sideLen + j
    // [i][j][k] is in: i*sideLen*sideLen + j*sideLen + k
    
    //std::vector<IndexType> density( cubeSize ,0);
    scai::hmemo::HArray<IndexType> density( cubeSize, IndexType(0) );
    scai::hmemo::WriteAccess<IndexType> wDensity(density);

    SCAI_REGION_END("ParcoRepart.pixelPartition.initialise")
    
    if(dimensions==2){
        SCAI_REGION( "ParcoRepart.pixelPartition.localDensity" )
        scai::hmemo::ReadAccess<ValueType> coordAccess0( coordinates[0].getLocalValues() );
        scai::hmemo::ReadAccess<ValueType> coordAccess1( coordinates[1].getLocalValues() );

        IndexType scaledX, scaledY;
        //the +1 is needed
        IndexType maxX = maxCoords[0]+1;
        IndexType maxY = maxCoords[1]+1;
        
        for(IndexType i=0; i<localN; i++){
            scaledX = coordAccess0[i]/maxX * sideLen;
            scaledY = coordAccess1[i]/maxY * sideLen;
            IndexType pixelInd = scaledX*sideLen + scaledY;      
            SCAI_ASSERT( pixelInd < wDensity.size(), "Index too big: "<< std::to_string(pixelInd) );
            ++wDensity[pixelInd];
        }
    }else if(dimensions==3){
        SCAI_REGION( "ParcoRepart.pixelPartition.localDensity" )
        scai::hmemo::ReadAccess<ValueType> coordAccess0( coordinates[0].getLocalValues() );
        scai::hmemo::ReadAccess<ValueType> coordAccess1( coordinates[1].getLocalValues() );
        scai::hmemo::ReadAccess<ValueType> coordAccess2( coordinates[2].getLocalValues() );
        
        IndexType scaledX, scaledY, scaledZ;
        
        IndexType maxX = maxCoords[0]+1;
        IndexType maxY = maxCoords[1]+1;
        IndexType maxZ = maxCoords[2]+1;
        
        for(IndexType i=0; i<localN; i++){
            scaledX = coordAccess0[i]/maxX * sideLen;
            scaledY = coordAccess1[i]/maxY * sideLen;
            scaledZ = coordAccess2[i]/maxZ * sideLen;
            IndexType pixelInd = scaledX*sideLen*sideLen + scaledY*sideLen + scaledZ;
            
            SCAI_ASSERT( pixelInd < wDensity.size(), "Index too big: "<< std::to_string(pixelInd) );  
            ++wDensity[pixelInd];
        }
    }else{
        throw std::runtime_error("Available only for 2D and 3D. Data given have dimension:" + std::to_string(dimensions) );
    }
    wDensity.release();

    // sum density from all PEs 
    {
        SCAI_REGION( "ParcoRepart.pixelPartition.sumDensity" )
        comm->sumArray( density );
    }
    
    //TODO: is that needed? we just can overwrite density array.
    // use the summed density as a Dense vector
    scai::lama::DenseVector<IndexType> sumDensity( density );
    /*
    if(comm->getRank()==0){
        ITI::aux::writeHeatLike_local_2D(density, sideLen, dimensions, "heat_"+settings.fileName+".plt");
    }
    */
    //
    //using the summed density get an initial pixeled partition
    
    std::vector<IndexType> pixeledPartition( density.size() , -1);
    
    IndexType pointsLeft= globalN;
    IndexType pixelsLeft= cubeSize;
    IndexType maxBlockSize = globalN/k * 1.02; // allowing some imbalance
    PRINT0("max allowed block size: " << maxBlockSize );         
    IndexType thisBlockSize;
    
    //for all the blocks
    for(IndexType block=0; block<k; block++){
        SCAI_REGION( "ParcoRepart.pixelPartition.localPixelGrowing")
           
        ValueType averagePointsPerPixel = ValueType(pointsLeft)/pixelsLeft;
        // a factor to force the block to spread more
        ValueType spreadFactor;
        // make a block spread towards the borders (and corners) of our input space 
        ValueType geomSpread;
        // to measure the distance from the first, center pixel
        ValueType pixelDistance;
        
        // start from the densest pixel
        //IndexType maxDensityPixel = std::distance( sumDensity.begin(), std::max_element(sumDensity.begin(), sumDensity.end()) );
        
        //TODO: sumDensity is local/not distributed. No need for that, just to avoid getValue.
        scai::hmemo::WriteAccess<IndexType> localSumDens( sumDensity.getLocalValues() );
        
        //TODO: bad way to do that. linear time for every block. maybe sort or use a priority queue
        IndexType maxDensityPixel=-1;
        IndexType maxDensity=-1;
        for(IndexType ii=0; ii<sumDensity.size(); ii++){
            if(localSumDens[ii]>maxDensity){
                maxDensityPixel = ii;
                maxDensity= localSumDens[ii];
            }
        }

        if(maxDensityPixel<0){
            PRINT0("Max density pixel id = -1. Should not happen(?) or pixels are finished. For block "<< block<< " and k= " << k);
            break;
        }
        
        SCAI_ASSERT(maxDensityPixel < sumDensity.size(), "Too big index: " + std::to_string(maxDensityPixel));
        SCAI_ASSERT(maxDensityPixel >= 0, "Negative index: " + std::to_string(maxDensityPixel));
        spreadFactor = averagePointsPerPixel/localSumDens[ maxDensityPixel ];

        //TODO: change to more appropriate data type
        // insert all the neighbouring pixels
        std::vector<std::pair<IndexType, ValueType>> border; 
        std::vector<IndexType> neighbours = ParcoRepart<IndexType, ValueType>::neighbourPixels( maxDensityPixel, sideLen, dimensions);

        // insert in border if not already picked
        for(IndexType j=0; j<neighbours.size(); j++){
            // make sure this neighbour does not belong to another block
            if(localSumDens[ neighbours[j]] != -1 ){
                std::pair<IndexType, ValueType> toInsert;
                toInsert.first = neighbours[j];
                SCAI_ASSERT(neighbours[j] < sumDensity.size(), "Too big index: " + std::to_string(neighbours[j]));
                SCAI_ASSERT(neighbours[j] >= 0, "Negative index: " + std::to_string(neighbours[j]));
                geomSpread = 1 + 1/std::log2(sideLen)*( std::abs(sideLen/2 - neighbours[j]/sideLen)/(0.8*sideLen/2) + std::abs(sideLen/2 - neighbours[j]%sideLen)/(0.8*sideLen/2) );
                //PRINT0( geomSpread );            
                // value to pick a border node
                pixelDistance = aux<IndexType, ValueType>::pixelL2Distance2D( maxDensityPixel, neighbours[j], sideLen);
                toInsert.second = (1/pixelDistance)* geomSpread * (spreadFactor* (std::pow(localSumDens[neighbours[j]], 0.5)) + std::pow(localSumDens[maxDensityPixel], 0.5) );
                border.push_back(toInsert);
            }
        }
        thisBlockSize = localSumDens[maxDensityPixel];
        
        pixeledPartition[maxDensityPixel] = block;
        
        // set this pixel to -1 so it is not picked again
        localSumDens[maxDensityPixel] = -1;
        

        while(border.size() !=0 ){      // there are still pixels to check
            
            //TODO: different data type to avoid that
            // sort border by the value in increasing order 
            std::sort( border.begin(), border.end(),
                       [](const std::pair<IndexType, ValueType> &left, const std::pair<IndexType, ValueType> &right){
                           return left.second < right.second; });
             
            std::pair<IndexType, ValueType> bestPixel;
            IndexType bestIndex=-1;
            do{
                bestPixel = border.back();                
                border.pop_back();
                bestIndex = bestPixel.first;
                
            }while( localSumDens[ bestIndex] +thisBlockSize > maxBlockSize and border.size()>0); // this pixel is too big
            
            // picked last pixel in border but is too big
            if(localSumDens[ bestIndex] +thisBlockSize > maxBlockSize ){
                break;
            }
            SCAI_ASSERT(localSumDens[ bestIndex ] != -1, "Wrong pixel choice.");
            
            // this pixel now belongs in this block
            SCAI_ASSERT(bestIndex < sumDensity.size(), "Wrong pixel index: " + std::to_string(bestIndex));
            pixeledPartition[ bestIndex ] = block;
            thisBlockSize += localSumDens[ bestIndex ];
            --pixelsLeft;
            pointsLeft -= localSumDens[ bestIndex ];
            
            //averagePointsPerPixel = ValueType(pointsLeft)/pixelsLeft;
            //spreadFactor = localSumDens[ bestIndex ]/averagePointsPerPixel;
            //spreadFactor = (k-block)*averagePointsPerPixel/localSumDens[ bestIndex ];
            spreadFactor = averagePointsPerPixel/localSumDens[ bestIndex ];

            //get the neighbours of the new pixel
            std::vector<IndexType> neighbours = ParcoRepart<IndexType, ValueType>::neighbourPixels( bestIndex, sideLen, dimensions);
            
            //insert neighbour in border or update value if already there
            for(IndexType j=0; j<neighbours.size(); j++){

                SCAI_ASSERT(neighbours[j] < sumDensity.size(), "Too big index: " + std::to_string(neighbours[j]));
                SCAI_ASSERT(neighbours[j] >= 0, "Negative index: " + std::to_string(neighbours[j]));
                
                //geomSpread = 1 + 1.0/detailLvl*( std::abs(sideLen/2.0 - neighbours[j]/sideLen)/(0.8*sideLen/2.0) + std::abs(sideLen/2.0 - neighbours[j]%sideLen)/(0.8*sideLen/2.0) );
                IndexType ngbrX = neighbours[j]/sideLen;
                IndexType ngbrY = neighbours[j]%sideLen;

                geomSpread= 1+ (std::pow(ngbrX-sideLen/2, 2) + std::pow(ngbrY-sideLen/2, 2))*(2/std::pow(sideLen,2));
                //geomSpread = geomSpread * geomSpread;// std::pow(geomSpread, 0.5);
                //
                geomSpread = 1;
                //
                
                if( localSumDens[ neighbours[j]] == -1){ // this pixel is already picked by a block (maybe this)
                    continue;
                }else{
                    bool inBorder = false;
                    
                    for(IndexType l=0; l<border.size(); l++){                        
                        if( border[l].first == neighbours[j]){ // its already in border, update value
                            //border[l].second = 1.3*border[l].second + geomSpread * (spreadFactor*(std::pow(localSumDens[neighbours[j]], 0.5)) + std::pow(localSumDens[bestIndex], 0.5) );
                            pixelDistance = aux<IndexType, ValueType>::pixelL2Distance2D( maxDensityPixel, neighbours[j], sideLen);    
                            border[l].second += geomSpread*  (1/(pixelDistance*pixelDistance))* ( spreadFactor *std::pow(localSumDens[neighbours[j]], 0.5) + std::pow(localSumDens[bestIndex], 0.5) );
                            inBorder= true;
                        }
                    }
                    if(!inBorder){
                        std::pair<IndexType, ValueType> toInsert;
                        toInsert.first = neighbours[j];
                        //toInsert.second = geomSpread * (spreadFactor* (std::pow(localSumDens[neighbours[j]], 0.5)) + std::pow(localSumDens[bestIndex], 0.5));
                        pixelDistance = aux<IndexType, ValueType>::pixelL2Distance2D( maxDensityPixel, neighbours[j], sideLen);    
                        //toInsert.second = (1/(pixelDistance*pixelDistance))* geomSpread * (spreadFactor* (std::pow(localSumDens[neighbours[j]], 0.5)) + std::pow(localSumDens[bestIndex], 0.5));
                        toInsert.second = geomSpread*  (1/(pixelDistance*pixelDistance))* ( spreadFactor *(std::pow(localSumDens[neighbours[j]], 0.5)) + std::pow(localSumDens[bestIndex], 0.5) );
                        //toInsert.second = geomSpread * (spreadFactor* (std::pow(localSumDens[neighbours[j]], 0.5)) + std::pow(localSumDens[bestIndex], 0.5))/(std::pow( std::abs( localSumDens[bestIndex] - localSumDens[neighbours[j]]),0.5));
                        border.push_back(toInsert);
                    }
                }
            }
            
            localSumDens[ bestIndex ] = -1;
        }
        //PRINT0("##### final blockSize for block "<< block << ": "<< thisBlockSize);      
    } // for(IndexType block=0; block<k; block++)
    
    // assign all orphan pixels to last block
    for(unsigned long int pp=0; pp<pixeledPartition.size(); pp++){  
        scai::hmemo::ReadAccess<IndexType> localSumDens( sumDensity.getLocalValues() );
        if(pixeledPartition[pp] == -1){
            pixeledPartition[pp] = k-1;     
            thisBlockSize += localSumDens[pp];
        }
    }   
    //PRINT0("##### final blockSize for block "<< k-1 << ": "<< thisBlockSize);

    // here all pixels should have a partition 
    
    //=========
    
    // set your local part of the partition/result
    scai::hmemo::WriteOnlyAccess<IndexType> wLocalPart ( result.getLocalValues() );
    
    if(dimensions==2){
        SCAI_REGION( "ParcoRepart.pixelPartition.setLocalPartition" )
        scai::hmemo::ReadAccess<ValueType> coordAccess0( coordinates[0].getLocalValues() );
        scai::hmemo::ReadAccess<ValueType> coordAccess1( coordinates[1].getLocalValues() );
        
        IndexType scaledX, scaledY;
        //the +1 is needed
        IndexType maxX = maxCoords[0]+1;
        IndexType maxY = maxCoords[1]+1;
     
        for(IndexType i=0; i<localN; i++){
            scaledX = coordAccess0[i]/maxX * sideLen;
            scaledY = coordAccess1[i]/maxY * sideLen;
            IndexType densInd = scaledX*sideLen + scaledY;
            //PRINT(densInd << " # " << coordAccess0[i] << " _ " << coordAccess1[i] );            
            SCAI_ASSERT( densInd < density.size(), "Index too big: "<< std::to_string(densInd) );

            wLocalPart[i] = pixeledPartition[densInd];
            SCAI_ASSERT(wLocalPart[i] < k, " Wrong block number: " + std::to_string(wLocalPart[i] ) );
        }
    }else if(dimensions==3){
        SCAI_REGION( "ParcoRepart.pixelPartition.setLocalPartition" )
        scai::hmemo::ReadAccess<ValueType> coordAccess0( coordinates[0].getLocalValues() );
        scai::hmemo::ReadAccess<ValueType> coordAccess1( coordinates[1].getLocalValues() );
        scai::hmemo::ReadAccess<ValueType> coordAccess2( coordinates[2].getLocalValues() );
        
        IndexType scaledX, scaledY, scaledZ;
        
        IndexType maxX = maxCoords[0]+1;
        IndexType maxY = maxCoords[1]+1;
        IndexType maxZ = maxCoords[2]+1;
        
        for(IndexType i=0; i<localN; i++){
            scaledX = coordAccess0[i]/maxX * sideLen;
            scaledY = coordAccess1[i]/maxY * sideLen;
            scaledZ = coordAccess2[i]/maxZ * sideLen;
            IndexType densInd = scaledX*sideLen*sideLen + scaledY*sideLen + scaledZ;
            
            SCAI_ASSERT( densInd < density.size(), "Index too big: "<< std::to_string(densInd) );
            wLocalPart[i] = pixeledPartition[densInd];  
            SCAI_ASSERT(wLocalPart[i] < k, " Wrong block number: " + std::to_string(wLocalPart[i] ) );
        }
    }else{
        throw std::runtime_error("Available only for 2D and 3D. Data given have dimension:" + std::to_string(dimensions) );
    }
    wLocalPart.release();
    
    return result;
}
//--------------------------------------------------------------------------------------- 

template<typename IndexType, typename ValueType>
ValueType ParcoRepart<IndexType, ValueType>::localSumOutgoingEdges(const CSRSparseMatrix<ValueType> &input, const bool weighted) {
	SCAI_REGION( "ParcoRepart.localSumOutgoingEdges" )
	const CSRStorage<ValueType>& localStorage = input.getLocalStorage();
	const scai::hmemo::ReadAccess<IndexType> ja(localStorage.getJA());
    const scai::hmemo::ReadAccess<ValueType> values(localStorage.getValues());

	IndexType sumOutgoingEdgeWeights = 0;
	for (IndexType j = 0; j < ja.size(); j++) {
		if (!input.getRowDistributionPtr()->isLocal(ja[j])) sumOutgoingEdgeWeights += weighted ? values[j] : 1;
	}

	return sumOutgoingEdgeWeights;
}
//--------------------------------------------------------------------------------------- 
 
template<typename IndexType, typename ValueType>
IndexType ParcoRepart<IndexType, ValueType>::localBlockSize(const DenseVector<IndexType> &part, IndexType blockID) {
	SCAI_REGION( "ParcoRepart.localBlockSize" )
	IndexType result = 0;
	scai::hmemo::ReadAccess<IndexType> localPart(part.getLocalValues());

	for (IndexType i = 0; i < localPart.size(); i++) {
		if (localPart[i] == blockID) {
			result++;
		}
	}

	return result;
}
//--------------------------------------------------------------------------------------- 

template<typename IndexType, typename ValueType>
void ITI::ParcoRepart<IndexType, ValueType>::checkLocalDegreeSymmetry(const CSRSparseMatrix<ValueType> &input) {
	SCAI_REGION( "ParcoRepart.checkLocalDegreeSymmetry" )

	const scai::dmemo::DistributionPtr inputDist = input.getRowDistributionPtr();
	const IndexType localN = inputDist->getLocalSize();

	const CSRStorage<ValueType>& storage = input.getLocalStorage();
	const scai::hmemo::ReadAccess<IndexType> localIa(storage.getIA());
	const scai::hmemo::ReadAccess<IndexType> localJa(storage.getJA());

	std::vector<IndexType> inDegree(localN, 0);
	std::vector<IndexType> outDegree(localN, 0);
	for (IndexType i = 0; i < localN; i++) {
		IndexType globalI = inputDist->local2global(i);
		const IndexType beginCols = localIa[i];
		const IndexType endCols = localIa[i+1];

		for (IndexType j = beginCols; j < endCols; j++) {
			IndexType globalNeighbor = localJa[j];

			if (globalNeighbor != globalI && inputDist->isLocal(globalNeighbor)) {
				IndexType localNeighbor = inputDist->global2local(globalNeighbor);
				outDegree[i]++;
				inDegree[localNeighbor]++;
			}
		}
	}

	for (IndexType i = 0; i < localN; i++) {
		if (inDegree[i] != outDegree[i]) {
			//now check in detail:
			IndexType globalI = inputDist->local2global(i);
			for (IndexType j = localIa[i]; j < localIa[i+1]; j++) {
				IndexType globalNeighbor = localJa[j];
				if (inputDist->isLocal(globalNeighbor)) {
					IndexType localNeighbor = inputDist->global2local(globalNeighbor);
					bool foundBackEdge = false;
					for (IndexType y = localIa[localNeighbor]; y < localIa[localNeighbor+1]; y++) {
						if (localJa[y] == globalI) {
							foundBackEdge = true;
						}
					}
					if (!foundBackEdge) {
						throw std::runtime_error("Local node " + std::to_string(globalI) + " has edge to local node " + std::to_string(globalNeighbor)
											+ " but no back edge found.");
					}
				}
			}
		}
	}
}
//-----------------------------------------------------------------------------------------

template<typename IndexType, typename ValueType>
std::vector< std::vector<IndexType>> ParcoRepart<IndexType, ValueType>::getGraphEdgeColoring_local(CSRSparseMatrix<ValueType> &adjM, IndexType &colors) {
    SCAI_REGION("ParcoRepart.coloring");
    using namespace boost;
    IndexType N= adjM.getNumRows();
    assert( N== adjM.getNumColumns() ); // numRows = numColumns
    
    const scai::dmemo::DistributionPtr noDist(new scai::dmemo::NoDistribution(N));
    if (!adjM.getRowDistributionPtr()->isReplicated()) {
    	adjM.redistribute(noDist, noDist);
    	//throw std::runtime_error("Input matrix must be replicated.");
    }

    // use boost::Graph and boost::edge_coloring()
    typedef adjacency_list<vecS, vecS, undirectedS, no_property, size_t, no_property> Graph;
    //typedef std::pair<std::size_t, std::size_t> Pair;
    Graph G(N);
    
    // retG[0][i] the first node, retG[1][i] the second node, retG[2][i] the color of the edge
    std::vector< std::vector<IndexType>> retG(3);
    
	const CSRStorage<ValueType>& localStorage = adjM.getLocalStorage();
	const scai::hmemo::ReadAccess<IndexType> ia(localStorage.getIA());
	const scai::hmemo::ReadAccess<IndexType> ja(localStorage.getJA());

    // create graph G from the input adjacency matrix
    for(IndexType i=0; i<N; i++){
    	//we replicated the matrix, so global indices are local indices
    	const IndexType globalI = i;
    	for (IndexType j = ia[i]; j < ia[i+1]; j++) {
    		if (globalI < ja[j]) {
				boost::add_edge(globalI, ja[j], G);
				retG[0].push_back(globalI);
				retG[1].push_back(ja[j]);
    		}
    	}
    }
    
    colors = boost::edge_coloring(G, boost::get( boost::edge_bundle, G));
    
    //scai::dmemo::CommunicatorPtr comm = scai::dmemo::Communicator::getCommunicatorPtr();

    for (size_t i = 0; i <retG[0].size(); i++) {
        retG[2].push_back( G[ boost::edge( retG[0][i],  retG[1][i], G).first] );
    }
    
    return retG;
}
//---------------------------------------------------------------------------------------

template<typename IndexType, typename ValueType>
std::vector<DenseVector<IndexType>> ParcoRepart<IndexType, ValueType>::getCommunicationPairs_local( CSRSparseMatrix<ValueType> &adjM) {
    IndexType N= adjM.getNumRows();
    SCAI_REGION("ParcoRepart.getCommunicationPairs_local");
    // coloring.size()=3: coloring(i,j,c) means that edge with endpoints i and j is colored with color c.
    // and coloring[i].size()= number of edges in input graph

    assert(adjM.getNumColumns() == adjM.getNumRows() );

    IndexType colors;
    std::vector<std::vector<IndexType>> coloring = getGraphEdgeColoring_local( adjM, colors );
    std::vector<DenseVector<IndexType>> retG(colors);
    
    if (adjM.getNumRows()==2) {
    	assert(colors<=1);
    	assert(coloring[0].size()<=1);
    }
    
    for(IndexType i=0; i<colors; i++){        
        retG[i].allocate(N);
        // TODO: although not distributed maybe try to avoid setValue, change to std::vector ?
        // initialize so retG[i][j]= j instead of -1
        for( IndexType j=0; j<N; j++){
            retG[i].setValue( j, j );
        }
    }
    
    // for all the edges:
    // coloring[0][i] = the first block , coloring[1][i] = the second block,
    // coloring[2][i]= the color/round in which the two blocks shall communicate
    for(IndexType i=0; i<coloring[0].size(); i++){
        IndexType color = coloring[2][i]; // the color/round of this edge
        assert(color<colors);
        IndexType firstBlock = coloring[0][i];
        IndexType secondBlock = coloring[1][i];
        retG[color].setValue( firstBlock, secondBlock);
        retG[color].setValue( secondBlock, firstBlock );
    }
    
    return retG;
}
//---------------------------------------------------------------------------------------

/* A 2D or 3D matrix given as a 1D array of size sideLen^dimesion
 * */
template<typename IndexType, typename ValueType>
std::vector<IndexType> ParcoRepart<IndexType, ValueType>::neighbourPixels(const IndexType thisPixel, const IndexType sideLen, const IndexType dimension){
    SCAI_REGION("ParcoRepart.neighbourPixels");
   
    SCAI_ASSERT(thisPixel>=0, "Negative pixel value: " << std::to_string(thisPixel));
    SCAI_ASSERT(sideLen> 0, "Negative or zero side length: " << std::to_string(sideLen));
    SCAI_ASSERT(sideLen> 0, "Negative or zero dimension: " << std::to_string(dimension));
    
    IndexType totalSize = std::pow(sideLen ,dimension);    
    SCAI_ASSERT( thisPixel < totalSize , "Wrong side length or dimension, sideLen=" + std::to_string(sideLen)+ " and dimension= " + std::to_string(dimension) );
    
    std::vector<IndexType> result;
    
    //calculate the index of the neighbouring pixels
    for(IndexType i=0; i<dimension; i++){
        for( int j :{-1, 1} ){
            // possible neighbour
            IndexType ngbrIndex = thisPixel + j*std::pow(sideLen,i );
            // index is within bounds
            if( ngbrIndex < 0 or ngbrIndex >=totalSize){
                continue;
            }
            if(dimension==2){
                IndexType xCoord = thisPixel/sideLen;
                IndexType yCoord = thisPixel%sideLen;
                if( ngbrIndex/sideLen == xCoord or ngbrIndex%sideLen == yCoord){
                    result.push_back(ngbrIndex);
                }
            }else if(dimension==3){
                IndexType planeSize= sideLen*sideLen;
                IndexType xCoord = thisPixel/planeSize;
                IndexType yCoord = (thisPixel%planeSize) /  sideLen;
                IndexType zCoord = (thisPixel%planeSize) % sideLen;
                IndexType ngbrX = ngbrIndex/planeSize;
                IndexType ngbrY = (ngbrIndex%planeSize)/sideLen;
                IndexType ngbrZ = (ngbrIndex%planeSize)%sideLen;
                if( ngbrX == xCoord and  ngbrY == yCoord ){
                    result.push_back(ngbrIndex);
                }else if(ngbrX == xCoord and  ngbrZ == zCoord){
                    result.push_back(ngbrIndex);
                }else if(ngbrY == yCoord and  ngbrZ == zCoord){
                    result.push_back(ngbrIndex);
                }
            }else{
                throw std::runtime_error("Implemented only for 2D and 3D. Dimension given: " + std::to_string(dimension) );
            }
        }
    }
    return result;
}
//---------------------------------------------------------------------------------------

//to force instantiation
template class ParcoRepart<IndexType, ValueType>;

}<|MERGE_RESOLUTION|>--- conflicted
+++ resolved
@@ -185,17 +185,15 @@
                 migrationSettings.numBlocks = comm->getSize();
                 migrationSettings.epsilon = settings.epsilon;
                 //migrationSettings.bisect = true;
-              
+                
                 // the distribution for the initial migration   
                 scai::dmemo::DistributionPtr initMigrationPtr;
                 
                 if (!settings.repartition || comm->getSize() != settings.numBlocks) {
                     DenseVector<IndexType> tempResult;
-PRINT(*comm);   
+                    
                     if( settings.initialMigration == InitialPartitioningMethods::SFC){
-PRINT(*comm);                        
                         tempResult = ParcoRepart<IndexType, ValueType>::hilbertPartition(coordinates, migrationSettings);
-PRINT(*comm);                        
                         initMigrationPtr = tempResult.getDistributionPtr();
                     } else if ( settings.initialMigration == InitialPartitioningMethods::Multisection){
                         DenseVector<ValueType> convertedWeights(nodeWeights);
@@ -203,7 +201,7 @@
                         initMigrationPtr = scai::dmemo::DistributionPtr(new scai::dmemo::GeneralDistribution( tempResult.getDistribution(), tempResult.getLocalValues() ) );
                     } else if ( settings.initialMigration == InitialPartitioningMethods::KMeans){
                         DenseVector<ValueType> convertedWeights(nodeWeights.getDistributionPtr(), 1);
-                        std::vector<IndexType> migrationBlockSizes( migrationSettings.numBlocks, n/migrationSettings.numBlocks );                  
+                        std::vector<IndexType> migrationBlockSizes( migrationSettings.numBlocks, n/migrationSettings.numBlocks );;
                         tempResult = ITI::KMeans::computePartition(coordinates, migrationSettings.numBlocks, convertedWeights, migrationBlockSizes, migrationSettings);
                         initMigrationPtr = scai::dmemo::DistributionPtr(new scai::dmemo::GeneralDistribution( tempResult.getDistribution(), tempResult.getLocalValues() ) );
                     } else if (settings.initialMigration == InitialPartitioningMethods::None) {
@@ -212,7 +210,7 @@
                     } else {
                         throw std::logic_error("Method not yet supported for preparing for K-Means");
                     }
- 
+                      
                     migrationCalculation = std::chrono::system_clock::now() - beforeInitPart;
                     metrics.timeMigrationAlgo[rank]  = migrationCalculation.count();
                     
@@ -232,7 +230,7 @@
                 }
             
             }
-PRINT(*comm);            
+            
             const ValueType weightSum = nodeWeights.sum().Scalar::getValue<ValueType>();
             
             // vector of size k, each element represents the size of one block
@@ -265,7 +263,7 @@
 
             assert(result.max().Scalar::getValue<IndexType>() == settings.numBlocks -1);
             assert(result.min().Scalar::getValue<IndexType>() == 0);
-PRINT(*comm);
+
         } else if (settings.initialPartition == InitialPartitioningMethods::Multisection) {// multisection
             PRINT0("Initial partition with multisection");
             DenseVector<ValueType> convertedWeights(nodeWeights);
@@ -343,7 +341,7 @@
                 }
             */
             }
-PRINT(*comm);
+
             metrics.timeSecondDistribution[rank] = secondRedistributionTime.count();
             metrics.timePreliminary[rank] = partitionTime.count();
 
@@ -423,7 +421,7 @@
     /**
      *	create space filling curve indices.
      */
-
+    
     scai::lama::DenseVector<ValueType> hilbertIndices(coordDist);
  
     {
@@ -502,15 +500,9 @@
 
         //call distributed sort
         //MPI_Comm mpi_comm, std::vector<value_type> &data, long long global_elements = -1, Compare comp = Compare()
-PRINT(*comm);         
         MPI_Comm mpi_comm = MPI_COMM_WORLD;
-<<<<<<< HEAD
-        SQuick::sort<sort_pair>(mpi_comm, localPairs, globalN);
-PRINT(*comm); 
-=======
         SQuick::sort<sort_pair>(mpi_comm, localPairs, -1);
 
->>>>>>> d1b17033
         //copy indices into array
         IndexType newLocalN = 0;
         newLocalIndices.resize(maxLocalN);
@@ -543,7 +535,7 @@
 
         //possible optimization: remove dummy values during first copy, then directly copy into HArray and sort with pointers. Would save one copy.
     }
-PRINT(*comm);     
+    
     {
     	assert(!coordDist->isReplicated() && comm->getSize() == k);
         SCAI_REGION( "ParcoRepart.hilbertPartition.createDistribution" );
