/*
 * ParcoReport.cpp
 *
 *  Created on: 25.10.2016
 *      Author: moritzl
 */

#include <scai/dmemo/HaloBuilder.hpp>
#include <scai/dmemo/Distribution.hpp>
#include <scai/dmemo/BlockDistribution.hpp>
#include <scai/dmemo/GenBlockDistribution.hpp>
#include <scai/sparsekernel/openmp/OpenMPCSRUtils.hpp>
#include <scai/tracing.hpp>

#include <assert.h>
#include <cmath>
#include <climits>
#include <queue>
#include <string>
#include <unordered_set>
#include <numeric>
#include <iterator>
#include <algorithm>
#include <tuple>
#include <chrono>

#include "PrioQueue.h"
#include "ParcoRepart.h"
#include "HilbertCurve.h"
#include "MultiLevel.h"
#include "SpectralPartition.h"
#include "AuxiliaryFunctions.h"

//#include "quadtree/QuadTreeCartesianEuclid.h"

namespace ITI {

template<typename IndexType, typename ValueType>
DenseVector<IndexType> ParcoRepart<IndexType, ValueType>::partitionGraph(CSRSparseMatrix<ValueType> &input, std::vector<DenseVector<ValueType>> &coordinates, Settings settings)
{
	IndexType k = settings.numBlocks;
	ValueType epsilon = settings.epsilon;
    
	SCAI_REGION( "ParcoRepart.partitionGraph" )

	std::chrono::time_point<std::chrono::steady_clock> start, afterSFC, round;
	start = std::chrono::steady_clock::now();

	SCAI_REGION_START("ParcoRepart.partitionGraph.inputCheck")
	/**
	* check input arguments for sanity
	*/
	IndexType n = input.getNumRows();
	if (n != coordinates[0].size()) {
		throw std::runtime_error("Matrix has " + std::to_string(n) + " rows, but " + std::to_string(coordinates[0].size())
		 + " coordinates are given.");
	}

	if (n != input.getNumColumns()) {
		throw std::runtime_error("Matrix must be quadratic.");
	}

	if (!input.isConsistent()) {
		throw std::runtime_error("Input matrix inconsistent");
	}

	if (k > n) {
		throw std::runtime_error("Creating " + std::to_string(k) + " blocks from " + std::to_string(n) + " elements is impossible.");
	}

	if (epsilon < 0) {
		throw std::runtime_error("Epsilon " + std::to_string(epsilon) + " is invalid.");
	}

	const IndexType dimensions = coordinates.size();
        
	const scai::dmemo::DistributionPtr coordDist = coordinates[0].getDistributionPtr();
	const scai::dmemo::DistributionPtr inputDist = input.getRowDistributionPtr();
	const scai::dmemo::DistributionPtr noDist(new scai::dmemo::NoDistribution(n));
	const scai::dmemo::CommunicatorPtr comm = coordDist->getCommunicatorPtr();

	const IndexType localN = inputDist->getLocalSize();
	const IndexType globalN = inputDist->getGlobalSize();

	if( !coordDist->isEqual( *inputDist) ){
		throw std::runtime_error( "Distributions should be equal.");
	}
	SCAI_REGION_END("ParcoRepart.partitionGraph.inputCheck")
	{
		SCAI_REGION("ParcoRepart.synchronize")
		comm->synchronize();
	}
	
        SCAI_REGION_START("ParcoRepart.partitionGraph.initialPartition")
        // get an initial partition
        DenseVector<IndexType> result;
        
        if( settings.initialPartition==0 ){ //sfc
            result= ParcoRepart<IndexType, ValueType>::hilbertPartition(input, coordinates, settings);
        }else if( settings.initialPartition==1 ){ // pixel
            result = ParcoRepart<IndexType, ValueType>::pixelPartition(input, coordinates, settings);
        }else{ // spectral
            result = ITI::SpectralPartition<IndexType, ValueType>::getPartition(input, coordinates, settings);
        }
        SCAI_REGION_END("ParcoRepart.partitionGraph.initialPartition")
        
	IndexType numRefinementRounds = 0;

        SCAI_REGION_START("ParcoRepart.partitionGraph.multiLevelStep")
	if (comm->getSize() == 1 || comm->getSize() == k) {
		ValueType gain = settings.minGainForNextRound;
		ValueType cut = comm->getSize() == 1 ? computeCut(input, result) : comm->sum(localSumOutgoingEdges(input, false)) / 2;

		DenseVector<IndexType> uniformWeights = DenseVector<IndexType>(result.getDistributionPtr(), 1);

		ITI::MultiLevel<IndexType, ValueType>::multiLevelStep(input, result, uniformWeights, coordinates, settings);

	} else {
		std::cout << "Local refinement only implemented sequentially and for one block per process. Called with " << comm->getSize() << " processes and " << k << " blocks." << std::endl;
	}
	SCAI_REGION_END("ParcoRepart.partitionGraph.multiLevelStep")
	return result;
}
//--------------------------------------------------------------------------------------- 

template<typename IndexType, typename ValueType>
<<<<<<< HEAD
DenseVector<IndexType> ParcoRepart<IndexType, ValueType>::initialPartition(CSRSparseMatrix<ValueType> &input, std::vector<DenseVector<ValueType>> &coordinates, Settings settings){    
    SCAI_REGION( "ParcoRepart.initialPartition" );

=======
DenseVector<IndexType> ParcoRepart<IndexType, ValueType>::hilbertPartition(CSRSparseMatrix<ValueType> &input, std::vector<DenseVector<ValueType>> &coordinates, Settings settings){    
    SCAI_REGION( "ParcoRepart.hilbertPartition" )
    	
>>>>>>> bc3ec7e1
    std::chrono::time_point<std::chrono::steady_clock> start, afterSFC;
    start = std::chrono::steady_clock::now();
    
    const scai::dmemo::DistributionPtr coordDist = coordinates[0].getDistributionPtr();
    const scai::dmemo::DistributionPtr inputDist = input.getRowDistributionPtr();
    const scai::dmemo::CommunicatorPtr comm = coordDist->getCommunicatorPtr();
    
    IndexType k = settings.numBlocks;
    const IndexType dimensions = coordinates.size();
    const IndexType localN = inputDist->getLocalSize();
    const IndexType globalN = inputDist->getGlobalSize();
    
    std::vector<ValueType> minCoords(dimensions, std::numeric_limits<ValueType>::max());
    std::vector<ValueType> maxCoords(dimensions, std::numeric_limits<ValueType>::lowest());
    DenseVector<IndexType> result;
    
    if( ! inputDist->isEqual(*coordDist) ){
        throw std::runtime_error("Matrix and coordinates should have the same distribution");
    }
    
    /**
     * get minimum / maximum of local coordinates
     */
    {
		SCAI_REGION( "ParcoRepart.initialPartition.minMax" )
		for (IndexType dim = 0; dim < dimensions; dim++) {
			//get local parts of coordinates
			scai::utilskernel::LArray<ValueType>& localPartOfCoords = coordinates[dim].getLocalValues();
			for (IndexType i = 0; i < localN; i++) {
				ValueType coord = localPartOfCoords[i];
				if (coord < minCoords[dim]) minCoords[dim] = coord;
				if (coord > maxCoords[dim]) maxCoords[dim] = coord;
			}
		}

		/**
		 * communicate to get global min / max
		 */
		for (IndexType dim = 0; dim < dimensions; dim++) {
			minCoords[dim] = comm->min(minCoords[dim]);
			maxCoords[dim] = comm->max(maxCoords[dim]);
		}
    }
    
    /**
     * Several possibilities exist for choosing the recursion depth.
     * Either by user choice, or by the maximum fitting into the datatype, or by the minimum distance between adjacent points.
     */
    const IndexType recursionDepth = settings.sfcResolution > 0 ? settings.sfcResolution : std::min(std::log2(globalN), double(21));
    
    /**
     *	create space filling curve indices.
     */
    
    scai::lama::DenseVector<ValueType> hilbertIndices(inputDist);
    
    {
<<<<<<< HEAD
        SCAI_REGION("ParcoRepart.initialPartition.spaceFillingCurve");
        // get local part of hilbert indices
        scai::hmemo::WriteOnlyAccess<ValueType> hilbertIndicesLocal(hilbertIndices.getLocalValues());
        assert(hilbertIndicesLocal.size() == localN);
=======
        SCAI_REGION("ParcoRepart.hilbertPartition.spaceFillingCurve")
>>>>>>> bc3ec7e1
        // get read access to the local part of the coordinates
        // TODO: should be coordAccess[dimension] but I don't know how ... maybe HArray::acquireReadAccess? (harry)
        scai::hmemo::ReadAccess<ValueType> coordAccess0( coordinates[0].getLocalValues() );
        scai::hmemo::ReadAccess<ValueType> coordAccess1( coordinates[1].getLocalValues() );
        // this is faulty, if dimensions=2 coordAccess2 is equal to coordAccess1
        scai::hmemo::ReadAccess<ValueType> coordAccess2( coordinates[dimensions-1].getLocalValues() );
        
        ValueType point[dimensions];
        for (IndexType i = 0; i < localN; i++) {
            coordAccess0.getValue(point[0], i);
            coordAccess1.getValue(point[1], i);
            // TODO change how I treat different dimensions
            if(dimensions == 3){
                coordAccess2.getValue(point[2], i);
            }
            ValueType globalHilbertIndex = HilbertCurve<IndexType, ValueType>::getHilbertIndex( point, dimensions, recursionDepth, minCoords, maxCoords);
            hilbertIndicesLocal[i] = globalHilbertIndex;
        }
    }
    
    
    /**
     * now sort the global indices by where they are on the space-filling curve.
     */
    scai::lama::DenseVector<IndexType> permutation;
    {
        SCAI_REGION( "ParcoRepart.hilbertPartition.sorting" )
        hilbertIndices.sort(permutation, true);
    }
    
    if (!inputDist->isReplicated() && comm->getSize() == k) {
        SCAI_REGION( "ParcoRepart.hilbertPartition.redistribute" )
        
        scai::dmemo::DistributionPtr blockDist(new scai::dmemo::BlockDistribution(globalN, comm));
        permutation.redistribute(blockDist);
        scai::hmemo::WriteAccess<IndexType> wPermutation( permutation.getLocalValues() );
        std::sort(wPermutation.get(), wPermutation.get()+wPermutation.size());
        wPermutation.release();
        
        scai::dmemo::DistributionPtr newDistribution(new scai::dmemo::GeneralDistribution(globalN, permutation.getLocalValues(), comm));
        
        input.redistribute(newDistribution, input.getColDistributionPtr());
        result = DenseVector<IndexType>(newDistribution, comm->getRank());
        
        if (settings.useGeometricTieBreaking) {
            for (IndexType dim = 0; dim < dimensions; dim++) {
                coordinates[dim].redistribute(newDistribution);
            }
        }
        
    } else {
        scai::lama::DenseVector<IndexType> inversePermutation;
        DenseVector<IndexType> tmpPerm = permutation;
        tmpPerm.sort( inversePermutation, true);
        
        scai::hmemo::WriteOnlyAccess<IndexType> wResult(result.getLocalValues(), localN);
        
        for (IndexType i = 0; i < localN; i++) {
        	wResult[i] = static_cast<IndexType>(inversePermutation.getLocalValues()[i] *k/globalN);
        }
    }
    
    ValueType cut = comm->getSize() == 1 ? computeCut(input, result) : comm->sum(localSumOutgoingEdges(input, false)) / 2;
    ValueType imbalance = ParcoRepart<IndexType, ValueType>::computeImbalance(result, k);
    if (comm->getRank() == 0) {
        afterSFC = std::chrono::steady_clock::now();
        std::chrono::duration<double> elapsedSeconds = afterSFC-start;
        std::cout << "\033[1;31mWith SFC (" << elapsedSeconds.count() << " seconds), cut is " << cut << std::endl;
        std::cout<< "and imbalance= "<< imbalance << "\033[0m" << std::endl;
    }
    return result;
}
//--------------------------------------------------------------------------------------- 

template<typename IndexType, typename ValueType>
DenseVector<IndexType> ParcoRepart<IndexType, ValueType>::pixelPartition(CSRSparseMatrix<ValueType> &input, std::vector<DenseVector<ValueType>> &coordinates, Settings settings){    
    SCAI_REGION( "ParcoRepart.pixelPartition" )
    	
    SCAI_REGION_START("ParcoRepart.pixelPartition.initialise")
    std::chrono::time_point<std::chrono::steady_clock> start, round;
    start = std::chrono::steady_clock::now();
    
    const scai::dmemo::DistributionPtr coordDist = coordinates[0].getDistributionPtr();
    const scai::dmemo::DistributionPtr inputDist = input.getRowDistributionPtr();
    const scai::dmemo::CommunicatorPtr comm = coordDist->getCommunicatorPtr();
    
    IndexType k = settings.numBlocks;
    const IndexType dimensions = coordinates.size();
    const IndexType localN = inputDist->getLocalSize();
    const IndexType globalN = inputDist->getGlobalSize();
    
    std::vector<ValueType> minCoords(dimensions, std::numeric_limits<ValueType>::max());
    std::vector<ValueType> maxCoords(dimensions, std::numeric_limits<ValueType>::lowest());
    DenseVector<IndexType> result(inputDist, 0);
    
    //TODO: probably minimum is not needed
    //TODO: if we know maximum from the input we could save that although is not too costly
    
    /**
     * get minimum / maximum of local coordinates
     */
    for (IndexType dim = 0; dim < dimensions; dim++) {
        //get local parts of coordinates
        scai::utilskernel::LArray<ValueType>& localPartOfCoords = coordinates[dim].getLocalValues();
        for (IndexType i = 0; i < localN; i++) {
            ValueType coord = localPartOfCoords[i];
            if (coord < minCoords[dim]) minCoords[dim] = coord;
            if (coord > maxCoords[dim]) maxCoords[dim] = coord;
        }
    }
    
    /**
     * communicate to get global min / max
     */
    for (IndexType dim = 0; dim < dimensions; dim++) {
        minCoords[dim] = comm->min(minCoords[dim]);
        maxCoords[dim] = comm->max(maxCoords[dim]);
    }
   
    // measure density with rounding
    // have to handle 2D and 3D cases seperately
    const IndexType detailLvl = settings.pixeledDetailLevel;
    const IndexType sideLen = std::pow(2,detailLvl);
    const IndexType cubeSize = std::pow(sideLen, dimensions);
    
    //TODO: generalise this to arbitrary dimensions, do not handle 2D and 3D differently
    // a 2D or 3D arrays as a one dimensional vector
    // [i][j] is in position: i*sideLen + j
    // [i][j][k] is in: i*sideLen*sideLen + j*sideLen + k
    
    //std::vector<IndexType> density( cubeSize ,0);
    scai::hmemo::HArray<IndexType> density( cubeSize, 0);
    scai::hmemo::WriteAccess<IndexType> wDensity(density);
    //std::cout<< "detailLvl= " << detailLvl <<", sideLen= " << sideLen << ", " << "density.size= " << density.size() << std::endl;
    SCAI_REGION_END("ParcoRepart.pixelPartition.initialise")
    
    if(dimensions==2){
        SCAI_REGION( "ParcoRepart.pixelPartition.localDensity" )
        scai::hmemo::ReadAccess<ValueType> coordAccess0( coordinates[0].getLocalValues() );
        scai::hmemo::ReadAccess<ValueType> coordAccess1( coordinates[1].getLocalValues() );

        IndexType scaledX, scaledY;
        //the +1 is needed
        IndexType maxX = maxCoords[0]+1;
        IndexType maxY = maxCoords[1]+1;
        
        for(IndexType i=0; i<localN; i++){
            scaledX = coordAccess0[i]/maxX * sideLen;
            scaledY = coordAccess1[i]/maxY * sideLen;
            IndexType pixelInd = scaledX*sideLen + scaledY;      
            SCAI_ASSERT( pixelInd < wDensity.size(), "Index too big: "<< std::to_string(pixelInd) );
            ++wDensity[pixelInd];
        }
    }else if(dimensions==3){
        SCAI_REGION( "ParcoRepart.pixelPartition.localDensity" )
        scai::hmemo::ReadAccess<ValueType> coordAccess0( coordinates[0].getLocalValues() );
        scai::hmemo::ReadAccess<ValueType> coordAccess1( coordinates[1].getLocalValues() );
        scai::hmemo::ReadAccess<ValueType> coordAccess2( coordinates[2].getLocalValues() );
        
        IndexType scaledX, scaledY, scaledZ;
        
        IndexType maxX = maxCoords[0]+1;
        IndexType maxY = maxCoords[1]+1;
        IndexType maxZ = maxCoords[2]+1;
        
        for(IndexType i=0; i<localN; i++){
            scaledX = coordAccess0[i]/maxX * sideLen;
            scaledY = coordAccess1[i]/maxY * sideLen;
            scaledZ = coordAccess2[i]/maxZ * sideLen;
            IndexType pixelInd = scaledX*sideLen*sideLen + scaledY*sideLen + scaledZ;
            
            SCAI_ASSERT( pixelInd < wDensity.size(), "Index too big: "<< std::to_string(pixelInd) );  
            ++wDensity[pixelInd];
        }
    }else{
        throw std::runtime_error("Available only for 2D and 3D. Data given have dimension:" + std::to_string(dimensions) );
    }
    wDensity.release();

    // sum density from all PEs 
    {
        SCAI_REGION( "ParcoRepart.pixelPartition.sumDensity" )
        comm->sumArray( density );
    }
    
    //TODO; is that needed. we just can overwrite density array
    // use the summed density as a Dense vector
    scai::lama::DenseVector<IndexType> sumDensity( density );
    
    if(comm->getRank()==0){
        ITI::aux::writeHeatLike_local_2D(density, sideLen, dimensions, "heat_"+settings.fileName+".plt");
    }
  
    //using the summed density get an initial pixeled partition
    
    std::vector<IndexType> pixeledPartition( density.size() , -1);
    
    IndexType pointsLeft= globalN;
    IndexType pixelsLeft= cubeSize;
    IndexType maxBlockSize = globalN/k * 1.02; // allowing some imbalance
    PRINT0("max allowed block size: " << maxBlockSize );         
    IndexType thisBlockSize;
    
    //for all the blocks
    for(IndexType block=0; block<k; block++){
        SCAI_REGION( "ParcoRepart.pixelPartition.localPixelGrowing")
           
        ValueType averagePointsPerPixel = ValueType(pointsLeft)/pixelsLeft;
        // a factor to force the block to spread more
        ValueType spreadFactor;
        // make a block spread towards the borders (and corners) of our input space 
        ValueType geomSpread;
        // to measure the distance from the first, center pixel
        ValueType pixelDistance;
        
        // start from the densest pixel
        //IndexType maxDensityPixel = std::distance( sumDensity.begin(), std::max_element(sumDensity.begin(), sumDensity.end()) );
        
        //TODO: sumDensity is local/not distributed. No need for that, just to avoid getValue.
        scai::hmemo::WriteAccess<IndexType> localSumDens( sumDensity.getLocalValues() );
        
        //TODO: bad way to do that. linear time for every block. maybe sort or use a priority queue
        IndexType maxDensityPixel=-1;
        IndexType maxDensity=-1;
        for(IndexType ii=0; ii<sumDensity.size(); ii++){
            if(localSumDens[ii]>maxDensity){
                maxDensityPixel = ii;
                maxDensity= localSumDens[ii];
            }
        }

        if(maxDensityPixel<0){
            PRINT0("Max density pixel id = -1. Should not happen(?) or pixels are finished. For block "<< block<< " and k= " << k);
            break;
        }
        
        SCAI_ASSERT(maxDensityPixel < sumDensity.size(), "Too big index: " + std::to_string(maxDensityPixel));
        SCAI_ASSERT(maxDensityPixel >= 0, "Negative index: " + std::to_string(maxDensityPixel));
        spreadFactor = averagePointsPerPixel/localSumDens[ maxDensityPixel ];

        //TODO: change to more appropriate data type
        // insert all the neighbouring pixels
        std::vector<std::pair<IndexType, ValueType>> border; 
        std::vector<IndexType> neighbours = ParcoRepart<IndexType, ValueType>::neighbourPixels( maxDensityPixel, sideLen, dimensions);

        // insert in border if not already picked
        for(IndexType j=0; j<neighbours.size(); j++){
            // make sure this neighbour does not belong to another block
            if(localSumDens[ neighbours[j]] != -1 ){
                std::pair<IndexType, ValueType> toInsert;
                toInsert.first = neighbours[j];
                SCAI_ASSERT(neighbours[j] < sumDensity.size(), "Too big index: " + std::to_string(neighbours[j]));
                SCAI_ASSERT(neighbours[j] >= 0, "Negative index: " + std::to_string(neighbours[j]));
                geomSpread = 1 + 1/detailLvl*( std::abs(sideLen/2 - neighbours[j]/sideLen)/(0.8*sideLen/2) + std::abs(sideLen/2 - neighbours[j]%sideLen)/(0.8*sideLen/2) );
                //PRINT0( geomSpread );            
                // value to pick a border node
                pixelDistance = aux::pixell2Distance2D( maxDensityPixel, neighbours[j], sideLen);
                toInsert.second = (1/pixelDistance)* geomSpread * (spreadFactor* (std::pow(localSumDens[neighbours[j]], 0.5)) + std::pow(localSumDens[maxDensityPixel], 0.5) );
                border.push_back(toInsert);
            }
        }
        thisBlockSize = localSumDens[maxDensityPixel];
        
        pixeledPartition[maxDensityPixel] = block;
        
        // set this pixel to -1 so it is not picked again
        localSumDens[maxDensityPixel] = -1;
        

        while(border.size() !=0 ){      // there are still pixels to check
            
            //TODO: different data type to avoid that
            // sort border by the value in increasing order 
            std::sort( border.begin(), border.end(),
                       [](const std::pair<IndexType, ValueType> &left, const std::pair<IndexType, ValueType> &right){
                           return left.second < right.second; });
             
            std::pair<IndexType, ValueType> bestPixel;
            IndexType bestIndex=-1;
            do{
                bestPixel = border.back();                
                border.pop_back();
                bestIndex = bestPixel.first;
                
            }while( localSumDens[ bestIndex] +thisBlockSize > maxBlockSize and border.size()>0); // this pixel is too big
            
            // picked last pixel in border but is too big
            if(localSumDens[ bestIndex] +thisBlockSize > maxBlockSize ){
                break;
            }
            SCAI_ASSERT(localSumDens[ bestIndex ] != -1, "Wrong pixel choice.");
            
            // this pixel now belongs in this block
            SCAI_ASSERT(bestIndex < sumDensity.size(), "Wrong pixel index: " + std::to_string(bestIndex));
            pixeledPartition[ bestIndex ] = block;
            thisBlockSize += localSumDens[ bestIndex ];
            --pixelsLeft;
            pointsLeft -= localSumDens[ bestIndex ];
            
            //averagePointsPerPixel = ValueType(pointsLeft)/pixelsLeft;
            //spreadFactor = localSumDens[ bestIndex ]/averagePointsPerPixel;
            //spreadFactor = (k-block)*averagePointsPerPixel/localSumDens[ bestIndex ];
            spreadFactor = averagePointsPerPixel/localSumDens[ bestIndex ];

            //get the neighbours of the new pixel
            std::vector<IndexType> neighbours = ParcoRepart<IndexType, ValueType>::neighbourPixels( bestIndex, sideLen, dimensions);
            
            //insert neighbour in border or update value if already there
            for(IndexType j=0; j<neighbours.size(); j++){

                SCAI_ASSERT(neighbours[j] < sumDensity.size(), "Too big index: " + std::to_string(neighbours[j]));
                SCAI_ASSERT(neighbours[j] >= 0, "Negative index: " + std::to_string(neighbours[j]));
                
                //geomSpread = 1 + 1.0/detailLvl*( std::abs(sideLen/2.0 - neighbours[j]/sideLen)/(0.8*sideLen/2.0) + std::abs(sideLen/2.0 - neighbours[j]%sideLen)/(0.8*sideLen/2.0) );
                IndexType ngbrX = neighbours[j]/sideLen;
                IndexType ngbrY = neighbours[j]%sideLen;

                geomSpread= 1+ (std::pow(ngbrX-sideLen/2, 2) + std::pow(ngbrY-sideLen/2, 2))*(2/std::pow(sideLen,2));
                //geomSpread = geomSpread * geomSpread;// std::pow(geomSpread, 0.5);
                //
                geomSpread = 1;
                //
                
                if( localSumDens[ neighbours[j]] == -1){ // this pixel is already picked by a block (maybe this)
                    continue;
                }else{
                    bool inBorder = false;
                    
                    for(IndexType l=0; l<border.size(); l++){                        
                        if( border[l].first == neighbours[j]){ // its already in border, update value
                            //border[l].second = 1.3*border[l].second + geomSpread * (spreadFactor*(std::pow(localSumDens[neighbours[j]], 0.5)) + std::pow(localSumDens[bestIndex], 0.5) );
                            pixelDistance = aux::pixell2Distance2D( maxDensityPixel, neighbours[j], sideLen);    
                            border[l].second += geomSpread*  (1/(pixelDistance*pixelDistance))* ( spreadFactor *std::pow(localSumDens[neighbours[j]], 0.5) + std::pow(localSumDens[bestIndex], 0.5) );
                            inBorder= true;
                        }
                    }
                    if(!inBorder){
                        std::pair<IndexType, ValueType> toInsert;
                        toInsert.first = neighbours[j];
                        //toInsert.second = geomSpread * (spreadFactor* (std::pow(localSumDens[neighbours[j]], 0.5)) + std::pow(localSumDens[bestIndex], 0.5));
                        pixelDistance = aux::pixell2Distance2D( maxDensityPixel, neighbours[j], sideLen);    
                        //toInsert.second = (1/(pixelDistance*pixelDistance))* geomSpread * (spreadFactor* (std::pow(localSumDens[neighbours[j]], 0.5)) + std::pow(localSumDens[bestIndex], 0.5));
                        toInsert.second = geomSpread*  (1/(pixelDistance*pixelDistance))* ( spreadFactor *(std::pow(localSumDens[neighbours[j]], 0.5)) + std::pow(localSumDens[bestIndex], 0.5) );
                        //toInsert.second = geomSpread * (spreadFactor* (std::pow(localSumDens[neighbours[j]], 0.5)) + std::pow(localSumDens[bestIndex], 0.5))/(std::pow( std::abs( localSumDens[bestIndex] - localSumDens[neighbours[j]]),0.5));
                        border.push_back(toInsert);
                    }
                }
            }
            
            localSumDens[ bestIndex ] = -1;
        }
        //PRINT0("##### final blockSize for block "<< block << ": "<< thisBlockSize);      
    } // for(IndexType block=0; block<k; block++)
    
    // assign all orphan pixels to last block
    for(int pp=0; pp<pixeledPartition.size(); pp++){  
        scai::hmemo::ReadAccess<IndexType> localSumDens( sumDensity.getLocalValues() );
        if(pixeledPartition[pp] == -1){
            pixeledPartition[pp] = k-1;     
            thisBlockSize += localSumDens[pp];
        }
    }   
    //PRINT0("##### final blockSize for block "<< k-1 << ": "<< thisBlockSize);

    // here all pixels should have a partition 
    
    //=========
    
    // set your local part of the partition/result
    scai::hmemo::WriteOnlyAccess<IndexType> wLocalPart ( result.getLocalValues() );
    
    if(dimensions==2){
        SCAI_REGION( "ParcoRepart.pixelPartition.setLocalPartition" )
        scai::hmemo::ReadAccess<ValueType> coordAccess0( coordinates[0].getLocalValues() );
        scai::hmemo::ReadAccess<ValueType> coordAccess1( coordinates[1].getLocalValues() );
        
        IndexType scaledX, scaledY;
        //the +1 is needed
        IndexType maxX = maxCoords[0]+1;
        IndexType maxY = maxCoords[1]+1;
     
        for(IndexType i=0; i<localN; i++){
            scaledX = coordAccess0[i]/maxX * sideLen;
            scaledY = coordAccess1[i]/maxY * sideLen;
            IndexType densInd = scaledX*sideLen + scaledY;
            //PRINT(densInd << " # " << coordAccess0[i] << " _ " << coordAccess1[i] );            
            SCAI_ASSERT( densInd < density.size(), "Index too big: "<< std::to_string(densInd) );

            wLocalPart[i] = pixeledPartition[densInd];
            SCAI_ASSERT(wLocalPart[i] < k, " Wrong block number: " + std::to_string(wLocalPart[i] ) );
        }
    }else if(dimensions==3){
        SCAI_REGION( "ParcoRepart.pixelPartition.setLocalPartition" )
        scai::hmemo::ReadAccess<ValueType> coordAccess0( coordinates[0].getLocalValues() );
        scai::hmemo::ReadAccess<ValueType> coordAccess1( coordinates[1].getLocalValues() );
        scai::hmemo::ReadAccess<ValueType> coordAccess2( coordinates[2].getLocalValues() );
        
        IndexType scaledX, scaledY, scaledZ;
        
        IndexType maxX = maxCoords[0]+1;
        IndexType maxY = maxCoords[1]+1;
        IndexType maxZ = maxCoords[2]+1;
        
        for(IndexType i=0; i<localN; i++){
            scaledX = coordAccess0[i]/maxX * sideLen;
            scaledY = coordAccess1[i]/maxY * sideLen;
            scaledZ = coordAccess2[i]/maxZ * sideLen;
            IndexType densInd = scaledX*sideLen*sideLen + scaledY*sideLen + scaledZ;
            
            SCAI_ASSERT( densInd < density.size(), "Index too big: "<< std::to_string(densInd) );
            wLocalPart[i] = pixeledPartition[densInd];  
            SCAI_ASSERT(wLocalPart[i] < k, " Wrong block number: " + std::to_string(wLocalPart[i] ) );
        }
    }else{
        throw std::runtime_error("Available only for 2D and 3D. Data given have dimension:" + std::to_string(dimensions) );
    }
    wLocalPart.release();
    
    SCAI_REGION_START("ParcoRepart.pixelPartition.newDistribution")
    //get new distribution
    scai::dmemo::DistributionPtr newDist( new scai::dmemo::GeneralDistribution ( *inputDist, result.getLocalValues() ) );
    SCAI_REGION_END("ParcoRepart.pixelPartition.newDistribution")
    
    SCAI_REGION_START("ParcoRepart.pixelPartition.finalRedistribute")
    //TODO: not sure if this is needed...
    result.redistribute( newDist);

    input.redistribute(newDist, input.getColDistributionPtr());
    
    // redistibute coordinates
    for (IndexType dim = 0; dim < dimensions; dim++) {
          coordinates[dim].redistribute( newDist );
    }
    // check coordinates size
    for (IndexType dim = 0; dim < dimensions; dim++) {
        assert( coordinates[dim].size() == globalN);
        assert( coordinates[dim].getLocalValues().size() == newDist->getLocalSize() );
    }
   
    ValueType cut = comm->getSize() == 1 ? computeCut(input, result) : comm->sum(localSumOutgoingEdges(input, false)) / 2;
    ValueType imbalance = ParcoRepart<IndexType, ValueType>::computeImbalance(result, k);
    if (comm->getRank() == 0) {
        std::chrono::duration<double> elapsedSeconds = std::chrono::steady_clock::now() -start;
        std::cout << "\033[1;35mWith pixel detail level= "<< detailLvl<<" (" << elapsedSeconds.count() << " seconds), cut is " << cut << std::endl;
        std::cout<< "and imbalance= " << imbalance << "\033[0m"<< std::endl;
    }
    SCAI_REGION_END("ParcoRepart.pixelPartition.finalRedistribute")
    
    return result;
}
//--------------------------------------------------------------------------------------- 

template<typename IndexType, typename ValueType>
ValueType ParcoRepart<IndexType, ValueType>::computeCut(const CSRSparseMatrix<ValueType> &input, const DenseVector<IndexType> &part, const bool weighted) {
	SCAI_REGION( "ParcoRepart.computeCut" )
	const scai::dmemo::DistributionPtr inputDist = input.getRowDistributionPtr();
	const scai::dmemo::DistributionPtr partDist = part.getDistributionPtr();

	const IndexType n = inputDist->getGlobalSize();
	const IndexType localN = inputDist->getLocalSize();
	const Scalar maxBlockScalar = part.max();
	const IndexType maxBlockID = maxBlockScalar.getValue<IndexType>();

	if (partDist->getLocalSize() != localN) {
		throw std::runtime_error("partition has " + std::to_string(partDist->getLocalSize()) + " local values, but matrix has " + std::to_string(localN));
	}

	const CSRStorage<ValueType>& localStorage = input.getLocalStorage();
	scai::hmemo::ReadAccess<IndexType> ia(localStorage.getIA());
	scai::hmemo::ReadAccess<IndexType> ja(localStorage.getJA());
	scai::hmemo::HArray<IndexType> localData = part.getLocalValues();
	scai::hmemo::ReadAccess<IndexType> partAccess(localData);

	scai::hmemo::ReadAccess<ValueType> values(localStorage.getValues());

	scai::dmemo::Halo partHalo = buildNeighborHalo(input);
	scai::utilskernel::LArray<IndexType> haloData;
	partDist->getCommunicatorPtr()->updateHalo( haloData, localData, partHalo );

	ValueType result = 0;
	for (IndexType i = 0; i < localN; i++) {
		const IndexType beginCols = ia[i];
		const IndexType endCols = ia[i+1];
		assert(ja.size() >= endCols);

		const IndexType globalI = inputDist->local2global(i);
		assert(partDist->isLocal(globalI));
		IndexType thisBlock = partAccess[i];
		
		for (IndexType j = beginCols; j < endCols; j++) {
			IndexType neighbor = ja[j];
			assert(neighbor >= 0);
			assert(neighbor < n);

			IndexType neighborBlock;
			if (partDist->isLocal(neighbor)) {
				neighborBlock = partAccess[partDist->global2local(neighbor)];
			} else {
				neighborBlock = haloData[partHalo.global2halo(neighbor)];
			}

			if (neighborBlock != thisBlock) {
				if (weighted) {
					result += values[j];
				} else {
					result++;
                                }
			}
		}
	}

	if (!inputDist->isReplicated()) {
            //sum values over all processes
            result = inputDist->getCommunicatorPtr()->sum(result);
        }

  return result / 2; //counted each edge from both sides
}
//--------------------------------------------------------------------------------------- 
 
template<typename IndexType, typename ValueType>
ValueType ParcoRepart<IndexType, ValueType>::localSumOutgoingEdges(const CSRSparseMatrix<ValueType> &input, const bool weighted) {
	SCAI_REGION( "ParcoRepart.localSumOutgoingEdges" )
	const CSRStorage<ValueType>& localStorage = input.getLocalStorage();
	const scai::hmemo::ReadAccess<IndexType> ja(localStorage.getJA());
        const scai::hmemo::ReadAccess<ValueType> values(localStorage.getValues());

	IndexType sumOutgoingEdgeWeights = 0;
	for (IndexType j = 0; j < ja.size(); j++) {
		if (!input.getRowDistributionPtr()->isLocal(ja[j])) sumOutgoingEdgeWeights += weighted ? values[j] : 1;
	}

	return sumOutgoingEdgeWeights;
}
//--------------------------------------------------------------------------------------- 
 
template<typename IndexType, typename ValueType>
IndexType ParcoRepart<IndexType, ValueType>::localBlockSize(const DenseVector<IndexType> &part, IndexType blockID) {
	SCAI_REGION( "ParcoRepart.localBlockSize" )
	IndexType result = 0;
	scai::hmemo::ReadAccess<IndexType> localPart(part.getLocalValues());

	for (IndexType i = 0; i < localPart.size(); i++) {
		if (localPart[i] == blockID) {
			result++;
		}
	}

	return result;
}
//--------------------------------------------------------------------------------------- 
 
template<typename IndexType, typename ValueType>
ValueType ParcoRepart<IndexType, ValueType>::computeImbalance(const DenseVector<IndexType> &part, IndexType k, const DenseVector<IndexType> &nodeWeights) {
	SCAI_REGION( "ParcoRepart.computeImbalance" )
	const IndexType globalN = part.getDistributionPtr()->getGlobalSize();
	const IndexType localN = part.getDistributionPtr()->getLocalSize();
	const IndexType weightsSize = nodeWeights.getDistributionPtr()->getGlobalSize();
	const bool weighted = (weightsSize != 0);

	IndexType minWeight, maxWeight;
	if (weighted) {
		assert(weightsSize == globalN);
		assert(nodeWeights.getDistributionPtr()->getLocalSize() == localN);
		minWeight = nodeWeights.min().Scalar::getValue<IndexType>();
		maxWeight = nodeWeights.max().Scalar::getValue<IndexType>();
	} else {
		minWeight = 1;
		maxWeight = 1;
	}

	if (maxWeight <= 0) {
		throw std::runtime_error("Node weight vector given, but all weights non-positive.");
	}

	if (minWeight < 0) {
		throw std::runtime_error("Negative node weights not supported.");
	}

	std::vector<IndexType> subsetSizes(k, 0);
	const IndexType minK = part.min().Scalar::getValue<IndexType>();
	const IndexType maxK = part.max().Scalar::getValue<IndexType>();

	if (minK < 0) {
		throw std::runtime_error("Block id " + std::to_string(minK) + " found in partition with supposedly" + std::to_string(k) + " blocks.");
	}

	if (maxK >= k) {
		throw std::runtime_error("Block id " + std::to_string(maxK) + " found in partition with supposedly" + std::to_string(k) + " blocks.");
	}

	scai::hmemo::ReadAccess<IndexType> localPart(part.getLocalValues());
	scai::hmemo::ReadAccess<IndexType> localWeight(nodeWeights.getLocalValues());
	assert(localPart.size() == localN);
 	
	IndexType weightSum = 0;
	for (IndexType i = 0; i < localN; i++) {
		IndexType partID = localPart[i];
		IndexType weight = weighted ? localWeight[i] : 1;
		subsetSizes[partID] += weight;
		weightSum += weight;
	}

	IndexType optSize;
	scai::dmemo::CommunicatorPtr comm = part.getDistributionPtr()->getCommunicatorPtr();
	if (weighted) {
		//get global weight sum
		weightSum = comm->sum(weightSum);
                //PRINT(weightSum);                
                //TODO: why not just weightSum/k ?
                // changed for now so that the test cases can agree
		//optSize = std::ceil(weightSum / k + (maxWeight - minWeight));
                optSize = std::ceil(weightSum / k );
	} else {
		optSize = std::ceil(globalN / k);
	}

	if (!part.getDistribution().isReplicated()) {
	  //sum block sizes over all processes
	  for (IndexType partID = 0; partID < k; partID++) {
	    subsetSizes[partID] = comm->sum(subsetSizes[partID]);
	  }
	}
	
	IndexType maxBlockSize = *std::max_element(subsetSizes.begin(), subsetSizes.end());
	if (!weighted) {
		assert(maxBlockSize >= optSize);
	}
PRINT0("optSize= "<< optSize << " and maxBlockSize= "<< maxBlockSize );	
	return (ValueType(maxBlockSize - optSize)/ optSize);
}
//--------------------------------------------------------------------------------------- 

template<typename IndexType, typename ValueType>
std::vector<IndexType> ITI::ParcoRepart<IndexType, ValueType>::nonLocalNeighbors(const CSRSparseMatrix<ValueType>& input) {
	SCAI_REGION( "ParcoRepart.nonLocalNeighbors" )
	const scai::dmemo::DistributionPtr inputDist = input.getRowDistributionPtr();
	const IndexType n = inputDist->getGlobalSize();
	const IndexType localN = inputDist->getLocalSize();

	const CSRStorage<ValueType>& localStorage = input.getLocalStorage();
	scai::hmemo::ReadAccess<IndexType> ia(localStorage.getIA());
	scai::hmemo::ReadAccess<IndexType> ja(localStorage.getJA());

	std::set<IndexType> neighborSet;

	for (IndexType i = 0; i < localN; i++) {
		const IndexType beginCols = ia[i];
		const IndexType endCols = ia[i+1];

		for (IndexType j = beginCols; j < endCols; j++) {
			IndexType neighbor = ja[j];
			assert(neighbor >= 0);
			assert(neighbor < n);

			if (!inputDist->isLocal(neighbor)) {
				neighborSet.insert(neighbor);
			}
		}
	}
	return std::vector<IndexType>(neighborSet.begin(), neighborSet.end()) ;
}
//--------------------------------------------------------------------------------------- 

template<typename IndexType, typename ValueType>
std::vector<ValueType> ITI::ParcoRepart<IndexType, ValueType>::distancesFromBlockCenter(const std::vector<DenseVector<ValueType>> &coordinates) {
	SCAI_REGION("ParcoRepart.distanceFromBlockCenter");

	const IndexType localN = coordinates[0].getDistributionPtr()->getLocalSize();
	const IndexType dimensions = coordinates.size();

	std::vector<ValueType> geometricCenter(dimensions);
	for (IndexType dim = 0; dim < dimensions; dim++) {
		const scai::utilskernel::LArray<ValueType>& localValues = coordinates[dim].getLocalValues();
		assert(localValues.size() == localN);
		geometricCenter[dim] = localValues.sum() / localN;
	}

	std::vector<ValueType> result(localN);
	for (IndexType i = 0; i < localN; i++) {
		ValueType distanceSquared = 0;
		for (IndexType dim = 0; dim < dimensions; dim++) {
			const ValueType diff = coordinates[dim].getLocalValues()[i] - geometricCenter[dim];
			distanceSquared += diff*diff;
		}
		result[i] = pow(distanceSquared, 0.5);
	}
	return result;
}
//--------------------------------------------------------------------------------------- 

template<typename IndexType, typename ValueType>
scai::dmemo::Halo ITI::ParcoRepart<IndexType, ValueType>::buildNeighborHalo(const CSRSparseMatrix<ValueType>& input) {

	SCAI_REGION( "ParcoRepart.buildPartHalo" )

	const scai::dmemo::DistributionPtr inputDist = input.getRowDistributionPtr();

	std::vector<IndexType> requiredHaloIndices = nonLocalNeighbors(input);

	scai::dmemo::Halo Halo;
	{
		scai::hmemo::HArrayRef<IndexType> arrRequiredIndexes( requiredHaloIndices );
		scai::dmemo::HaloBuilder::build( *inputDist, arrRequiredIndexes, Halo );
	}

	return Halo;
}
//--------------------------------------------------------------------------------------- 

template<typename IndexType, typename ValueType>
inline bool ITI::ParcoRepart<IndexType, ValueType>::hasNonLocalNeighbors(const CSRSparseMatrix<ValueType> &input, IndexType globalID) {
	SCAI_REGION( "ParcoRepart.hasNonLocalNeighbors" )
	/**
	 * this could be inlined physically to reduce the overhead of creating read access locks
	 */
	const scai::dmemo::DistributionPtr inputDist = input.getRowDistributionPtr();

	const CSRStorage<ValueType>& localStorage = input.getLocalStorage();
	const scai::hmemo::ReadAccess<IndexType> ia(localStorage.getIA());
	const scai::hmemo::ReadAccess<IndexType> ja(localStorage.getJA());

	const IndexType localID = inputDist->global2local(globalID);
	assert(localID != nIndex);

	const IndexType beginCols = ia[localID];
	const IndexType endCols = ia[localID+1];

	for (IndexType j = beginCols; j < endCols; j++) {
		if (!inputDist->isLocal(ja[j])) {
			return true;
		}
	}
	return false;
}
//--------------------------------------------------------------------------------------- 

template<typename IndexType, typename ValueType>
std::vector<IndexType> ITI::ParcoRepart<IndexType, ValueType>::getNodesWithNonLocalNeighbors(const CSRSparseMatrix<ValueType>& input) {
	SCAI_REGION( "ParcoRepart.getNodesWithNonLocalNeighbors" )
	std::vector<IndexType> result;

	const scai::dmemo::DistributionPtr inputDist = input.getRowDistributionPtr();
	if (inputDist->isReplicated()) {
		//everything is local
		return result;
	}

	const CSRStorage<ValueType>& localStorage = input.getLocalStorage();
	const scai::hmemo::ReadAccess<IndexType> ia(localStorage.getIA());
	const scai::hmemo::ReadAccess<IndexType> ja(localStorage.getJA());
	const IndexType localN = inputDist->getLocalSize();

	//iterate over all nodes
	for (IndexType localI = 0; localI < localN; localI++) {
		const IndexType beginCols = ia[localI];
		const IndexType endCols = ia[localI+1];

		//over all edges
		for (IndexType j = beginCols; j < endCols; j++) {
			if (!inputDist->isLocal(ja[j])) {
				IndexType globalI = inputDist->local2global(localI);
				result.push_back(globalI);
				break;
			}
		}
	}

	//nodes should have been sorted to begin with, so a subset of them will be sorted as well
	assert(std::is_sorted(result.begin(), result.end()));
	return result;
}
//--------------------------------------------------------------------------------------- 

template<typename IndexType, typename ValueType>
void ITI::ParcoRepart<IndexType, ValueType>::checkLocalDegreeSymmetry(const CSRSparseMatrix<ValueType> &input) {
	SCAI_REGION( "ParcoRepart.checkLocalDegreeSymmetry" )

	const scai::dmemo::DistributionPtr inputDist = input.getRowDistributionPtr();
	const IndexType localN = inputDist->getLocalSize();

	const CSRStorage<ValueType>& storage = input.getLocalStorage();
	const scai::hmemo::ReadAccess<IndexType> localIa(storage.getIA());
	const scai::hmemo::ReadAccess<IndexType> localJa(storage.getJA());

	std::vector<IndexType> inDegree(localN, 0);
	std::vector<IndexType> outDegree(localN, 0);
	for (IndexType i = 0; i < localN; i++) {
		IndexType globalI = inputDist->local2global(i);
		const IndexType beginCols = localIa[i];
		const IndexType endCols = localIa[i+1];

		for (IndexType j = beginCols; j < endCols; j++) {
			IndexType globalNeighbor = localJa[j];

			if (globalNeighbor != globalI && inputDist->isLocal(globalNeighbor)) {
				IndexType localNeighbor = inputDist->global2local(globalNeighbor);
				outDegree[i]++;
				inDegree[localNeighbor]++;
			}
		}
	}

	for (IndexType i = 0; i < localN; i++) {
		if (inDegree[i] != outDegree[i]) {
			//now check in detail:
			IndexType globalI = inputDist->local2global(i);
			for (IndexType j = localIa[i]; j < localIa[i+1]; j++) {
				IndexType globalNeighbor = localJa[j];
				if (inputDist->isLocal(globalNeighbor)) {
					IndexType localNeighbor = inputDist->global2local(globalNeighbor);
					bool foundBackEdge = false;
					for (IndexType y = localIa[localNeighbor]; y < localIa[localNeighbor+1]; y++) {
						if (localJa[y] == globalI) {
							foundBackEdge = true;
						}
					}
					if (!foundBackEdge) {
						throw std::runtime_error("Local node " + std::to_string(globalI) + " has edge to local node " + std::to_string(globalNeighbor)
											+ " but no back edge found.");
					}
				}
			}
		}
	}
}
//--------------------------------------------------------------------------------------- 

template<typename IndexType, typename ValueType>
DenseVector<IndexType> ParcoRepart<IndexType, ValueType>::getBorderNodes( const CSRSparseMatrix<ValueType> &adjM, const DenseVector<IndexType> &part) {

    scai::dmemo::CommunicatorPtr comm = scai::dmemo::Communicator::getCommunicatorPtr();
    const scai::dmemo::DistributionPtr dist = adjM.getRowDistributionPtr();
    const IndexType localN = dist->getLocalSize();
    const scai::utilskernel::LArray<IndexType>& localPart= part.getLocalValues();
    DenseVector<IndexType> border(dist,0);
    scai::utilskernel::LArray<IndexType>& localBorder= border.getLocalValues();
    
    IndexType globalN = dist->getGlobalSize();
    IndexType max = part.max().Scalar::getValue<IndexType>();
    
    if( !dist->isEqual( part.getDistribution() ) ){
        std::cout<< __FILE__<< "  "<< __LINE__<< ", matrix dist: " << *dist<< " and partition dist: "<< part.getDistribution() << std::endl;
        throw std::runtime_error( "Distributions: should (?) be equal.");
    }

    const CSRStorage<ValueType>& localStorage = adjM.getLocalStorage();
	const scai::hmemo::ReadAccess<IndexType> ia(localStorage.getIA());
	const scai::hmemo::ReadAccess<IndexType> ja(localStorage.getJA());
	const scai::hmemo::ReadAccess<IndexType> partAccess(localPart);

	scai::dmemo::Halo partHalo = buildNeighborHalo(adjM);
	scai::utilskernel::LArray<IndexType> haloData;
	dist->getCommunicatorPtr()->updateHalo( haloData, localPart, partHalo );

    for(IndexType i=0; i<localN; i++){    // for all local nodes
    	IndexType thisBlock = localPart[i];
    	for(IndexType j=ia[i]; j<ia[i+1]; j++){                   // for all the edges of a node
    		IndexType neighbor = ja[j];
    		IndexType neighborBlock;
			if (dist->isLocal(neighbor)) {
				neighborBlock = partAccess[dist->global2local(neighbor)];
			} else {
				neighborBlock = haloData[partHalo.global2halo(neighbor)];
			}
			assert( neighborBlock < max +1 );
			if (thisBlock != neighborBlock) {
				localBorder[i] = 1;
				break;
			}
    	}
    }

    assert(border.getDistributionPtr()->getLocalSize() == localN);
    return border;
}

//----------------------------------------------------------------------------------------

template<typename IndexType, typename ValueType>
scai::lama::CSRSparseMatrix<ValueType> ParcoRepart<IndexType, ValueType>::getPEGraph( const CSRSparseMatrix<ValueType> &adjM) {
    SCAI_REGION("ParcoRepart.getPEGraph");
    scai::dmemo::CommunicatorPtr comm = scai::dmemo::Communicator::getCommunicatorPtr();
    const scai::dmemo::DistributionPtr dist = adjM.getRowDistributionPtr(); 
    const IndexType numPEs = comm->getSize();
    
    const std::vector<IndexType> nonLocalIndices = nonLocalNeighbors(adjM);
    
    SCAI_REGION_START("ParcoRepart.getPEGraph.getOwners");
    scai::utilskernel::LArray<IndexType> indexTransport(nonLocalIndices.size(), nonLocalIndices.data());
    // find the PEs that own every non-local index
    scai::hmemo::HArray<IndexType> owners(nonLocalIndices.size() , -1);
    dist->computeOwners( owners, indexTransport);
    SCAI_REGION_END("ParcoRepart.getPEGraph.getOwners");
    
    scai::hmemo::ReadAccess<IndexType> rOwners(owners);
    std::vector<IndexType> neighborPEs(rOwners.get(), rOwners.get()+rOwners.size());
    rOwners.release();
    std::sort(neighborPEs.begin(), neighborPEs.end());
    //remove duplicates
    neighborPEs.erase(std::unique(neighborPEs.begin(), neighborPEs.end()), neighborPEs.end());
    const IndexType numNeighbors = neighborPEs.size();

    // create the PE adjacency matrix to be returned
    scai::dmemo::DistributionPtr distPEs ( scai::dmemo::Distribution::getDistributionPtr( "BLOCK", comm, numPEs) );
    assert(distPEs->getLocalSize() == 1);
    scai::dmemo::DistributionPtr noDistPEs (new scai::dmemo::NoDistribution( numPEs ));

    SCAI_REGION_START("ParcoRepart.getPEGraph.buildMatrix");
    scai::utilskernel::LArray<IndexType> ia(2, 0, numNeighbors);
    scai::utilskernel::LArray<IndexType> ja(numNeighbors, neighborPEs.data());
    scai::utilskernel::LArray<ValueType> values(numNeighbors, 1);
    scai::lama::CSRStorage<ValueType> myStorage(1, numPEs, neighborPEs.size(), ia, ja, values);
    SCAI_REGION_END("ParcoRepart.getPEGraph.buildMatrix");
    
    //could be optimized with move semantics
    scai::lama::CSRSparseMatrix<ValueType> PEgraph(myStorage, distPEs, noDistPEs);

    return PEgraph;
}
//-----------------------------------------------------------------------------------------

//return: there is an edge in the block graph between blocks ret[0][i]-ret[1][i]
template<typename IndexType, typename ValueType>
std::vector<std::vector<IndexType>> ParcoRepart<IndexType, ValueType>::getLocalBlockGraphEdges( const CSRSparseMatrix<ValueType> &adjM, const DenseVector<IndexType> &part) {
    SCAI_REGION("ParcoRepart.getLocalBlockGraphEdges");
    SCAI_REGION_START("ParcoRepart.getLocalBlockGraphEdges.initialise");
    scai::dmemo::CommunicatorPtr comm = scai::dmemo::Communicator::getCommunicatorPtr();
    const scai::dmemo::DistributionPtr dist = adjM.getRowDistributionPtr();
    const scai::utilskernel::LArray<IndexType>& localPart= part.getLocalValues();
    IndexType N = adjM.getNumColumns();
    IndexType max = part.max().Scalar::getValue<IndexType>();
   
    if( !dist->isEqual( part.getDistribution() ) ){
        std::cout<< __FILE__<< "  "<< __LINE__<< ", matrix dist: " << *dist<< " and partition dist: "<< part.getDistribution() << std::endl;
        throw std::runtime_error( "Distributions: should (?) be equal.");
    }
    SCAI_REGION_END("ParcoRepart.getLocalBlockGraphEdges.initialise");
    
    
    SCAI_REGION_START("ParcoRepart.getLocalBlockGraphEdges.addLocalEdge_newVersion");
    
    scai::hmemo::HArray<IndexType> nonLocalIndices( dist->getLocalSize() ); 
    scai::hmemo::WriteAccess<IndexType> writeNLI(nonLocalIndices, dist->getLocalSize() );
    IndexType actualNeighbours = 0;

    const CSRStorage<ValueType> localStorage = adjM.getLocalStorage();
    const scai::hmemo::ReadAccess<IndexType> ia(localStorage.getIA());
    const scai::hmemo::ReadAccess<IndexType> ja(localStorage.getJA());
    scai::hmemo::ReadAccess<ValueType> values(localStorage.getValues());
    
    // we do not know the size of the non-local indices that is why we use an std::vector
    // with push_back, then convert that to a DenseVector in order to call DenseVector::gather
    // TODO: skip the std::vector to DenseVector conversion. maybe use HArray or LArray
    std::vector< std::vector<IndexType> > edges(2);
    std::vector<IndexType> localInd, nonLocalInd;

    for(IndexType i=0; i<dist->getLocalSize(); i++){ 
        for(IndexType j=ia[i]; j<ia[i+1]; j++){ 
            if( dist->isLocal(ja[j]) ){ 
                IndexType u = localPart[i];         // partition(i)
                IndexType v = localPart[dist->global2local(ja[j])]; // partition(j), 0<j<N so take the local index of j
                assert( u < max +1);
                assert( v < max +1);
                if( u != v){    // the nodes belong to different blocks                  
                        bool add_edge = true;
                        for(IndexType k=0; k<edges[0].size(); k++){ //check that this edge is not already in
                            if( edges[0][k]==u && edges[1][k]==v ){
                                add_edge= false;
                                break;      // the edge (u,v) already exists
                            }
                        }
                        if( add_edge== true){       //if this edge does not exist, add it
                            edges[0].push_back(u);
                            edges[1].push_back(v);
                        }
                }
            } else{  // if(dist->isLocal(j)) 
                // there is an edge between i and j but index j is not local in the partition so we cannot get part[j].
                localInd.push_back(i);
                nonLocalInd.push_back(ja[j]);
            }
            
        }
    }
    SCAI_REGION_END("ParcoRepart.getLocalBlockGraphEdges.addLocalEdge_newVersion");
    
    // TODO: this seems to take quite a long !
    // take care of all the non-local indices found
    assert( localInd.size() == nonLocalInd.size() );
    DenseVector<IndexType> nonLocalDV( nonLocalInd.size(), 0 );
    DenseVector<IndexType> gatheredPart( nonLocalDV.size(),0 );
    
    //get a DenseVector from a vector
    for(IndexType i=0; i<nonLocalInd.size(); i++){
        nonLocalDV.setValue(i, nonLocalInd[i]);
    }
    SCAI_REGION_START("ParcoRepart.getLocalBlockGraphEdges.gatherNonLocal")
        //gather all non-local indexes
        gatheredPart.gather(part, nonLocalDV , scai::common::binary::COPY );
    SCAI_REGION_END("ParcoRepart.getLocalBlockGraphEdges.gatherNonLocal")
    
    assert( gatheredPart.size() == nonLocalInd.size() );
    assert( gatheredPart.size() == localInd.size() );
    
    for(IndexType i=0; i<gatheredPart.size(); i++){
        SCAI_REGION("ParcoRepart.getLocalBlockGraphEdges.addNonLocalEdge");
        IndexType u = localPart[ localInd[i] ];         
        IndexType v = gatheredPart.getValue(i).Scalar::getValue<IndexType>();
        assert( u < max +1);
        assert( v < max +1);
        if( u != v){    // the nodes belong to different blocks                  
            bool add_edge = true;
            for(IndexType k=0; k<edges[0].size(); k++){ //check that this edge is not already in
                if( edges[0][k]==u && edges[1][k]==v ){
                    add_edge= false;
                    break;      // the edge (u,v) already exists
                }
            }
            if( add_edge== true){       //if this edge does not exist, add it
                edges[0].push_back(u);
                edges[1].push_back(v);
            }
        }
    }
    return edges;
}

//-----------------------------------------------------------------------------------------

// in this version the graph is an HArray with size k*k and [i,j] = i*k+j
//
// Not distributed.
//
template<typename IndexType, typename ValueType>
scai::lama::CSRSparseMatrix<ValueType> ParcoRepart<IndexType, ValueType>::getBlockGraph( const CSRSparseMatrix<ValueType> &adjM, const DenseVector<IndexType> &part, const int k) {
    SCAI_REGION("ParcoRepart.getBlockGraph");
    scai::dmemo::CommunicatorPtr comm = scai::dmemo::Communicator::getCommunicatorPtr();
    const scai::dmemo::DistributionPtr distPtr = adjM.getRowDistributionPtr();
    const scai::utilskernel::LArray<IndexType>& localPart= part.getLocalValues();
    
    // there are k blocks in the partition so the adjecency matrix for the block graph has dimensions [k x k]
    scai::dmemo::DistributionPtr distRowBlock ( scai::dmemo::Distribution::getDistributionPtr( "BLOCK", comm, k) );  
    scai::dmemo::DistributionPtr distColBlock ( new scai::dmemo::NoDistribution( k ));
    
    // TODO: memory costly for big k
    IndexType size= k*k;
    // get, on each processor, the edges of the blocks that are local
    std::vector< std::vector<IndexType> > blockEdges = ParcoRepart<int, double>::getLocalBlockGraphEdges( adjM, part);
    assert(blockEdges[0].size() == blockEdges[1].size());
    
    scai::hmemo::HArray<IndexType> sendPart(size, static_cast<ValueType>( 0 ));
    scai::hmemo::HArray<IndexType> recvPart(size);
    
    for(IndexType round=0; round<comm->getSize(); round++){
        SCAI_REGION("ParcoRepart.getBlockGraph.shiftArray");
        {   // write your part 
            scai::hmemo::WriteAccess<IndexType> sendPartWrite( sendPart );
            for(IndexType i=0; i<blockEdges[0].size(); i++){
                IndexType u = blockEdges[0][i];
                IndexType v = blockEdges[1][i];
                sendPartWrite[ u*k + v ] = 1;
            }
        }
        comm->shiftArray(recvPart , sendPart, 1);
        sendPart.swap(recvPart);
    } 
    
    // get numEdges
    IndexType numEdges=0;
    
    scai::hmemo::ReadAccess<IndexType> recvPartRead( recvPart );
    for(IndexType i=0; i<recvPartRead.size(); i++){
        if( recvPartRead[i]>0 )
            ++numEdges;
    }
    
    //convert the k*k HArray to a [k x k] CSRSparseMatrix
    scai::lama::CSRStorage<ValueType> localMatrix;
    localMatrix.allocate( k ,k );
    
    scai::hmemo::HArray<IndexType> csrIA;
    scai::hmemo::HArray<IndexType> csrJA;
    scai::hmemo::HArray<ValueType> csrValues; 
    {
        IndexType numNZ = numEdges;     // this equals the number of edges of the graph
        scai::hmemo::WriteOnlyAccess<IndexType> ia( csrIA, k +1 );
        scai::hmemo::WriteOnlyAccess<IndexType> ja( csrJA, numNZ );
        scai::hmemo::WriteOnlyAccess<ValueType> values( csrValues, numNZ );   
        scai::hmemo::ReadAccess<IndexType> recvPartRead( recvPart );
        ia[0]= 0;
        
        IndexType rowCounter = 0; // count rows
        IndexType nnzCounter = 0; // count non-zero elements
        
        for(IndexType i=0; i<k; i++){
            IndexType rowNums=0;
            // traverse the part of the HArray that represents a row and find how many elements are in this row
            for(IndexType j=0; j<k; j++){
                if( recvPartRead[i*k+j] >0  ){
                    ++rowNums;
                }
            }
            ia[rowCounter+1] = ia[rowCounter] + rowNums;
           
            for(IndexType j=0; j<k; j++){
                if( recvPartRead[i*k +j] >0){   // there exist edge (i,j)
                    ja[nnzCounter] = j;
                    values[nnzCounter] = 1;
                    ++nnzCounter;
                }
            }
            ++rowCounter;
        }
    }
    SCAI_REGION_START("ParcoRepart.getBlockGraph.swapAndAssign");
        scai::lama::CSRSparseMatrix<ValueType> matrix;
        localMatrix.swap( csrIA, csrJA, csrValues );
        matrix.assign(localMatrix);
    SCAI_REGION_END("ParcoRepart.getBlockGraph.swapAndAssign");
    return matrix;
}

//-----------------------------------------------------------------------------------

template<typename IndexType, typename ValueType>
std::vector< std::vector<IndexType>> ParcoRepart<IndexType, ValueType>::getGraphEdgeColoring_local(CSRSparseMatrix<ValueType> &adjM, IndexType &colors) {
    SCAI_REGION("ParcoRepart.coloring");
    using namespace boost;
    IndexType N= adjM.getNumRows();
    assert( N== adjM.getNumColumns() ); // numRows = numColumns
    
    const scai::dmemo::DistributionPtr noDist(new scai::dmemo::NoDistribution(N));
    if (!adjM.getRowDistributionPtr()->isReplicated()) {
    	adjM.redistribute(noDist, noDist);
    	//throw std::runtime_error("Input matrix must be replicated.");
    }

    // use boost::Graph and boost::edge_coloring()
    typedef adjacency_list<vecS, vecS, undirectedS, no_property, size_t, no_property> Graph;
    //typedef std::pair<std::size_t, std::size_t> Pair;
    Graph G(N);
    
    // retG[0][i] the first node, retG[1][i] the second node, retG[2][i] the color of the edge
    std::vector< std::vector<IndexType>> retG(3);
    
	const CSRStorage<ValueType>& localStorage = adjM.getLocalStorage();
	const scai::hmemo::ReadAccess<IndexType> ia(localStorage.getIA());
	const scai::hmemo::ReadAccess<IndexType> ja(localStorage.getJA());

    // create graph G from the input adjacency matrix
    for(IndexType i=0; i<N; i++){
    	//we replicated the matrix, so global indices are local indices
    	const IndexType globalI = i;
    	for (IndexType j = ia[i]; j < ia[i+1]; j++) {
    		if (globalI < ja[j]) {
				boost::add_edge(globalI, ja[j], G);
				retG[0].push_back(globalI);
				retG[1].push_back(ja[j]);
    		}
    	}
    }
    
    colors = boost::edge_coloring(G, boost::get( boost::edge_bundle, G));
    
    scai::dmemo::CommunicatorPtr comm = scai::dmemo::Communicator::getCommunicatorPtr();

    for (size_t i = 0; i <retG[0].size(); i++) {
        retG[2].push_back( G[ boost::edge( retG[0][i],  retG[1][i], G).first] );
    }
    
    return retG;
}

//---------------------------------------------------------------------------------------

template<typename IndexType, typename ValueType>
std::vector<DenseVector<IndexType>> ParcoRepart<IndexType, ValueType>::getCommunicationPairs_local( CSRSparseMatrix<ValueType> &adjM) {
    IndexType N= adjM.getNumRows();
    SCAI_REGION("ParcoRepart.getCommunicationPairs_local");
    // coloring.size()=3: coloring(i,j,c) means that edge with endpoints i and j is colored with color c.
    // and coloring[i].size()= number of edges in input graph

    assert(adjM.getNumColumns() == adjM.getNumRows() );

    IndexType colors;
    std::vector<std::vector<IndexType>> coloring = getGraphEdgeColoring_local( adjM, colors );
    std::vector<DenseVector<IndexType>> retG(colors);
    
    if (adjM.getNumRows()==2) {
    	assert(colors<=1);
    	assert(coloring[0].size()<=1);
    }
    
    for(IndexType i=0; i<colors; i++){        
        retG[i].allocate(N);
        // TODO: although not distributed maybe try to avoid setValue, change to std::vector ?
        // initialize so retG[i][j]= j instead of -1
        for( IndexType j=0; j<N; j++){
            retG[i].setValue( j, j );
        }
    }
    
    // for all the edges:
    // coloring[0][i] = the first block , coloring[1][i] = the second block,
    // coloring[2][i]= the color/round in which the two blocks shall communicate
    for(IndexType i=0; i<coloring[0].size(); i++){
        IndexType color = coloring[2][i]; // the color/round of this edge
        assert(color<colors);
        IndexType firstBlock = coloring[0][i];
        IndexType secondBlock = coloring[1][i];
        retG[color].setValue( firstBlock, secondBlock);
        retG[color].setValue( secondBlock, firstBlock );
    }
    
    return retG;
}
//---------------------------------------------------------------------------------------

/* A 2D or 3D matrix given as a 1D array of size sideLen^dimesion
 * */
template<typename IndexType, typename ValueType>
std::vector<IndexType> ParcoRepart<IndexType, ValueType>::neighbourPixels(const IndexType thisPixel, const IndexType sideLen, const IndexType dimension){
    SCAI_REGION("ParcoRepart.neighbourPixels");
   
    SCAI_ASSERT(thisPixel>=0, "Negative pixel value: " << std::to_string(thisPixel));
    SCAI_ASSERT(sideLen> 0, "Negative or zero side length: " << std::to_string(sideLen));
    SCAI_ASSERT(sideLen> 0, "Negative or zero dimension: " << std::to_string(dimension));
    
    IndexType totalSize = std::pow(sideLen ,dimension);    
    SCAI_ASSERT( thisPixel < totalSize , "Wrong side length or dimension, sideLen=" + std::to_string(sideLen)+ " and dimension= " + std::to_string(dimension) );
    
    std::vector<IndexType> result;
    
    //calculate the index of the neighbouring pixels
    for(IndexType i=0; i<dimension; i++){
        for( int j :{-1, 1} ){
            // possible neighbour
            IndexType ngbrIndex = thisPixel + j*std::pow(sideLen,i );
            // index is within bounds
            if( ngbrIndex < 0 or ngbrIndex >=totalSize){
                continue;
            }
            if(dimension==2){
                IndexType xCoord = thisPixel/sideLen;
                IndexType yCoord = thisPixel%sideLen;
                if( ngbrIndex/sideLen == xCoord or ngbrIndex%sideLen == yCoord){
                    result.push_back(ngbrIndex);
                }
            }else if(dimension==3){
                IndexType planeSize= sideLen*sideLen;
                IndexType xCoord = thisPixel/planeSize;
                IndexType yCoord = (thisPixel%planeSize) /  sideLen;
                IndexType zCoord = (thisPixel%planeSize) % sideLen;
                IndexType ngbrX = ngbrIndex/planeSize;
                IndexType ngbrY = (ngbrIndex%planeSize)/sideLen;
                IndexType ngbrZ = (ngbrIndex%planeSize)%sideLen;
                if( ngbrX == xCoord and  ngbrY == yCoord ){
                    result.push_back(ngbrIndex);
                }else if(ngbrX == xCoord and  ngbrZ == zCoord){
                    result.push_back(ngbrIndex);
                }else if(ngbrY == yCoord and  ngbrZ == zCoord){
                    result.push_back(ngbrIndex);
                }
            }else{
                throw std::runtime_error("Implemented only for 2D and 3D. Dimension given: " + std::to_string(dimension) );
            }
        }
    }
    return result;
}
//---------------------------------------------------------------------------------------

//to force instantiation

template DenseVector<int> ParcoRepart<int, double>::partitionGraph(CSRSparseMatrix<double> &input, std::vector<DenseVector<double>> &coordinates, struct Settings);

template DenseVector<int> ParcoRepart<int, double>::pixelPartition(CSRSparseMatrix<double> &input, std::vector<DenseVector<double>> &coordinates, Settings settings);

template double ParcoRepart<int, double>::computeCut(const CSRSparseMatrix<double> &input, const DenseVector<int> &part, bool ignoreWeights);

template double ParcoRepart<int, double>::computeImbalance(const DenseVector<int> &partition, int k, const DenseVector<int> &nodeWeights);

template std::vector<int> ITI::ParcoRepart<int, double>::nonLocalNeighbors(const CSRSparseMatrix<double>& input);

template std::vector<double> ITI::ParcoRepart<int, double>::distancesFromBlockCenter(const std::vector<DenseVector<double>> &coordinates);

template scai::dmemo::Halo ITI::ParcoRepart<int, double>::buildNeighborHalo(const CSRSparseMatrix<double> &input);

template std::vector<int> ITI::ParcoRepart<int, double>::getNodesWithNonLocalNeighbors(const CSRSparseMatrix<double>& input);

template void ParcoRepart<int, double>::checkLocalDegreeSymmetry(const CSRSparseMatrix<double> &input);

template DenseVector<int> ParcoRepart<int, double>::getBorderNodes( const CSRSparseMatrix<double> &adjM, const DenseVector<int> &part);

template scai::lama::CSRSparseMatrix<double> ParcoRepart<int, double>::getPEGraph( const CSRSparseMatrix<double> &adjM);

template std::vector<std::vector<IndexType>> ParcoRepart<int, double>::getLocalBlockGraphEdges( const CSRSparseMatrix<double> &adjM, const DenseVector<int> &part);

template scai::lama::CSRSparseMatrix<double> ParcoRepart<int, double>::getBlockGraph( const CSRSparseMatrix<double> &adjM, const DenseVector<int> &part, const int k );

template std::vector< std::vector<int>>  ParcoRepart<int, double>::getGraphEdgeColoring_local( CSRSparseMatrix<double> &adjM, int& colors);

template std::vector<DenseVector<int>> ParcoRepart<int, double>::getCommunicationPairs_local( CSRSparseMatrix<double> &adjM);

template std::vector<int> ParcoRepart<int, double>::neighbourPixels(const int thisPixel, const int sideLen, const int dimension);

}<|MERGE_RESOLUTION|>--- conflicted
+++ resolved
@@ -124,15 +124,9 @@
 //--------------------------------------------------------------------------------------- 
 
 template<typename IndexType, typename ValueType>
-<<<<<<< HEAD
-DenseVector<IndexType> ParcoRepart<IndexType, ValueType>::initialPartition(CSRSparseMatrix<ValueType> &input, std::vector<DenseVector<ValueType>> &coordinates, Settings settings){    
-    SCAI_REGION( "ParcoRepart.initialPartition" );
-
-=======
 DenseVector<IndexType> ParcoRepart<IndexType, ValueType>::hilbertPartition(CSRSparseMatrix<ValueType> &input, std::vector<DenseVector<ValueType>> &coordinates, Settings settings){    
     SCAI_REGION( "ParcoRepart.hilbertPartition" )
     	
->>>>>>> bc3ec7e1
     std::chrono::time_point<std::chrono::steady_clock> start, afterSFC;
     start = std::chrono::steady_clock::now();
     
@@ -190,14 +184,10 @@
     scai::lama::DenseVector<ValueType> hilbertIndices(inputDist);
     
     {
-<<<<<<< HEAD
-        SCAI_REGION("ParcoRepart.initialPartition.spaceFillingCurve");
+        SCAI_REGION("ParcoRepart.hilbertPartition.spaceFillingCurve");
         // get local part of hilbert indices
         scai::hmemo::WriteOnlyAccess<ValueType> hilbertIndicesLocal(hilbertIndices.getLocalValues());
         assert(hilbertIndicesLocal.size() == localN);
-=======
-        SCAI_REGION("ParcoRepart.hilbertPartition.spaceFillingCurve")
->>>>>>> bc3ec7e1
         // get read access to the local part of the coordinates
         // TODO: should be coordAccess[dimension] but I don't know how ... maybe HArray::acquireReadAccess? (harry)
         scai::hmemo::ReadAccess<ValueType> coordAccess0( coordinates[0].getLocalValues() );
