/*
 * ParcoReport.cpp
 *
 *  Created on: 25.10.2016
 *      Author: moritzl
 */

#include <scai/dmemo/HaloBuilder.hpp>
#include <scai/dmemo/Distribution.hpp>
#include <scai/dmemo/BlockDistribution.hpp>
#include <scai/dmemo/GenBlockDistribution.hpp>
#include <scai/sparsekernel/openmp/OpenMPCSRUtils.hpp>
#include <scai/tracing.hpp>

#include <assert.h>
#include <cmath>
#include <climits>
#include <queue>
#include <string>
#include <unordered_set>
#include <numeric>
#include <iterator>
#include <algorithm>
#include <chrono>

#include "PrioQueue.h"
#include "ParcoRepart.h"
#include "HilbertCurve.h"

namespace ITI {

template<typename IndexType, typename ValueType>
DenseVector<IndexType> ParcoRepart<IndexType, ValueType>::partitionGraph(CSRSparseMatrix<ValueType> &input, std::vector<DenseVector<ValueType>> &coordinates, Settings settings)
{
	IndexType k = settings.numBlocks;
	ValueType epsilon = settings.epsilon;
    
	SCAI_REGION( "ParcoRepart.partitionGraph" )

	std::chrono::time_point<std::chrono::steady_clock> start, afterSFC, round;
	start = std::chrono::steady_clock::now();

	/**
	* check input arguments for sanity
	*/
	IndexType n = input.getNumRows();
	if (n != coordinates[0].size()) {
		throw std::runtime_error("Matrix has " + std::to_string(n) + " rows, but " + std::to_string(coordinates[0].size())
		 + " coordinates are given.");
	}
        
	if (n != input.getNumColumns()) {
		throw std::runtime_error("Matrix must be quadratic.");
	}

	if (!input.isConsistent()) {
		throw std::runtime_error("Input matrix inconsistent");
	}

	if (k > n) {
		throw std::runtime_error("Creating " + std::to_string(k) + " blocks from " + std::to_string(n) + " elements is impossible.");
	}

	if (epsilon < 0) {
		throw std::runtime_error("Epsilon " + std::to_string(epsilon) + " is invalid.");
	}

	const IndexType dimensions = coordinates.size();
        
	const scai::dmemo::DistributionPtr coordDist = coordinates[0].getDistributionPtr();
	const scai::dmemo::DistributionPtr inputDist = input.getRowDistributionPtr();
	const scai::dmemo::DistributionPtr noDist(new scai::dmemo::NoDistribution(n));
	const scai::dmemo::CommunicatorPtr comm = coordDist->getCommunicatorPtr();

	const IndexType localN = inputDist->getLocalSize();
	const IndexType globalN = inputDist->getGlobalSize();

	if (coordDist->getLocalSize() != localN) {
		throw std::runtime_error(std::to_string(coordDist->getLocalSize()) + " point coordinates, "
				+ std::to_string(localN) + " rows present.");
	}

	if( !coordDist->isEqual( *inputDist) ){
		throw std::runtime_error( "Distributions should be equal.");
	}
	
	/**
	*	gather information for space-filling curves
	*/
	std::vector<ValueType> minCoords(dimensions, std::numeric_limits<ValueType>::max());
	std::vector<ValueType> maxCoords(dimensions, std::numeric_limits<ValueType>::lowest());
	DenseVector<IndexType> result(inputDist);

	{
		SCAI_REGION( "ParcoRepart.partitionGraph.initialPartition" )

		/**
		 * get minimum / maximum of local coordinates
		 */
		for (IndexType dim = 0; dim < dimensions; dim++) {
			//get local parts of coordinates
			scai::utilskernel::LArray<ValueType>& localPartOfCoords = coordinates[dim].getLocalValues();
			for (IndexType i = 0; i < localN; i++) {
				ValueType coord = localPartOfCoords[i];
				if (coord < minCoords[dim]) minCoords[dim] = coord;
				if (coord > maxCoords[dim]) maxCoords[dim] = coord;
			}
		}

		/**
		 * communicate to get global min / max
		 */
		for (IndexType dim = 0; dim < dimensions; dim++) {
			minCoords[dim] = comm->min(minCoords[dim]);
			maxCoords[dim] = comm->max(maxCoords[dim]);
		}
	

		ValueType maxExtent = 0;
		for (IndexType dim = 0; dim < dimensions; dim++) {
			if (maxCoords[dim] - minCoords[dim] > maxExtent) {
				maxExtent = maxCoords[dim] - minCoords[dim];
			}			
		}
		
		/**
		* Several possibilities exist for choosing the recursion depth.
		* Either by user choice, or by the maximum fitting into the datatype, or by the minimum distance between adjacent points.
		*/
		const IndexType recursionDepth = settings.sfcResolution > 0 ? settings.sfcResolution : std::min(std::log2(n), double(21));
	
		/**
		*	create space filling curve indices.
		*/
		// trying the new version of getHilbertIndex
                
		scai::lama::DenseVector<ValueType> hilbertIndices(inputDist);
		// get local part of hilbert indices
		scai::utilskernel::LArray<ValueType>& hilbertIndicesLocal = hilbertIndices.getLocalValues();

		{
			SCAI_REGION("ParcoRepart.partitionGraph.initialPartition.spaceFillingCurve")
			// get read access to the local part of the coordinates
			// TODO: should be coordAccess[dimension] but I don't know how ... maybe HArray::acquireReadAccess? (harry)
			scai::hmemo::ReadAccess<ValueType> coordAccess0( coordinates[0].getLocalValues() );
			scai::hmemo::ReadAccess<ValueType> coordAccess1( coordinates[1].getLocalValues() );
			// this is faulty, if dimensions=2 coordAccess2 is equal to coordAccess1
			scai::hmemo::ReadAccess<ValueType> coordAccess2( coordinates[dimensions-1].getLocalValues() );

			ValueType point[dimensions];
			for (IndexType i = 0; i < localN; i++) {
				coordAccess0.getValue(point[0], i);
				coordAccess1.getValue(point[1], i);
				// TODO change how I treat different dimensions
				if(dimensions == 3){
					coordAccess2.getValue(point[2], i);
				}
				ValueType globalHilbertIndex = HilbertCurve<IndexType, ValueType>::getHilbertIndex( point, dimensions, recursionDepth, minCoords, maxCoords);
				hilbertIndicesLocal[i] = globalHilbertIndex;
                                //SCAI_ASSERT( globalHilbertIndex < 1, *comm << " "<< globalHilbertIndex << " point ("<< point[0]<<", "<< point[1]<< ", "<< point[2] << ")");
                                //SCAI_ASSERT( globalHilbertIndex >=0, *comm << " "<<  globalHilbertIndex);
			}
		}
		
		
		/**
		* now sort the global indices by where they are on the space-filling curve.
		*/
		
                
                scai::lama::DenseVector<IndexType> permutation, inversePermutation;
                
        {
			SCAI_REGION( "ParcoRepart.partitionGraph.initialPartition.sorting" )
			hilbertIndices.sort(permutation, true);
			//permutation.redistribute(inputDist);
			DenseVector<IndexType> tmpPerm = permutation;
			tmpPerm.sort( inversePermutation, true);
PRINT(*comm<< ": "<< permutation.getLocalValues().size() << " <> " <<  hilbertIndices.getLocalValues().size());            
        }
                
                
		/**
		 * The permutations given by DenseVector.sort are distributed by BlockDistributions.
		 * However, the sorting does not guarantee that each processor has the same number of values.
		 * Without a redistribution step, the line result.getLocalValues()[i] = int( inversePermutation.getLocalValues()[i] *k/n);
		 * sometimes segfaults. We can't have that.
		 */
                
                
		inversePermutation.redistribute(inputDist);
		assert(inversePermutation.getDistributionPtr()->getLocalSize() == localN);
                
                
		/**
		* initial partitioning with sfc. Upgrade to chains-on-chains-partitioning later
		*/

		for (IndexType i = 0; i < localN; i++) {
			result.getLocalValues()[i] = int( inversePermutation.getLocalValues()[i] *k/n);
                        //SCAI_ASSERT( int( hilbertIndicesLocal[i]*k) <k,hilbertIndicesLocal[i] ); 
                        //result.getLocalValues()[i] = int( hilbertIndicesLocal[i]*k);
		}

		if (!inputDist->isReplicated() && comm->getSize() == k) {
			SCAI_REGION( "ParcoRepart.partitionGraph.initialPartition.redistribute" )
			//TODO: this won't scale well.
		    result.redistribute(noDist);

			scai::dmemo::DistributionPtr newDistribution(new scai::dmemo::GeneralDistribution(result.getLocalValues(), comm));
			//assert(newDistribution->getLocalSize() == subsetSizes[comm->getRank()]);

			input.redistribute(newDistribution, input.getColDistributionPtr());
			result.redistribute(newDistribution);
		}
	}

	IndexType numRefinementRounds = 0;

	if (comm->getSize() == 1 || comm->getSize() == k) {
		ValueType gain = settings.minGainForNextRound;
		ValueType cut = comm->getSize() == 1 ? computeCut(input, result) : comm->sum(localSumOutgoingEdges(input)) / 2;

		//scai::lama::CSRSparseMatrix<ValueType> blockGraph = ParcoRepart<IndexType, ValueType>::getBlockGraph( input, result, k);
                scai::lama::CSRSparseMatrix<ValueType> blockGraph = ParcoRepart<IndexType, ValueType>::getPEGraph( input);

		std::vector<DenseVector<IndexType>> communicationScheme = ParcoRepart<IndexType,ValueType>::getCommunicationPairs_local(blockGraph);

		std::vector<IndexType> nodesWithNonLocalNeighbors = getNodesWithNonLocalNeighbors(input);

		if (comm->getRank() == 0) {
			afterSFC = std::chrono::steady_clock::now();
			std::chrono::duration<double> elapsedSeconds = afterSFC-start;
			std::cout << "With SFC (" << elapsedSeconds.count() << " seconds), cut is " << cut << std::endl;
		}

		while (gain >= settings.minGainForNextRound) {
			if (inputDist->isReplicated()) {
				gain = replicatedMultiWayFM(input, result, k, epsilon);
			} else {
				gain = distributedFMStep(input, result, nodesWithNonLocalNeighbors, communicationScheme, settings);
				const IndexType localOutgoingEdges = localSumOutgoingEdges(input);

				const IndexType maxDegree = 6;//for debug purposes
				assert(nodesWithNonLocalNeighbors.size() <= localOutgoingEdges);
				assert(nodesWithNonLocalNeighbors.size() >= localOutgoingEdges/maxDegree);
			}
			ValueType oldCut = cut;
			cut = comm->getSize() == 1 ? computeCut(input, result) : comm->sum(localSumOutgoingEdges(input)) / 2;
			if (comm->getRank() == 0) {
				round = std::chrono::steady_clock::now();
				std::chrono::duration<double> elapsedSeconds = round-start;
				std::cout << "After " << numRefinementRounds + 1 << " refinement rounds, (" << elapsedSeconds.count() << " seconds), cut is " << cut << std::endl;
			}
			if (cut != oldCut - gain) {
				IndexType sumOutgoingEdges = comm->sum(localSumOutgoingEdges(input)) / 2;

				std::cout << std::string("Old cut was " + std::to_string(oldCut) + ", new cut is " + std::to_string(cut) + " with "
						+ std::to_string(sumOutgoingEdges) + " outgoing edges, but gain is " + std::to_string(gain)+".") << std::endl;
			}

			assert(oldCut - gain == cut);
			//std::cout << "Last FM round yielded gain of " << gain << ", for total cut of " << computeCut(input, result) << std::endl;
			numRefinementRounds++;
		}
	} else {
		std::cout << "Local refinement only implemented sequentially and for one block per process. Called with " << comm->getSize() << " processes and " << k << " blocks." << std::endl;
	}
	return result;
}


template<typename IndexType, typename ValueType>
DenseVector<IndexType> ParcoRepart<IndexType, ValueType>::partitionGraph_noSort(CSRSparseMatrix<ValueType> &input, std::vector<DenseVector<ValueType>> &coordinates, Settings settings)
{
	IndexType k = settings.numBlocks;
	ValueType epsilon = settings.epsilon;
    
	SCAI_REGION( "ParcoRepart.partitionGraph" )

	std::chrono::time_point<std::chrono::steady_clock> start, afterSFC, round;
	start = std::chrono::steady_clock::now();

	/**
	* check input arguments for sanity
	*/
	IndexType n = input.getNumRows();
	if (n != coordinates[0].size()) {
		throw std::runtime_error("Matrix has " + std::to_string(n) + " rows, but " + std::to_string(coordinates[0].size())
		 + " coordinates are given.");
	}
        
	if (n != input.getNumColumns()) {
		throw std::runtime_error("Matrix must be quadratic.");
	}

	if (!input.isConsistent()) {
		throw std::runtime_error("Input matrix inconsistent");
	}

	if (k > n) {
		throw std::runtime_error("Creating " + std::to_string(k) + " blocks from " + std::to_string(n) + " elements is impossible.");
	}

	if (epsilon < 0) {
		throw std::runtime_error("Epsilon " + std::to_string(epsilon) + " is invalid.");
	}

	const IndexType dimensions = coordinates.size();
        
	const scai::dmemo::DistributionPtr coordDist = coordinates[0].getDistributionPtr();
	const scai::dmemo::DistributionPtr inputDist = input.getRowDistributionPtr();
	const scai::dmemo::DistributionPtr noDist(new scai::dmemo::NoDistribution(n));
	const scai::dmemo::CommunicatorPtr comm = coordDist->getCommunicatorPtr();

	const IndexType localN = inputDist->getLocalSize();
	const IndexType globalN = inputDist->getGlobalSize();

	if (coordDist->getLocalSize() != localN) {
		throw std::runtime_error(std::to_string(coordDist->getLocalSize()) + " point coordinates, "
				+ std::to_string(localN) + " rows present.");
	}

	if( !coordDist->isEqual( *inputDist) ){
		throw std::runtime_error( "Distributions should be equal.");
	}
	
	/**
	*	gather information for space-filling curves
	*/
	std::vector<ValueType> minCoords(dimensions, std::numeric_limits<ValueType>::max());
	std::vector<ValueType> maxCoords(dimensions, std::numeric_limits<ValueType>::lowest());
	DenseVector<IndexType> result(inputDist);

	{
		SCAI_REGION( "ParcoRepart.partitionGraph.initialPartition" )

		/**
		 * get minimum / maximum of local coordinates
		 */
		for (IndexType dim = 0; dim < dimensions; dim++) {
			//get local parts of coordinates
			scai::utilskernel::LArray<ValueType>& localPartOfCoords = coordinates[dim].getLocalValues();
			for (IndexType i = 0; i < localN; i++) {
				ValueType coord = localPartOfCoords[i];
				if (coord < minCoords[dim]) minCoords[dim] = coord;
				if (coord > maxCoords[dim]) maxCoords[dim] = coord;
			}
		}

		/**
		 * communicate to get global min / max
		 */
		for (IndexType dim = 0; dim < dimensions; dim++) {
			minCoords[dim] = comm->min(minCoords[dim]);
			maxCoords[dim] = comm->max(maxCoords[dim]);
		}
	

		ValueType maxExtent = 0;
		for (IndexType dim = 0; dim < dimensions; dim++) {
			if (maxCoords[dim] - minCoords[dim] > maxExtent) {
				maxExtent = maxCoords[dim] - minCoords[dim];
			}			
		}
		
		/**
		* Several possibilities exist for choosing the recursion depth.
		* Either by user choice, or by the maximum fitting into the datatype, or by the graph size..
		*/
		const IndexType recursionDepth = settings.sfcResolution > 0 ? settings.sfcResolution : std::min(std::log2(n), double(21));
	
		/**
		*	create space filling curve indices.
		*/
		// trying the new version of getHilbertIndex
                
		scai::lama::DenseVector<ValueType> hilbertIndices(inputDist);
		// get local part of hilbert indices
		scai::utilskernel::LArray<ValueType>& hilbertIndicesLocal = hilbertIndices.getLocalValues();

		{
			SCAI_REGION("ParcoRepart.partitionGraph.initialPartition.spaceFillingCurve")
			// get read access to the local part of the coordinates
			// TODO: should be coordAccess[dimension] but I don't know how ... maybe HArray::acquireReadAccess? (harry)
			scai::hmemo::ReadAccess<ValueType> coordAccess0( coordinates[0].getLocalValues() );
			scai::hmemo::ReadAccess<ValueType> coordAccess1( coordinates[1].getLocalValues() );
			// this is faulty, if dimensions=2 coordAccess2 is equal to coordAccess1
			scai::hmemo::ReadAccess<ValueType> coordAccess2( coordinates[dimensions-1].getLocalValues() );

			ValueType point[dimensions];
			for (IndexType i = 0; i < localN; i++) {
				coordAccess0.getValue(point[0], i);
				coordAccess1.getValue(point[1], i);
				// TODO change how I treat different dimensions
				if(dimensions == 3){
					coordAccess2.getValue(point[2], i);
				}
				ValueType globalHilbertIndex = HilbertCurve<IndexType, ValueType>::getHilbertIndex( point, dimensions, recursionDepth, minCoords, maxCoords);
				hilbertIndicesLocal[i] = globalHilbertIndex;
                                SCAI_ASSERT( globalHilbertIndex < 1, *comm << " "<< globalHilbertIndex << " point ("<< point[0]<<", "<< point[1]<< ", "<< point[2] << ")");
                                SCAI_ASSERT( globalHilbertIndex >=0, *comm << " "<<  globalHilbertIndex);
			}
		}
		
		/**
		* now sort the global indices by where they are on the space-filling curve.
		*/
<<<<<<< HEAD
		
    /*
                scai::lama::DenseVector<IndexType> permutation, inversePermutation;
                
        {
			SCAI_REGION( "ParcoRepart.partitionGraph.initialPartition.sorting" )
			hilbertIndices.sort(permutation, true);
			//permutation.redistribute(inputDist);
			DenseVector<IndexType> tmpPerm = permutation;
			tmpPerm.sort( inversePermutation, true);
PRINT(*comm<< ": "<< permutation.getLocalValues().size() << " <> " <<  hilbertIndices.getLocalValues().size());            
        }
      */          
                
		/**
		 * The permutations given by DenseVector.sort are distributed by BlockDistributions.
		 * However, the sorting does not guarantee that each processor has the same number of values.
		 * Without a redistribution step, the line result.getLocalValues()[i] = int( inversePermutation.getLocalValues()[i] *k/n);
		 * sometimes segfaults. We can't have that.
		 */
                
                /*
		inversePermutation.redistribute(inputDist);
		assert(inversePermutation.getDistributionPtr()->getLocalSize() == localN);
                */
                
=======
		scai::lama::DenseVector<IndexType> permutation;
        {
			SCAI_REGION( "ParcoRepart.partitionGraph.initialPartition.sorting" )
			hilbertIndices.sort(permutation, true);
        }

>>>>>>> b6ec1291
		/**
		* initial partitioning with sfc.
		*/
<<<<<<< HEAD

		for (IndexType i = 0; i < localN; i++) {
			//result.getLocalValues()[i] = int( inversePermutation.getLocalValues()[i] *k/n);
                        //SCAI_ASSERT( int( hilbertIndicesLocal[i]*k) <k,hilbertIndicesLocal[i] ); 
                        result.getLocalValues()[i] = int( hilbertIndicesLocal[i]*k);
		}

=======
>>>>>>> b6ec1291
		if (!inputDist->isReplicated() && comm->getSize() == k) {
			SCAI_REGION( "ParcoRepart.partitionGraph.initialPartition.redistribute" )

			scai::dmemo::DistributionPtr blockDist(new scai::dmemo::BlockDistribution(n, comm));
			permutation.redistribute(blockDist);
			scai::hmemo::WriteAccess<IndexType> wPermutation( permutation.getLocalValues() );
			std::sort(wPermutation.get(), wPermutation.get()+wPermutation.size());
			wPermutation.release();

			scai::dmemo::DistributionPtr newDistribution(new scai::dmemo::GeneralDistribution(n, permutation.getLocalValues(), comm));

			input.redistribute(newDistribution, input.getColDistributionPtr());
			result = DenseVector<IndexType>(newDistribution, comm->getRank());

		} else {
			scai::lama::DenseVector<IndexType> inversePermutation;
			DenseVector<IndexType> tmpPerm = permutation;
			tmpPerm.sort( inversePermutation, true);

			for (IndexType i = 0; i < localN; i++) {
				result.getLocalValues()[i] = int( inversePermutation.getLocalValues()[i] *k/n);
			}
		}
	}

	IndexType numRefinementRounds = 0;

	if (comm->getSize() == 1 || comm->getSize() == k) {
		ValueType gain = settings.minGainForNextRound;
		ValueType cut = comm->getSize() == 1 ? computeCut(input, result) : comm->sum(localSumOutgoingEdges(input)) / 2;

<<<<<<< HEAD
		//scai::lama::CSRSparseMatrix<ValueType> blockGraph = ParcoRepart<IndexType, ValueType>::getBlockGraph( input, result, k);
                scai::lama::CSRSparseMatrix<ValueType> blockGraph = ParcoRepart<IndexType, ValueType>::getPEGraph( input);
=======
		scai::lama::CSRSparseMatrix<ValueType> blockGraph = ParcoRepart<IndexType, ValueType>::getPEGraph(input);
>>>>>>> b6ec1291

		std::vector<DenseVector<IndexType>> communicationScheme = ParcoRepart<IndexType,ValueType>::getCommunicationPairs_local(blockGraph);

		std::vector<IndexType> nodesWithNonLocalNeighbors = getNodesWithNonLocalNeighbors(input);

		if (comm->getRank() == 0) {
			afterSFC = std::chrono::steady_clock::now();
			std::chrono::duration<double> elapsedSeconds = afterSFC-start;
			std::cout << "With SFC (" << elapsedSeconds.count() << " seconds), cut is " << cut << std::endl;
		}

		while (gain >= settings.minGainForNextRound) {
			if (inputDist->isReplicated()) {
				gain = replicatedMultiWayFM(input, result, k, epsilon);
			} else {
				gain = distributedFMStep(input, result, nodesWithNonLocalNeighbors, communicationScheme, settings);
				const IndexType localOutgoingEdges = localSumOutgoingEdges(input);

				const IndexType maxDegree = 6;//for debug purposes
				assert(nodesWithNonLocalNeighbors.size() <= localOutgoingEdges);
				assert(nodesWithNonLocalNeighbors.size() >= localOutgoingEdges/maxDegree);
			}
			ValueType oldCut = cut;
			cut = comm->getSize() == 1 ? computeCut(input, result) : comm->sum(localSumOutgoingEdges(input)) / 2;
			if (comm->getRank() == 0) {
				round = std::chrono::steady_clock::now();
				std::chrono::duration<double> elapsedSeconds = round-start;
				std::cout << "After " << numRefinementRounds + 1 << " refinement rounds, (" << elapsedSeconds.count() << " seconds), cut is " << cut << std::endl;
			}
			if (cut != oldCut - gain) {
				IndexType sumOutgoingEdges = comm->sum(localSumOutgoingEdges(input)) / 2;

				std::cout << std::string("Old cut was " + std::to_string(oldCut) + ", new cut is " + std::to_string(cut) + " with "
						+ std::to_string(sumOutgoingEdges) + " outgoing edges, but gain is " + std::to_string(gain)+".") << std::endl;
			}

			assert(oldCut - gain == cut);
			numRefinementRounds++;
		}
	} else {
		std::cout << "Local refinement only implemented sequentially and for one block per process. Called with " << comm->getSize() << " processes and " << k << " blocks." << std::endl;
	}
	return result;
}


template<typename IndexType, typename ValueType>
ValueType ParcoRepart<IndexType, ValueType>::replicatedMultiWayFM(const CSRSparseMatrix<ValueType> &input, DenseVector<IndexType> &part, IndexType k, ValueType epsilon, bool unweighted) {

	SCAI_REGION( "ParcoRepart.replicatedMultiWayFM" )
	const IndexType n = input.getNumRows();
	/**
	* check input and throw errors
	*/
	const Scalar minPartID = part.min();
	const Scalar maxPartID = part.max();
	if (minPartID.getValue<IndexType>() != 0) {
		throw std::runtime_error("Smallest block ID is " + std::to_string(minPartID.getValue<IndexType>()) + ", should be 0");
	}

	if (maxPartID.getValue<IndexType>() != k-1) {
		throw std::runtime_error("Highest block ID is " + std::to_string(maxPartID.getValue<IndexType>()) + ", should be " + std::to_string(k-1));
	}

	if (part.size() != n) {
		throw std::runtime_error("Partition has " + std::to_string(part.size()) + " entries, but matrix has " + std::to_string(n) + ".");
	}

	if (epsilon < 0) {
		throw std::runtime_error("Epsilon must be >= 0, not " + std::to_string(epsilon));
	}

	const scai::dmemo::DistributionPtr inputDist = input.getRowDistributionPtr();
	const scai::dmemo::DistributionPtr partDist = part.getDistributionPtr();

	if (!inputDist->isReplicated()) {
		throw std::runtime_error("Input matrix must be replicated, for now.");
	}

	if (!partDist->isReplicated()) {
		throw std::runtime_error("Input partition must be replicated, for now.");
	}

	if (k == 1) {
		//nothing to partition
		return 0;
	}

	/**
	* allocate data structures
	*/

	//const ValueType oldCut = computeCut(input, part, unweighted);

	scai::hmemo::ReadAccess<IndexType> partAccess(part.getLocalValues());

	const IndexType optSize = ceil(double(n) / k);
	const IndexType maxAllowablePartSize = optSize*(1+epsilon);

	std::vector<IndexType> bestTargetFragment(n);
	std::vector<PrioQueue<ValueType, IndexType>> queues(k, n);

	std::vector<IndexType> gains;
	std::vector<std::pair<IndexType, IndexType> > transfers;
	std::vector<IndexType> transferedVertices;
	std::vector<double> imbalances;

	std::vector<double> fragmentSizes(k);

	double maxFragmentSize = 0;

	for (IndexType i = 0; i < n; i++) {
		IndexType blockID = partAccess[i];
		assert(blockID >= 0);
		assert(blockID < k);
		fragmentSizes[blockID] += 1;

		if (fragmentSizes[blockID] < maxFragmentSize) {
			maxFragmentSize = fragmentSizes[blockID];
		}
	}

	std::vector<IndexType> degrees(n);
	std::vector<std::vector<ValueType> > edgeCuts(n);

	//Using ReadAccess here didn't give a performance benefit
	const CSRStorage<ValueType>& localStorage = input.getLocalStorage();
	const scai::utilskernel::LArray<IndexType>& ia = localStorage.getIA();
	const scai::utilskernel::LArray<IndexType>& ja = localStorage.getJA();
	const scai::utilskernel::LArray<IndexType>& values = localStorage.getValues();
	if (!unweighted && values.min() < 0) {
		throw std::runtime_error("Only positive edge weights are supported, " + std::to_string(values.min()) + " invalid.");
	}

	ValueType totalWeight = 0;

	for (IndexType v = 0; v < n; v++) {
		edgeCuts[v].resize(k, 0);

		const IndexType beginCols = ia[v];
		const IndexType endCols = ia[v+1];
		degrees[v] = endCols - beginCols;
		for (IndexType j = beginCols; j < endCols; j++) {
			IndexType neighbor = ja[j];
			IndexType localNeighbor = inputDist->global2local(neighbor);
			if (neighbor == v) continue;
			edgeCuts[v][partAccess[localNeighbor]] += unweighted ? 1 : values[j];
			totalWeight += unweighted ? 1 : values[j];
		}
	}

	//setting initial best target for each node
	for (IndexType v = 0; v < n; v++) {
		ValueType maxCut = -totalWeight;
		IndexType idAtMax = k;

		for (IndexType fragment = 0; fragment < k; fragment++) {
			if (unweighted) {
				assert(edgeCuts[v][fragment] <= degrees[v]);
			}
			assert(edgeCuts[v][fragment] >= 0);

			if (fragment != partAccess[v] && edgeCuts[v][fragment] > maxCut && fragmentSizes[fragment] <= maxAllowablePartSize) {
				idAtMax = fragment;
				maxCut = edgeCuts[v][fragment];
			}
		}

		assert(idAtMax < k);
		assert(maxCut >= 0);
		if (unweighted) assert(maxCut <= degrees[v]);
		bestTargetFragment[v] = idAtMax;
		assert(partAccess[v] < queues.size());
		if (fragmentSizes[partAccess[v]] > 1) {
			ValueType key = -(maxCut-edgeCuts[v][partAccess[v]]);
			assert(-key <= degrees[v]);
			queues[partAccess[v]].insert(key, v); //negative max gain
		}
	}

	ValueType gainsum = 0;
	bool allQueuesEmpty = false;

	std::vector<bool> moved(n, false);

	while (!allQueuesEmpty) {
	allQueuesEmpty = true;

	//choose largest partition with non-empty queue.
	IndexType largestMovablePart = k;
	IndexType largestSize = 0;

	for (IndexType partID = 0; partID < k; partID++) {
		if (queues[partID].size() > 0 && fragmentSizes[partID] > largestSize) {
			largestMovablePart = partID;
			largestSize = fragmentSizes[partID];
		}
	}

	if (largestSize > 1 && largestMovablePart != k) {
		//at least one queue is not empty
		allQueuesEmpty = false;
		IndexType partID = largestMovablePart;

		assert(partID < queues.size());
		assert(queues[partID].size() > 0);

		IndexType topVertex;
		ValueType topGain;
		std::tie(topGain, topVertex) = queues[partID].extractMin();
		topGain = -topGain;//invert, since the negative gain was used as priority.
		assert(topVertex < n);
		assert(topVertex >= 0);
		if (unweighted) {
			assert(topGain <= degrees[topVertex]);
		}
		assert(!moved[topVertex]);
		assert(partAccess[topVertex] == partID);

		//now get target partition.
		IndexType targetFragment = bestTargetFragment[topVertex];
		ValueType storedGain = edgeCuts[topVertex][targetFragment] - edgeCuts[topVertex][partID];
		
		assert(abs(storedGain - topGain) < 0.0001);
		assert(fragmentSizes[partID] > 1);


		//move node there
		part.setValue(topVertex, targetFragment);
		moved[topVertex] = true;

		//udpate size map
		fragmentSizes[partID] -= 1;
		fragmentSizes[targetFragment] += 1;

		//update history
		gainsum += topGain;
		gains.push_back(gainsum);
		transfers.emplace_back(partID, targetFragment);
		transferedVertices.push_back(topVertex);
		assert(transferedVertices.size() == transfers.size());
		assert(gains.size() == transfers.size());

		double imbalance = (*std::max_element(fragmentSizes.begin(), fragmentSizes.end()) - optSize) / optSize;
		imbalances.push_back(imbalance);

		//std::cout << "Moved node " << topVertex << " to block " << targetFragment << " for gain of " << topGain << ", bringing sum to " << gainsum 
		//<< " and imbalance to " << imbalance  << "." << std::endl;

		//I've tried to replace these direct accesses by ReadAccess, program was slower
		const IndexType beginCols = ia[topVertex];
		const IndexType endCols = ia[topVertex+1];

		for (IndexType j = beginCols; j < endCols; j++) {
			const IndexType neighbour = ja[j];
			if (!moved[neighbour]) {
				//update edge cuts
				IndexType neighbourBlock = partAccess[neighbour];

				edgeCuts[neighbour][partID] -= unweighted ? 1 : values[j];
				assert(edgeCuts[neighbour][partID] >= 0);
				edgeCuts[neighbour][targetFragment] += unweighted ? 1 : values[j];
				assert(edgeCuts[neighbour][targetFragment] <= degrees[neighbour]);

				//find new fragment for neighbour
				ValueType maxCut = -totalWeight;
				IndexType idAtMax = k;

				for (IndexType fragment = 0; fragment < k; fragment++) {
					if (fragment != neighbourBlock && edgeCuts[neighbour][fragment] > maxCut  && fragmentSizes[fragment] <= maxAllowablePartSize) {
						idAtMax = fragment;
						maxCut = edgeCuts[neighbour][fragment];
					}
				}

				assert(maxCut >= 0);
				if (unweighted) assert(maxCut <= degrees[neighbour]);
				assert(idAtMax < k);
				bestTargetFragment[neighbour] = idAtMax;

				ValueType key = -(maxCut-edgeCuts[neighbour][neighbourBlock]);
				assert(-key == edgeCuts[neighbour][idAtMax] - edgeCuts[neighbour][neighbourBlock]);
				assert(-key <= degrees[neighbour]);

				//update prioqueue
				queues[neighbourBlock].remove(neighbour);
				queues[neighbourBlock].insert(key, neighbour);
				}
			}
		}
	}

	const IndexType testedNodes = gains.size();
	if (testedNodes == 0) return 0;
	assert(gains.size() == transfers.size());

    /**
	* now find best partition among those tested
	*/
	IndexType maxIndex = -1;
	ValueType maxGain = 0;

	for (IndexType i = 0; i < testedNodes; i++) {
		if (gains[i] > maxGain && imbalances[i] <= epsilon) {
			maxIndex = i;
			maxGain = gains[i];
		}
	}
	assert(testedNodes >= maxIndex);
	//assert(maxIndex >= 0);
	assert(testedNodes-1 < transfers.size());

	/**
	 * apply partition modifications in reverse until best is recovered
	 */
	for (int i = testedNodes-1; i > maxIndex; i--) {
		assert(transferedVertices[i] < n);
		assert(transferedVertices[i] >= 0);
		part.setValue(transferedVertices[i], transfers[i].first);
	}
	return maxGain;
}

template<typename IndexType, typename ValueType>
ValueType ParcoRepart<IndexType, ValueType>::computeCut(const CSRSparseMatrix<ValueType> &input, const DenseVector<IndexType> &part, const bool ignoreWeights) {
	SCAI_REGION( "ParcoRepart.computeCut" )
	const scai::dmemo::DistributionPtr inputDist = input.getRowDistributionPtr();
	const scai::dmemo::DistributionPtr partDist = part.getDistributionPtr();

	const IndexType n = inputDist->getGlobalSize();
	const IndexType localN = inputDist->getLocalSize();
	const Scalar maxBlockScalar = part.max();
	const IndexType maxBlockID = maxBlockScalar.getValue<IndexType>();

	if (partDist->getLocalSize() != localN) {
		throw std::runtime_error("partition has " + std::to_string(partDist->getLocalSize()) + " local values, but matrix has " + std::to_string(localN));
	}

	const CSRStorage<ValueType>& localStorage = input.getLocalStorage();
	scai::hmemo::ReadAccess<IndexType> ia(localStorage.getIA());
	scai::hmemo::ReadAccess<IndexType> ja(localStorage.getJA());
	scai::hmemo::HArray<IndexType> localData = part.getLocalValues();
	scai::hmemo::ReadAccess<IndexType> partAccess(localData);

	scai::hmemo::ReadAccess<ValueType> values(localStorage.getValues());

	scai::dmemo::Halo partHalo = buildPartHalo(input, part);
	scai::utilskernel::LArray<IndexType> haloData;
	partDist->getCommunicatorPtr()->updateHalo( haloData, localData, partHalo );

	ValueType result = 0;
	for (IndexType i = 0; i < localN; i++) {
		const IndexType beginCols = ia[i];
		const IndexType endCols = ia[i+1];
		assert(ja.size() >= endCols);

		const IndexType globalI = inputDist->local2global(i);
		assert(partDist->isLocal(globalI));
		IndexType thisBlock = partAccess[i];
		
		for (IndexType j = beginCols; j < endCols; j++) {
			IndexType neighbor = ja[j];
			assert(neighbor >= 0);
			assert(neighbor < n);

			IndexType neighborBlock;
			if (partDist->isLocal(neighbor)) {
				neighborBlock = partAccess[partDist->global2local(neighbor)];
			} else {
				neighborBlock = haloData[partHalo.global2halo(neighbor)];
			}

			if (neighborBlock != thisBlock) {
				if (ignoreWeights) {
					result++;
				} else {
					result += values[j];
				}
			}
		}
	}

	if (!inputDist->isReplicated()) {
    //sum values over all processes
    result = inputDist->getCommunicatorPtr()->sum(result);
  }

  return result / 2; //counted each edge from both sides
}

template<typename IndexType, typename ValueType>
ValueType ParcoRepart<IndexType, ValueType>::localSumOutgoingEdges(const CSRSparseMatrix<ValueType> &input) {
	const CSRStorage<ValueType>& localStorage = input.getLocalStorage();
	const scai::hmemo::ReadAccess<IndexType> ja(localStorage.getJA());

	IndexType numOutgoingEdges = 0;
	for (IndexType j = 0; j < ja.size(); j++) {
		if (!input.getRowDistributionPtr()->isLocal(ja[j])) numOutgoingEdges++;
	}

	return numOutgoingEdges;
}

template<typename IndexType, typename ValueType>
IndexType ParcoRepart<IndexType, ValueType>::localBlockSize(const DenseVector<IndexType> &part, IndexType blockID) {
	SCAI_REGION( "ParcoRepart.localBlockSize" )
	IndexType result = 0;
	scai::hmemo::ReadAccess<IndexType> localPart(part.getLocalValues());

	for (IndexType i = 0; i < localPart.size(); i++) {
		if (localPart[i] == blockID) {
			result++;
		}
	}

	return result;
}

template<typename IndexType, typename ValueType>
ValueType ParcoRepart<IndexType, ValueType>::computeImbalance(const DenseVector<IndexType> &part, IndexType k) {
	SCAI_REGION( "ParcoRepart.computeImbalance" )
	const IndexType n = part.getDistributionPtr()->getGlobalSize();
	std::vector<IndexType> subsetSizes(k, 0);
	scai::hmemo::ReadAccess<IndexType> localPart(part.getLocalValues());
	const Scalar maxK = part.max();
	if (maxK.getValue<IndexType>() >= k) {
		throw std::runtime_error("Block id " + std::to_string(maxK.getValue<IndexType>()) + " found in partition with supposedly" + std::to_string(k) + " blocks.");
	}
 	
	for (IndexType i = 0; i < localPart.size(); i++) {
		IndexType partID = localPart[i];
		subsetSizes[partID] += 1;
	}
	IndexType optSize = std::ceil(n / k);

	//if we don't have the full partition locally, 
	scai::dmemo::CommunicatorPtr comm = part.getDistributionPtr()->getCommunicatorPtr();
	if (!part.getDistribution().isReplicated()) {
	  //sum block sizes over all processes
	  for (IndexType partID = 0; partID < k; partID++) {
	    subsetSizes[partID] = comm->sum(subsetSizes[partID]);
	  }
	}
	
	IndexType maxBlockSize = *std::max_element(subsetSizes.begin(), subsetSizes.end());
	return ((maxBlockSize - optSize)/ optSize);
}

template<typename IndexType, typename ValueType>
std::vector<DenseVector<IndexType>> ParcoRepart<IndexType, ValueType>::computeCommunicationPairings(const CSRSparseMatrix<ValueType> &input, const DenseVector<IndexType> &part,
			const DenseVector<IndexType> &blocksToPEs) {
	/**
	 * for now, trivial communication pairing in 2^(ceil(log_2(p))) steps.
	 */
	SCAI_REGION( "ParcoRepart.computeCommunicationPairings" )

	const Scalar maxPartID = blocksToPEs.max();
	const IndexType p = maxPartID.getValue<IndexType>() + 1;
	const IndexType rounds = std::ceil(std::log(p) / std::log(2));
	const IndexType upperPowerP = 1 << rounds;
	assert(upperPowerP >= p);
	assert(upperPowerP < 2*p);
	const IndexType steps = upperPowerP-1;
	assert(steps >= p-1);

	std::vector<DenseVector<IndexType>> result;

	for (IndexType step = 1; step <= steps; step++) {
		IndexType commPerm[p];

		for (IndexType i = 0; i < p; i++) {
			IndexType partner = i ^ step;
			commPerm[i] = partner < p ? partner : i;
		}

		result.emplace_back(p, &commPerm[0]);
	}
	return result;
}

template<typename IndexType, typename ValueType>
std::vector<IndexType> ITI::ParcoRepart<IndexType, ValueType>::nonLocalNeighbors(const CSRSparseMatrix<ValueType>& input) {
	SCAI_REGION( "ParcoRepart.nonLocalNeighbors" )
	const scai::dmemo::DistributionPtr inputDist = input.getRowDistributionPtr();
	const IndexType n = inputDist->getGlobalSize();
	const IndexType localN = inputDist->getLocalSize();

	const CSRStorage<ValueType>& localStorage = input.getLocalStorage();
	scai::hmemo::ReadAccess<IndexType> ia(localStorage.getIA());
	scai::hmemo::ReadAccess<IndexType> ja(localStorage.getJA());

	std::set<IndexType> neighborSet;

	for (IndexType i = 0; i < localN; i++) {
		const IndexType beginCols = ia[i];
		const IndexType endCols = ia[i+1];

		for (IndexType j = beginCols; j < endCols; j++) {
			IndexType neighbor = ja[j];
			assert(neighbor >= 0);
			assert(neighbor < n);

			if (!inputDist->isLocal(neighbor)) {
				neighborSet.insert(neighbor);
			}
		}
	}
	return std::vector<IndexType>(neighborSet.begin(), neighborSet.end()) ;
}

template<typename IndexType, typename ValueType>
void ITI::ParcoRepart<IndexType, ValueType>::redistributeFromHalo(CSRSparseMatrix<ValueType>& matrix, scai::dmemo::DistributionPtr newDist, Halo& halo, CSRStorage<ValueType>& haloStorage) {
	SCAI_REGION( "ParcoRepart.redistributeFromHalo" )

	scai::dmemo::DistributionPtr oldDist = matrix.getRowDistributionPtr();

	using scai::utilskernel::LArray;

	const IndexType sourceNumRows = oldDist->getLocalSize();
	const IndexType targetNumRows = newDist->getLocalSize();

	const IndexType globalN = oldDist->getGlobalSize();
	if (newDist->getGlobalSize() != globalN) {
		throw std::runtime_error("Old Distribution has " + std::to_string(globalN) + " values, new distribution has " + std::to_string(newDist->getGlobalSize()));
	}

	scai::hmemo::HArray<IndexType> targetIA;
	scai::hmemo::HArray<IndexType> targetJA;
	scai::hmemo::HArray<ValueType> targetValues;

	const CSRStorage<ValueType>& localStorage = matrix.getLocalStorage();

	matrix.setDistributionPtr(newDist);

	//check for equality
	if (sourceNumRows == targetNumRows) {
		SCAI_REGION( "ParcoRepart.redistributeFromHalo.equalityCheck" )
		bool allLocal = true;
		for (IndexType i = 0; i < targetNumRows; i++) {
			if (!oldDist->isLocal(newDist->local2global(i))) allLocal = false;
		}
		if (allLocal) {
			//nothing to redistribute and no communication to do either.
			return;
		}
	}

	scai::hmemo::HArray<IndexType> sourceSizes;
	{
		SCAI_REGION( "ParcoRepart.redistributeFromHalo.sourceSizes" )
		scai::hmemo::ReadAccess<IndexType> sourceIA(localStorage.getIA());
		scai::hmemo::WriteOnlyAccess<IndexType> wSourceSizes( sourceSizes, sourceNumRows );
	    scai::sparsekernel::OpenMPCSRUtils::offsets2sizes( wSourceSizes.get(), sourceIA.get(), sourceNumRows );
	    //allocate
	    scai::hmemo::WriteOnlyAccess<IndexType> wTargetIA( targetIA, targetNumRows + 1 );
	}

	scai::hmemo::HArray<IndexType> haloSizes;
	{
		SCAI_REGION( "ParcoRepart.redistributeFromHalo.haloSizes" )
		scai::hmemo::WriteOnlyAccess<IndexType> wHaloSizes( haloSizes, halo.getHaloSize() );
		scai::hmemo::ReadAccess<IndexType> rHaloIA( haloStorage.getIA() );
		scai::sparsekernel::OpenMPCSRUtils::offsets2sizes( wHaloSizes.get(), rHaloIA.get(), halo.getHaloSize() );
	}

	std::vector<IndexType> localTargetIndices;
	std::vector<IndexType> localSourceIndices;
	std::vector<IndexType> localHaloIndices;
	std::vector<IndexType> additionalLocalNodes;
	IndexType numValues = 0;
	{
		SCAI_REGION( "ParcoRepart.redistributeFromHalo.targetIA" )
		scai::hmemo::ReadAccess<IndexType> rSourceSizes(sourceSizes);
		scai::hmemo::ReadAccess<IndexType> rHaloSizes(haloSizes);
	    scai::hmemo::WriteAccess<IndexType> wTargetIA( targetIA );

		for (IndexType i = 0; i < targetNumRows; i++) {
			IndexType newGlobalIndex = newDist->local2global(i);
			IndexType size;
			if (oldDist->isLocal(newGlobalIndex)) {
				localTargetIndices.push_back(i);
				const IndexType oldLocalIndex = oldDist->global2local(newGlobalIndex);
				localSourceIndices.push_back(oldLocalIndex);
				size = rSourceSizes[oldLocalIndex];
			} else {
				additionalLocalNodes.push_back(i);
				const IndexType haloIndex = halo.global2halo(newGlobalIndex);
				assert(haloIndex != nIndex);
				localHaloIndices.push_back(haloIndex);
				size = rHaloSizes[haloIndex];
			}
			wTargetIA[i] = size;
			numValues += size;
		}
		scai::sparsekernel::OpenMPCSRUtils::sizes2offsets( wTargetIA.get(), targetNumRows );

		//allocate
		scai::hmemo::WriteOnlyAccess<IndexType> wTargetJA( targetJA, numValues );
		scai::hmemo::WriteOnlyAccess<ValueType> wTargetValues( targetValues, numValues );
	}

	scai::hmemo::ReadAccess<IndexType> rTargetIA(targetIA);
	assert(rTargetIA.size() == targetNumRows + 1);
	IndexType numLocalIndices = localTargetIndices.size();
	IndexType numHaloIndices = localHaloIndices.size();

	for (IndexType i = 0; i < targetNumRows; i++) {
		assert(rTargetIA[i] <= rTargetIA[i+1]);
		assert(rTargetIA[i] < numValues);
	}

	{
		SCAI_REGION( "ParcoRepart.redistributeFromHalo.copy" )
		//copying JA array from local matrix and halo
		scai::dmemo::Redistributor::copyV( targetJA, targetIA, LArray<IndexType>(numLocalIndices, localTargetIndices.data()), localStorage.getJA(), localStorage.getIA(), LArray<IndexType>(numLocalIndices, localSourceIndices.data()) );
		scai::dmemo::Redistributor::copyV( targetJA, targetIA, LArray<IndexType>(additionalLocalNodes.size(), additionalLocalNodes.data()), haloStorage.getJA(), haloStorage.getIA(), LArray<IndexType>(numHaloIndices, localHaloIndices.data()) );

		//copying Values array from local matrix and halo
		scai::dmemo::Redistributor::copyV( targetValues, targetIA, LArray<IndexType>(numLocalIndices, localTargetIndices.data()), localStorage.getValues(), localStorage.getIA(), LArray<IndexType>(numLocalIndices, localSourceIndices.data()) );
		scai::dmemo::Redistributor::copyV( targetValues, targetIA, LArray<IndexType>(additionalLocalNodes.size(), additionalLocalNodes.data()), haloStorage.getValues(), haloStorage.getIA(), LArray<IndexType>(numHaloIndices, localHaloIndices.data()) );
	}
	rTargetIA.release();

	{
		SCAI_REGION( "ParcoRepart.redistributeFromHalo.setCSRData" )
		//setting CSR data
		matrix.getLocalStorage().setCSRDataSwap(targetNumRows, globalN, numValues, targetIA, targetJA, targetValues, scai::hmemo::ContextPtr());
	}
}

template<typename IndexType, typename ValueType>
scai::dmemo::Halo ITI::ParcoRepart<IndexType, ValueType>::buildPartHalo(
		const CSRSparseMatrix<ValueType>& input, const DenseVector<IndexType> &part) {

	SCAI_REGION( "ParcoRepart.buildPartHalo" )

	const scai::dmemo::DistributionPtr inputDist = input.getRowDistributionPtr();
	const scai::dmemo::DistributionPtr partDist = part.getDistributionPtr();

	if (inputDist->getLocalSize() != partDist->getLocalSize()) {
		throw std::runtime_error("Input matrix and partition must have the same distribution.");
	}

	std::vector<IndexType> requiredHaloIndices = nonLocalNeighbors(input);

	assert(requiredHaloIndices.size() <= partDist->getGlobalSize() - partDist->getLocalSize());

	scai::dmemo::Halo Halo;
	{
		scai::hmemo::HArrayRef<IndexType> arrRequiredIndexes( requiredHaloIndices );
		scai::dmemo::HaloBuilder::build( *partDist, arrRequiredIndexes, Halo );
	}

	return Halo;
}

template<typename IndexType, typename ValueType>
inline bool ITI::ParcoRepart<IndexType, ValueType>::hasNonLocalNeighbors(const CSRSparseMatrix<ValueType> &input, IndexType globalID) {
	SCAI_REGION( "ParcoRepart.hasNonLocalNeighbors" )
	/**
	 * this could be inlined physically to reduce the overhead of creating read access locks
	 */
	const scai::dmemo::DistributionPtr inputDist = input.getRowDistributionPtr();

	const CSRStorage<ValueType>& localStorage = input.getLocalStorage();
	const scai::hmemo::ReadAccess<IndexType> ia(localStorage.getIA());
	const scai::hmemo::ReadAccess<IndexType> ja(localStorage.getJA());

	const IndexType localID = inputDist->global2local(globalID);
	assert(localID != nIndex);

	const IndexType beginCols = ia[localID];
	const IndexType endCols = ia[localID+1];

	for (IndexType j = beginCols; j < endCols; j++) {
		if (!inputDist->isLocal(ja[j])) {
			return true;
		}
	}
	return false;
}

template<typename IndexType, typename ValueType>
std::vector<IndexType> ITI::ParcoRepart<IndexType, ValueType>::getNodesWithNonLocalNeighbors(const CSRSparseMatrix<ValueType>& input) {
	SCAI_REGION( "ParcoRepart.getNodesWithNonLocalNeighbors" )
	std::vector<IndexType> result;

	const scai::dmemo::DistributionPtr inputDist = input.getRowDistributionPtr();
	if (inputDist->isReplicated()) {
		//everything is local
		return result;
	}

	const CSRStorage<ValueType>& localStorage = input.getLocalStorage();
	const scai::hmemo::ReadAccess<IndexType> ia(localStorage.getIA());
	const scai::hmemo::ReadAccess<IndexType> ja(localStorage.getJA());
	const IndexType localN = inputDist->getLocalSize();

	//iterate over all nodes
	for (IndexType localI = 0; localI < localN; localI++) {
		const IndexType beginCols = ia[localI];
		const IndexType endCols = ia[localI+1];

		//over all edges
		for (IndexType j = beginCols; j < endCols; j++) {
			if (!inputDist->isLocal(ja[j])) {
				IndexType globalI = inputDist->local2global(localI);
				result.push_back(globalI);
				break;
			}
		}
	}

	//nodes should have been sorted to begin with, so a subset of them will be sorted as well
	assert(std::is_sorted(result.begin(), result.end()));
	return result;
}

template<typename IndexType, typename ValueType>
std::pair<std::vector<IndexType>, IndexType> ITI::ParcoRepart<IndexType, ValueType>::getInterfaceNodes(const CSRSparseMatrix<ValueType> &input, const DenseVector<IndexType> &part, const std::vector<IndexType>& nodesWithNonLocalNeighbors, IndexType otherBlock, IndexType depth) {

	SCAI_REGION( "ParcoRepart.getInterfaceNodes" )
	const scai::dmemo::DistributionPtr inputDist = input.getRowDistributionPtr();
	const scai::dmemo::DistributionPtr partDist = part.getDistributionPtr();
	const scai::dmemo::CommunicatorPtr comm = inputDist->getCommunicatorPtr();

	const IndexType n = inputDist->getGlobalSize();
	const IndexType localN = inputDist->getLocalSize();
	const IndexType thisBlock = comm->getRank();

	if (partDist->getLocalSize() != localN) {
		throw std::runtime_error("Partition has " + std::to_string(partDist->getLocalSize()) + " local nodes, but matrix has " + std::to_string(localN) + ".");
	}

	if (otherBlock > comm->getSize()) {
		throw std::runtime_error("Currently only implemented with one block per process, block " + std::to_string(thisBlock) + " invalid for " + std::to_string(comm->getSize()) + " processes.");
	}

	if (thisBlock == otherBlock) {
		throw std::runtime_error("Block IDs must be different.");
	}

	if (depth <= 0) {
		throw std::runtime_error("Depth must be positive");
	}

	scai::hmemo::HArray<IndexType> localData = part.getLocalValues();
	scai::hmemo::ReadAccess<IndexType> partAccess(localData);
	
	const CSRStorage<ValueType>& localStorage = input.getLocalStorage();
	const scai::hmemo::ReadAccess<IndexType> ia(localStorage.getIA());
	const scai::hmemo::ReadAccess<IndexType> ja(localStorage.getJA());

	/**
	 * first get internal interface nodes and nodes with non-local neighbors
	 */
	std::vector<IndexType> interfaceNodes;

	/**
	 * send nodes with non-local neighbors to partner process.
	 * here we assume a 1-to-1-mapping of blocks to processes and a symmetric matrix
	 */
	std::unordered_set<IndexType> foreignNodes;
	{
		SCAI_REGION( "ParcoRepart.getInterfaceNodes.communication" )
		IndexType swapField[1];
		{
			SCAI_REGION( "ParcoRepart.getInterfaceNodes.communication.syncswap" );
			//swap number of local border nodes
			swapField[0] = nodesWithNonLocalNeighbors.size();
			comm->swap(swapField, 1, otherBlock);
		}
		const IndexType otherSize = swapField[0];
		const IndexType swapLength = std::max(otherSize, IndexType(nodesWithNonLocalNeighbors.size()));
		IndexType swapList[swapLength];
		for (IndexType i = 0; i < nodesWithNonLocalNeighbors.size(); i++) {
			swapList[i] = nodesWithNonLocalNeighbors[i];
		}
		comm->swap(swapList, swapLength, otherBlock);

		foreignNodes.reserve(otherSize);

		//the swapList array is only partially filled, the number of received nodes is found in swapField[0]
		for (IndexType i = 0; i < otherSize; i++) {
			foreignNodes.insert(swapList[i]);
		}
	}

	/**
	 * check which of the neighbors of our local border nodes are actually the partner's border nodes
	 */
	for (IndexType node : nodesWithNonLocalNeighbors) {
		SCAI_REGION( "ParcoRepart.getInterfaceNodes.getBorderToPartner" )
		IndexType localI = inputDist->global2local(node);
		assert(localI != nIndex);
		bool hasNonLocal = false;
		for (IndexType j = ia[localI]; j < ia[localI+1]; j++) {
			if (!inputDist->isLocal(ja[j])) {
				hasNonLocal = true;
				if (foreignNodes.count(ja[j])> 0) {
					interfaceNodes.push_back(node);
					break;
				}
			}
		}

		//This shouldn't happen, the list of local border nodes was incorrect!
		if (!hasNonLocal) {
			throw std::runtime_error("Node " + std::to_string(node) + " has " + std::to_string(ia[localI+1] - ia[localI]) + " neighbors, but all of them are local.");
		}
	}

	assert(interfaceNodes.size() <= localN);

	//keep track of which nodes were added at the last BFS round
	IndexType lastRoundMarker = 0;
	/**
	 * now gather buffer zone with breadth-first search
	 */
	if (depth > 1) {
		SCAI_REGION( "ParcoRepart.getInterfaceNodes.breadthFirstSearch" )
		std::vector<bool> touched(localN, false);

		std::queue<IndexType> bfsQueue;
		for (IndexType node : interfaceNodes) {
			bfsQueue.push(node);
			const IndexType localID = inputDist->global2local(node);
			assert(localID != nIndex);
			touched[localID] = true;
		}
		assert(bfsQueue.size() == interfaceNodes.size());

		for (IndexType round = 1; round < depth; round++) {
			lastRoundMarker = interfaceNodes.size();
			std::queue<IndexType> nextQueue;
			while (!bfsQueue.empty()) {
				IndexType nextNode = bfsQueue.front();
				bfsQueue.pop();

				const IndexType localI = inputDist->global2local(nextNode);
				assert(localI != nIndex);
				assert(touched[localI]);
				const IndexType beginCols = ia[localI];
				const IndexType endCols = ia[localI+1];

				for (IndexType j = beginCols; j < endCols; j++) {
					IndexType neighbor = ja[j];
					IndexType localNeighbor = inputDist->global2local(neighbor);
					//assume k=p
					if (localNeighbor != nIndex && !touched[localNeighbor]) {
						nextQueue.push(neighbor);
						interfaceNodes.push_back(neighbor);
						touched[localNeighbor] = true;
					}
				}
			}
			bfsQueue = nextQueue;
		}
	}

	assert(interfaceNodes.size() <= localN);
	return {interfaceNodes, lastRoundMarker};
}

template<typename IndexType, typename ValueType>
IndexType ITI::ParcoRepart<IndexType, ValueType>::getDegreeSum(const CSRSparseMatrix<ValueType> &input, const std::vector<IndexType>& nodes) {
	SCAI_REGION( "ParcoRepart.getDegreeSum" )
	const CSRStorage<ValueType>& localStorage = input.getLocalStorage();
	const scai::hmemo::ReadAccess<IndexType> localIa(localStorage.getIA());

	IndexType result = 0;

	for (IndexType node : nodes) {
		IndexType localID = input.getRowDistributionPtr()->global2local(node);
		result += localIa[localID+1] - localIa[localID];
	}
	return result;
}

template<typename IndexType, typename ValueType>
ValueType ITI::ParcoRepart<IndexType, ValueType>::distributedFMStep(CSRSparseMatrix<ValueType> &input, DenseVector<IndexType> &part, std::vector<IndexType>& nodesWithNonLocalNeighbors, Settings settings) {
	/**
	 * This is a wrapper function to allow calls without precomputing a communication schedule..
	 */

	//get block graph
	scai::lama::CSRSparseMatrix<ValueType> blockGraph = ParcoRepart<IndexType, ValueType>::getBlockGraph( input, part, settings.numBlocks);

	//color block graph and get a communication schedule
	std::vector<DenseVector<IndexType>> communicationScheme = ParcoRepart<IndexType,ValueType>::getCommunicationPairs_local(blockGraph);

	//call distributed FM-step
	return distributedFMStep(input, part, nodesWithNonLocalNeighbors, communicationScheme, settings);
}

template<typename IndexType, typename ValueType>
ValueType ITI::ParcoRepart<IndexType, ValueType>::distributedFMStep(CSRSparseMatrix<ValueType>& input, DenseVector<IndexType>& part, std::vector<IndexType>& nodesWithNonLocalNeighbors,
		const std::vector<DenseVector<IndexType>>& communicationScheme, Settings settings) {
	SCAI_REGION( "ParcoRepart.distributedFMStep" )
	const IndexType globalN = input.getRowDistributionPtr()->getGlobalSize();
	scai::dmemo::CommunicatorPtr comm = input.getRowDistributionPtr()->getCommunicatorPtr();

	if (part.getDistributionPtr()->getLocalSize() != input.getRowDistributionPtr()->getLocalSize()) {
		throw std::runtime_error("Distributions of input matrix and partitions must be equal, for now.");
	}

	if (!input.getColDistributionPtr()->isReplicated()) {
		throw std::runtime_error("Column distribution needs to be replicated.");
	}

	if (settings.epsilon < 0) {
		throw std::runtime_error("Epsilon must be >= 0, not " + std::to_string(settings.epsilon));
	}

    if (settings.numBlocks != comm->getSize()) {
    	throw std::runtime_error("Called with " + std::to_string(comm->getSize()) + " processors, but " + std::to_string(settings.numBlocks) + " blocks.");
    }

    //block sizes
    const IndexType optSize = ceil(double(globalN) / settings.numBlocks);
    const IndexType maxAllowableBlockSize = optSize*(1+settings.epsilon);

    //for now, we are assuming equal numbers of blocks and processes
    const IndexType localBlockID = comm->getRank();

    ValueType gainSum = 0;

	//copy into usable data structure with iterators
    //TODO: we only need those if redistribution happens.
    //Maybe hold off on creating the vector until then? On the other hand, the savings would be in those processes that are faster anyway and probably have to wait.
	std::vector<IndexType> myGlobalIndices(input.getRowDistributionPtr()->getLocalSize());
	{
		const scai::dmemo::DistributionPtr inputDist = input.getRowDistributionPtr();
		for (IndexType j = 0; j < myGlobalIndices.size(); j++) {
			myGlobalIndices[j] = inputDist->local2global(j);
		}
	}

	//main loop, one iteration for each color of the graph coloring
	for (IndexType round = 0; round < communicationScheme.size(); round++) {
		SCAI_REGION( "ParcoRepart.distributedFMStep.loop" )

		const scai::dmemo::DistributionPtr inputDist = input.getRowDistributionPtr();
		const scai::dmemo::DistributionPtr partDist = part.getDistributionPtr();
		const scai::dmemo::DistributionPtr commDist = communicationScheme[round].getDistributionPtr();

		const IndexType localN = inputDist->getLocalSize();

		if (!communicationScheme[round].getDistributionPtr()->isLocal(comm->getRank())) {
			throw std::runtime_error("Scheme value for " + std::to_string(comm->getRank()) + " must be local.");
		}
		
		scai::hmemo::ReadAccess<IndexType> commAccess(communicationScheme[round].getLocalValues());
		IndexType partner = commAccess[commDist->global2local(comm->getRank())];

		//check symmetry of communication scheme
		assert(partner < comm->getSize());
		if (commDist->isLocal(partner)) {
			IndexType partnerOfPartner = commAccess[commDist->global2local(partner)];
			if (partnerOfPartner != comm->getRank()) {
				throw std::runtime_error("Process " + std::to_string(comm->getRank()) + ": Partner " + std::to_string(partner) + " has partner "
						+ std::to_string(partnerOfPartner) + ".");
			}
		}

		/**
		 * check for validity of partition
		 */
		{
			SCAI_REGION( "ParcoRepart.distributedFMStep.loop.checkPartition" )
			scai::hmemo::ReadAccess<IndexType> partAccess(part.getLocalValues());
			for (IndexType j = 0; j < localN; j++) {
				if (partAccess[j] != localBlockID) {
					throw std::runtime_error("Block ID "+std::to_string(partAccess[j])+" found on process "+std::to_string(localBlockID)+".");
				}
			}
			for (IndexType node : nodesWithNonLocalNeighbors) {
				assert(inputDist->isLocal(node));
			}
		}

		ValueType gainThisRound = 0;

		scai::dmemo::Halo graphHalo;
		CSRStorage<ValueType> haloMatrix;


		if (partner != comm->getRank()) {
			//processor is active this round

			/**
			 * get indices of border nodes with breadth-first search
			 */
			std::vector<IndexType> interfaceNodes;
			IndexType lastRoundMarker;
			std::tie(interfaceNodes, lastRoundMarker)= getInterfaceNodes(input, part, nodesWithNonLocalNeighbors, partner, settings.borderDepth+1);

			/**
			 * now swap indices of nodes in border region with partner processor.
			 * For this, first find out the length of the swap array.
			 */

			SCAI_REGION_START( "ParcoRepart.distributedFMStep.loop.prepareSets" )
			//swap size of border region and total block size. Block size is only needed as sanity check, could be removed in optimized version
			IndexType blockSize = localBlockSize(part, localBlockID);
			if (blockSize != localN) {
				throw std::runtime_error(std::to_string(localN) + " local nodes, but only " + std::to_string(blockSize) + " of them belong to block " + std::to_string(localBlockID) + ".");
			}

			IndexType swapField[4];
			swapField[0] = interfaceNodes.size();
			swapField[1] = lastRoundMarker;
			swapField[2] = blockSize;
			swapField[3] = getDegreeSum(input, interfaceNodes);
			comm->swap(swapField, 4, partner);
			//want to isolate raw array accesses as much as possible, define named variables and only use these from now
			const IndexType otherSize = swapField[0];
			const IndexType otherLastRoundMarker = swapField[1];
			const IndexType otherBlockSize = swapField[2];
			const IndexType otherDegreeSum = swapField[3];

			if (interfaceNodes.size() == 0) {
				if (otherSize != 0) {
					throw std::runtime_error("Partner PE has a border region, but this PE doesn't. Looks like the block indices were allocated inconsistently.");
				} else {
					/*
					 * These processes don't share a border and thus have no communication to do with each other. How did they end up in a communication scheme?
					 * We could skip the loop entirely.
					 */
				}
			}

			//the two border regions might have different sizes. Swapping array is sized for the maximum of the two.
			const IndexType swapLength = std::max(otherSize, int(interfaceNodes.size()));
			ValueType swapNodes[swapLength];
			for (IndexType i = 0; i < swapLength; i++) {
				if (i < interfaceNodes.size()) {
					swapNodes[i] = interfaceNodes[i];
				} else {
					swapNodes[i] = -1;
				}
			}

			//now swap border region
			comm->swap(swapNodes, swapLength, partner);

			//read interface nodes of partner process from swapped array.
			std::vector<IndexType> requiredHaloIndices(otherSize);
			std::copy(swapNodes, swapNodes+otherSize, requiredHaloIndices.begin());

			//if we need more halo indices than there are non-local indices at all, something went wrong.
			assert(requiredHaloIndices.size() <= globalN - inputDist->getLocalSize());

			/*
			 * Build Halo to cover border region of other PE.
			 * This uses a special halo builder method that doesn't require communication, since the required and provided indices are already known.
			 */
			IndexType numValues = input.getLocalStorage().getValues().size();
			{
				scai::hmemo::HArrayRef<IndexType> arrRequiredIndexes( requiredHaloIndices );
				scai::hmemo::HArrayRef<IndexType> arrProvidedIndexes( interfaceNodes );
				scai::dmemo::HaloBuilder::build( *inputDist, arrRequiredIndexes, arrProvidedIndexes, partner, graphHalo );
			}

			//all reqired halo indices are in the halo
			for (IndexType node : requiredHaloIndices) {
				assert(graphHalo.global2halo(node) != nIndex);
			}

			/**
			 * Exchange Halo. This only requires communication with the partner process.
			 */
			haloMatrix.exchangeHalo( graphHalo, input.getLocalStorage(), *comm );
			//local part should stay unchanged, check edge number as proxy for that
			assert(input.getLocalStorage().getValues().size() == numValues);
			//halo matrix should have as many edges as the degree sum of the required halo indices
			assert(haloMatrix.getValues().size() == otherDegreeSum);

			//Here we only exchange one BFS-Round less than gathered, to make sure that all neighbors of the considered edges are still in the halo.
			std::vector<IndexType> borderRegionIDs(interfaceNodes.begin(), interfaceNodes.begin()+lastRoundMarker);
			std::vector<bool> assignedToSecondBlock(lastRoundMarker, 0);//nodes from own border region are assigned to first block
			std::copy(requiredHaloIndices.begin(), requiredHaloIndices.begin()+otherLastRoundMarker, std::back_inserter(borderRegionIDs));
			assignedToSecondBlock.resize(borderRegionIDs.size(), 1);//nodes from other border region are assigned to second block
			assert(borderRegionIDs.size() == lastRoundMarker + otherLastRoundMarker);

			const IndexType borderRegionSize = borderRegionIDs.size();

			//block sizes and capacities
			std::pair<IndexType, IndexType> blockSizes = {blockSize, otherBlockSize};
			std::pair<IndexType, IndexType> maxBlockSizes = {maxAllowableBlockSize, maxAllowableBlockSize};
			SCAI_REGION_END( "ParcoRepart.distributedFMStep.loop.prepareSets" )

			/**
			 * execute FM locally
			 */
			ValueType gain = twoWayLocalFM(input, haloMatrix, graphHalo, borderRegionIDs, assignedToSecondBlock, maxBlockSizes, blockSizes, settings);

			{
				SCAI_REGION( "ParcoRepart.distributedFMStep.loop.swapFMResults" )
				/**
				 * Communicate achieved gain.
				 * Since only two values are swapped, the tracing results measure the latency and synchronization overhead,
				 * the difference in running times between the two local FM implementations.
				 */
				swapField[0] = gain;
				swapField[1] = blockSizes.second;
				comm->swap(swapField, 2, partner);
			}
			const IndexType otherGain = swapField[0];
			const IndexType otherSecondBlockSize = swapField[1];

			if (otherSecondBlockSize > maxBlockSizes.first) {
				//If a block is too large after the refinement, it is only because it was too large to begin with.
				assert(otherSecondBlockSize <= blockSize);
			}

			if (otherGain == 0 && gain == 0) {
				//Oh well. None of the processors managed an improvement. No need to update data structures.

			}	else {
				SCAI_REGION_START( "ParcoRepart.distributedFMStep.loop.prepareRedist" )

				gainThisRound = std::max(ValueType(otherGain), ValueType(gain));

				assert(gainThisRound > 0);

				gainSum += gainThisRound;

				//partition must be consistent, so if gains are equal, pick one of lower index.
				bool otherWasBetter = (otherGain > gain || (otherGain == gain && partner < comm->getRank()));

				//swap result of local FM
				IndexType resultSwap[borderRegionIDs.size()];
				std::copy(assignedToSecondBlock.begin(), assignedToSecondBlock.end(), resultSwap);
				comm->swap(resultSwap, borderRegionIDs.size(), partner);

				//keep best solution. Since the two processes used different offsets, we can't copy them directly
				if (otherWasBetter) {
					for (IndexType i = 0; i < lastRoundMarker; i++) {
						assignedToSecondBlock[i] = !(bool(resultSwap[i+otherLastRoundMarker]));//got bool array from partner, need to invert everything.
					}
					for (IndexType i = lastRoundMarker; i < borderRegionSize; i++) {
						assignedToSecondBlock[i] = !(bool(resultSwap[i-lastRoundMarker]));//got bool array from partner, need to invert everything.
					}
				}

				/**
				 * remove nodes
				 */
				for (IndexType i = 0; i < lastRoundMarker; i++) {
					if (assignedToSecondBlock[i]) {
						auto deleteIterator = std::lower_bound(myGlobalIndices.begin(), myGlobalIndices.end(), interfaceNodes[i]);
						assert(*deleteIterator == interfaceNodes[i]);
						myGlobalIndices.erase(deleteIterator);
					}
				}

				/**
				 * add new nodes
				 */
				for (IndexType i = 0; i < otherLastRoundMarker; i++) {
					if (!assignedToSecondBlock[lastRoundMarker + i]) {
						assert(requiredHaloIndices[i] == borderRegionIDs[lastRoundMarker + i]);
						myGlobalIndices.push_back(requiredHaloIndices[i]);
					}
				}

				//sort indices
				std::sort(myGlobalIndices.begin(), myGlobalIndices.end());
				SCAI_REGION_END( "ParcoRepart.distributedFMStep.loop.prepareRedist" )

				SCAI_REGION_START( "ParcoRepart.distributedFMStep.loop.redistribute" )

				SCAI_REGION_START( "ParcoRepart.distributedFMStep.loop.redistribute.generalDistribution" )
				scai::utilskernel::LArray<IndexType> indexTransport(myGlobalIndices.size(), myGlobalIndices.data());
				scai::dmemo::DistributionPtr newDistribution(new scai::dmemo::GeneralDistribution(globalN, indexTransport, comm));
				SCAI_REGION_END( "ParcoRepart.distributedFMStep.loop.redistribute.generalDistribution" )

				{
					SCAI_REGION( "ParcoRepart.distributedFMStep.loop.redistribute.updateDataStructures" )
					redistributeFromHalo(input, newDistribution, graphHalo, haloMatrix);
					part = DenseVector<IndexType>(newDistribution, localBlockID);
				}
				assert(input.getRowDistributionPtr()->isEqual(*part.getDistributionPtr()));
				SCAI_REGION_END( "ParcoRepart.distributedFMStep.loop.redistribute" )

				/**
				 * update local border. This could probably be optimized by only updating the part that could have changed in the last round.
				 */
				{
					SCAI_REGION( "ParcoRepart.distributedFMStep.loop.updateLocalBorder" )
					nodesWithNonLocalNeighbors = getNodesWithNonLocalNeighbors(input);
				}
			}
		}
	}
	return comm->sum(gainSum) / 2;
}

template<typename IndexType, typename ValueType>
void ITI::ParcoRepart<IndexType, ValueType>::checkLocalDegreeSymmetry(const CSRSparseMatrix<ValueType> &input) {
	SCAI_REGION( "ParcoRepart.checkLocalDegreeSymmetry" )

	const scai::dmemo::DistributionPtr inputDist = input.getRowDistributionPtr();
	const IndexType localN = inputDist->getLocalSize();

	const CSRStorage<ValueType>& storage = input.getLocalStorage();
	const scai::hmemo::ReadAccess<IndexType> localIa(storage.getIA());
	const scai::hmemo::ReadAccess<IndexType> localJa(storage.getJA());

	std::vector<IndexType> inDegree(localN, 0);
	std::vector<IndexType> outDegree(localN, 0);
	for (IndexType i = 0; i < localN; i++) {
		IndexType globalI = inputDist->local2global(i);
		const IndexType beginCols = localIa[i];
		const IndexType endCols = localIa[i+1];

		for (IndexType j = beginCols; j < endCols; j++) {
			IndexType globalNeighbor = localJa[j];

			if (globalNeighbor != globalI && inputDist->isLocal(globalNeighbor)) {
				IndexType localNeighbor = inputDist->global2local(globalNeighbor);
				outDegree[i]++;
				inDegree[localNeighbor]++;
			}
		}
	}

	for (IndexType i = 0; i < localN; i++) {
		if (inDegree[i] != outDegree[i]) {
			//now check in detail:
			IndexType globalI = inputDist->local2global(i);
			for (IndexType j = localIa[i]; j < localIa[i+1]; j++) {
				IndexType globalNeighbor = localJa[j];
				if (inputDist->isLocal(globalNeighbor)) {
					IndexType localNeighbor = inputDist->global2local(globalNeighbor);
					bool foundBackEdge = false;
					for (IndexType y = localIa[localNeighbor]; y < localIa[localNeighbor+1]; y++) {
						if (localJa[y] == globalI) {
							foundBackEdge = true;
						}
					}
					if (!foundBackEdge) {
						throw std::runtime_error("Local node " + std::to_string(globalI) + " has edge to local node " + std::to_string(globalNeighbor)
											+ " but no back edge found.");
					}
				}
			}
		}
	}
}

template<typename IndexType, typename ValueType>
ValueType ITI::ParcoRepart<IndexType, ValueType>::twoWayLocalFM(const CSRSparseMatrix<ValueType> &input, const CSRStorage<ValueType> &haloStorage,
		const Halo &matrixHalo, const std::vector<IndexType>& borderRegionIDs, std::vector<bool>& assignedToSecondBlock,
		const std::pair<IndexType, IndexType> blockCapacities, std::pair<IndexType, IndexType>& blockSizes, Settings settings) {
	SCAI_REGION( "ParcoRepart.twoWayLocalFM" )

	IndexType magicStoppingAfterNoGainRounds;
	if (settings.stopAfterNoGainRounds > 0) {
		magicStoppingAfterNoGainRounds = settings.stopAfterNoGainRounds;
	} else {
		magicStoppingAfterNoGainRounds = borderRegionIDs.size();
	}

	assert(blockCapacities.first == blockCapacities.second);

	const bool gainOverBalance = settings.gainOverBalance;

	if (blockSizes.first >= blockCapacities.first && blockSizes.second >= blockCapacities.second) {
		//cannot move any nodes, all blocks are overloaded already.
		return 0;
	}

	const scai::dmemo::DistributionPtr inputDist = input.getRowDistributionPtr();
	const IndexType globalN = inputDist->getGlobalSize();
	scai::dmemo::CommunicatorPtr comm = input.getRowDistributionPtr()->getCommunicatorPtr();

	//the size of this border region
	const IndexType veryLocalN = borderRegionIDs.size();

	//this map provides an index from 0 to b-1 for each of the b indices in borderRegionIDs
	//globalToVeryLocal[borderRegionIDs[i]] = i
	std::map<IndexType, IndexType> globalToVeryLocal;

	for (IndexType i = 0; i < veryLocalN; i++) {
		IndexType globalIndex = borderRegionIDs[i];
		globalToVeryLocal[globalIndex] = i;
	}

	assert(globalToVeryLocal.size() == veryLocalN);

	auto isInBorderRegion = [&](IndexType globalID){return globalToVeryLocal.count(globalID) > 0;};

	/**
	 * This lambda computes the initial gain of each node.
	 * TODO: This can probably be optimized by inlining to reduce the overhead of read access locks
	 */
	auto computeInitialGain = [&](IndexType veryLocalID){
		SCAI_REGION( "ParcoRepart.twoWayLocalFM.computeGain" )
		ValueType result = 0;
		IndexType globalID = borderRegionIDs[veryLocalID];
		IndexType isInSecondBlock = assignedToSecondBlock[veryLocalID];
		/**
		 * neighborhood information is either in local matrix or halo.
		 */
		const CSRStorage<ValueType>& storage = inputDist->isLocal(globalID) ? input.getLocalStorage() : haloStorage;
		const IndexType localID = inputDist->isLocal(globalID) ? inputDist->global2local(globalID) : matrixHalo.global2halo(globalID);
		assert(localID != nIndex);

		//get locks
		const scai::hmemo::ReadAccess<IndexType> localIa(storage.getIA());
		const scai::hmemo::ReadAccess<IndexType> localJa(storage.getJA());

		//get indices for CSR structure
		const IndexType beginCols = localIa[localID];
		const IndexType endCols = localIa[localID+1];

		for (IndexType j = beginCols; j < endCols; j++) {
			IndexType globalNeighbor = localJa[j];
			if (globalNeighbor == globalID) {
				//self-loop, not counted
				continue;
			}

			if (inputDist->isLocal(globalNeighbor)) {
				//neighbor is in local block,
				result += isInSecondBlock ? 1 : -1;
			} else if (matrixHalo.global2halo(globalNeighbor) != nIndex) {
				//neighbor is in partner block
				result += !isInSecondBlock ? 1 : -1;
			} else {
				//neighbor is from somewhere else, no effect on gain.
			}
		}

		return result;
	};

	/**
	 * construct and fill gain table and priority queues. Since only one target block is possible, gain table is one-dimensional.
	 * One could probably optimize this by choosing the PrioQueueForInts, but it only supports positive keys and requires some adaptations
	 */
	PrioQueue<ValueType, IndexType> firstQueue(veryLocalN);
	PrioQueue<ValueType, IndexType> secondQueue(veryLocalN);

	std::vector<IndexType> gain(veryLocalN);

	for (IndexType i = 0; i < veryLocalN; i++) {
		gain[i] = computeInitialGain(i);
		if (assignedToSecondBlock[i]) {
			//the queues only support extractMin, since we want the maximum gain each round, we multiply it with -1
			secondQueue.insert(-gain[i], i);
		} else {
			firstQueue.insert(-gain[i], i);
		}
	}

	//whether a node was already moved
	std::vector<bool> moved(veryLocalN, false);
	//which node was transfered in each round
	std::vector<IndexType> transfers;
	transfers.reserve(veryLocalN);

	ValueType gainSum = 0;
	std::vector<IndexType> gainSumList, sizeList;
	gainSumList.reserve(veryLocalN);
	sizeList.reserve(veryLocalN);

	IndexType iter = 0;
	IndexType iterWithoutGain = 0;
	while (firstQueue.size() + secondQueue.size() > 0 && iterWithoutGain < magicStoppingAfterNoGainRounds) {
		SCAI_REGION( "ParcoRepart.twoWayLocalFM.queueloop" )
		IndexType bestQueueIndex = -1;

		assert(firstQueue.size() + secondQueue.size() == veryLocalN - iter);
		/*
		 * first check break situations
		 */
		if ((firstQueue.size() == 0 && blockSizes.first >= blockCapacities.first)
				 ||	(secondQueue.size() == 0 && blockSizes.second >= blockCapacities.second)) {
			//cannot move any nodes
			break;
		}

		/*
		 * now check situations where we have no choice, for example because one queue is empty or one block is already full
		 */
		if (firstQueue.size() == 0) {
			assert(blockSizes.first < blockCapacities.first);
			bestQueueIndex = 1;
		} else if (secondQueue.size() == 0) {
			assert(blockSizes.second < blockCapacities.second);
			bestQueueIndex = 0;
		} else if (blockSizes.first >= blockCapacities.first) {
			bestQueueIndex = 1;
		} else if (blockSizes.second >= blockCapacities.second) {
			bestQueueIndex = 0;
		}
		else {
			/**
			 * now the rest
			 */
			SCAI_REGION( "ParcoRepart.twoWayLocalFM.queueloop.queueselection" )

			//could replace this with integers since the blockCapacities are assumed to be equal, saving one division.
			std::vector<IndexType> fullness = {blockSizes.first, blockSizes.second};
			std::vector<ValueType> gains = {firstQueue.inspectMin().first, secondQueue.inspectMin().first};

			if (gainOverBalance) {
				//decide first by gain. If gain is equal, decide by fullness
				if (gains[0] < gains[1] || (gains[0] == gains[1] && fullness[0] > fullness[1])) {
					bestQueueIndex = 0;
				} else if (gains[1] < gains[0] || (gains[0] == gains[1] && fullness[0] < fullness[1])){
					bestQueueIndex = 1;
				} else {
					//tie, break randomly
					assert(fullness[0] == fullness[1] && gains[0] == gains[1]);

					if ((rand() / RAND_MAX) < 0.5) {
						bestQueueIndex = 0;
					} else {
						bestQueueIndex = 1;
					}
				}
			} else {

				//decide first by fullness, if fullness is equal, decide by gain. Since gain was inverted before inserting into queue, smaller gain is better.
				if (fullness[0] > fullness[1] || (fullness[0] == fullness[1] && gains[0] < gains[1])) {
					bestQueueIndex = 0;
				} else if (fullness[1] > fullness[0] || (fullness[0] == fullness[1] && gains[1] < gains[0])) {
					bestQueueIndex = 1;
				} else {
					//tie, break randomly
					assert(fullness[0] == fullness[1] && gains[0] == gains[1]);

					if ((rand() / RAND_MAX) < 0.5) {
						bestQueueIndex = 0;
					} else {
						bestQueueIndex = 1;
					}
				}
			}
			assert(bestQueueIndex == 0 || bestQueueIndex == 1);
		}

		PrioQueue<ValueType, IndexType>& currentQueue = bestQueueIndex == 0 ? firstQueue : secondQueue;

		//Now, we have selected a Queue. Get best vertex and gain
		IndexType veryLocalID;
		ValueType topGain;
		std::tie(topGain, veryLocalID) = currentQueue.extractMin();

		//invert
		topGain *= -1;

		IndexType topVertex = borderRegionIDs[veryLocalID];

		//here one could assert some consistency

		if (topGain > 0) iterWithoutGain = 0;
		else iterWithoutGain++;

		//move node
		transfers.push_back(veryLocalID);
		assignedToSecondBlock[veryLocalID] = !bestQueueIndex;
		moved[veryLocalID] = true;

		//update gain sum
		gainSum += topGain;
		gainSumList.push_back(gainSum);

		//update sizes
		blockSizes.first += bestQueueIndex == 0 ? -1 : 1;
		blockSizes.second += bestQueueIndex == 0 ? 1 : -1;
		sizeList.push_back(std::max(blockSizes.first, blockSizes.second));

		/**
		 * update gains of neighbors
		 */
		SCAI_REGION_START("ParcoRepart.twoWayLocalFM.queueloop.acquireLocks")
		const CSRStorage<ValueType>& storage = inputDist->isLocal(topVertex) ? input.getLocalStorage() : haloStorage;
		const IndexType localID = inputDist->isLocal(topVertex) ? inputDist->global2local(topVertex) : matrixHalo.global2halo(topVertex);
		assert(localID != nIndex);

		const scai::hmemo::ReadAccess<IndexType> localIa(storage.getIA());
		const scai::hmemo::ReadAccess<IndexType> localJa(storage.getJA());
		const scai::hmemo::ReadAccess<ValueType> localValues(storage.getValues());
		const IndexType beginCols = localIa[localID];
		const IndexType endCols = localIa[localID+1];
		SCAI_REGION_END("ParcoRepart.twoWayLocalFM.queueloop.acquireLocks")

		for (IndexType j = beginCols; j < endCols; j++) {
			SCAI_REGION( "ParcoRepart.twoWayLocalFM.queueloop.gainupdate" )
			IndexType neighbor = localJa[j];
			//here we only need to update gain of neighbors in border regions
			if (isInBorderRegion(neighbor)) {
				IndexType veryLocalNeighborID = globalToVeryLocal.at(neighbor);
				if (moved[veryLocalNeighborID]) {
					continue;
				}
				bool wasInSameBlock = (bestQueueIndex == assignedToSecondBlock[veryLocalNeighborID]);

				const ValueType oldGain = gain[veryLocalNeighborID];
				gain[veryLocalNeighborID] = oldGain + 4*wasInSameBlock -2;

				if (assignedToSecondBlock[veryLocalNeighborID]) {
					secondQueue.updateKey(-oldGain, -gain[veryLocalNeighborID], veryLocalNeighborID);
				} else {
					firstQueue.updateKey(-oldGain, -gain[veryLocalNeighborID], veryLocalNeighborID);
				}
			}
		}
		iter++;
	}

	/**
	* now find best partition among those tested
	*/
	ValueType maxGain = 0;
	const IndexType testedNodes = gainSumList.size();
	if (testedNodes == 0) return 0;

	SCAI_REGION_START( "ParcoRepart.twoWayLocalFM.recoverBestCut" )
	IndexType maxIndex = -1;

	for (IndexType i = 0; i < testedNodes; i++) {
		if (gainSumList[i] > maxGain && sizeList[i] <= blockCapacities.first) {
			maxIndex = i;
			maxGain = gainSumList[i];
		}
	}
	assert(testedNodes >= maxIndex);
	assert(testedNodes-1 < transfers.size());

	/**
	 * apply partition modifications in reverse until best is recovered
	 */
	for (int i = testedNodes-1; i > maxIndex; i--) {
		assert(transfers[i] < globalN);
		IndexType veryLocalID = transfers[i];
		bool previousBlock = !assignedToSecondBlock[veryLocalID];

		//apply movement in reverse
		assignedToSecondBlock[veryLocalID] = previousBlock;

		blockSizes.first += previousBlock == 0 ? 1 : -1;
		blockSizes.second += previousBlock == 0 ? -1 : 1;

	}
	SCAI_REGION_END( "ParcoRepart.twoWayLocalFM.recoverBestCut" )

	return maxGain;
}

template<typename IndexType, typename ValueType>
DenseVector<IndexType> ParcoRepart<IndexType, ValueType>::getBorderNodes( const CSRSparseMatrix<ValueType> &adjM, const DenseVector<IndexType> &part) {

    scai::dmemo::CommunicatorPtr comm = scai::dmemo::Communicator::getCommunicatorPtr();
    const scai::dmemo::DistributionPtr dist = adjM.getRowDistributionPtr();
    const IndexType localN = dist->getLocalSize();
    const scai::utilskernel::LArray<IndexType>& localPart= part.getLocalValues();
    DenseVector<IndexType> border(dist,0);
    scai::utilskernel::LArray<IndexType>& localBorder= border.getLocalValues();
    
    IndexType globalN = dist->getGlobalSize();
    IndexType max = part.max().Scalar::getValue<IndexType>();
    
    if( !dist->isEqual( part.getDistribution() ) ){
        std::cout<< __FILE__<< "  "<< __LINE__<< ", matrix dist: " << *dist<< " and partition dist: "<< part.getDistribution() << std::endl;
        throw std::runtime_error( "Distributions: should (?) be equal.");
    }

    const CSRStorage<ValueType>& localStorage = adjM.getLocalStorage();
	const scai::hmemo::ReadAccess<IndexType> ia(localStorage.getIA());
	const scai::hmemo::ReadAccess<IndexType> ja(localStorage.getJA());
	const scai::hmemo::ReadAccess<IndexType> partAccess(localPart);

	scai::dmemo::Halo partHalo = buildPartHalo(adjM, part);
	scai::utilskernel::LArray<IndexType> haloData;
	dist->getCommunicatorPtr()->updateHalo( haloData, localPart, partHalo );

    for(IndexType i=0; i<localN; i++){    // for all local nodes
    	IndexType thisBlock = localPart[i];
    	for(IndexType j=ia[i]; j<ia[i+1]; j++){                   // for all the edges of a node
    		IndexType neighbor = ja[j];
    		IndexType neighborBlock;
			if (dist->isLocal(neighbor)) {
				neighborBlock = partAccess[dist->global2local(neighbor)];
			} else {
				neighborBlock = haloData[partHalo.global2halo(neighbor)];
			}
			assert( neighborBlock < max +1 );
			if (thisBlock != neighborBlock) {
				localBorder[i] = 1;
				break;
			}
    	}
    }
   
    assert(border.getDistributionPtr()->getLocalSize() == localN);
    return border;
}

//----------------------------------------------------------------------------------------

template<typename IndexType, typename ValueType>
scai::lama::CSRSparseMatrix<ValueType> ParcoRepart<IndexType, ValueType>::getPEGraph( const CSRSparseMatrix<ValueType> &adjM) {
    SCAI_REGION("ParcoRepart.getPEGraph");
    scai::dmemo::CommunicatorPtr comm = scai::dmemo::Communicator::getCommunicatorPtr();
    const scai::dmemo::DistributionPtr dist = adjM.getRowDistributionPtr(); 
    const IndexType numPEs = comm->getSize();
    
<<<<<<< HEAD
    
    SCAI_REGION_START("ParcoRepart.getPEGraph.findNonLocalNeighbours");
    // get all the non-local indices in an HArray
    scai::hmemo::HArray<IndexType> nonLocalIndices( dist->getLocalSize() ); 
    // dist->getLocalSize() is a "safe" (see below) upper bound of the neighbours if this PE
    // TODO: localSize is a way upper bound. replace with better estimate
    // ### in special cases, eg. 8x8 grid and k=8, a block 
    // ### can have local size less than its not-local neighbours, eg, block 1 has 
    // ### size 8 but 10 non-local neighbours !!!
    scai::hmemo::WriteAccess<IndexType> writeNLI(nonLocalIndices, dist->getLocalSize() );
    // count the actual neighbours and resize the array
    IndexType actualNeighbours = 0;

    const CSRStorage<ValueType> localStorage = adjM.getLocalStorage();
    const scai::hmemo::ReadAccess<IndexType> ia(localStorage.getIA());
    const scai::hmemo::ReadAccess<IndexType> ja(localStorage.getJA());

    //for(IndexType i=0; i<dist->getLocalSize(); i++){        // for all local nodes
    //	for(IndexType j=ia[i]; j<ia[i+1]; j++){             // for all the edges of a node
    for(IndexType j=0; j<ja.size(); j++){
            if( !dist->isLocal(ja[j]) ){                    // if ja[j] is not a local node
                // TODO: this check is needed because in small instances the "safe" upper
                //        bound is no safe and we must enlarge the array
                if( actualNeighbours >= nonLocalIndices.size() ){
                    writeNLI.resize(nonLocalIndices.size()+1);
                    writeNLI[actualNeighbours] = ja[j];         // store the non local index
                    ++actualNeighbours;
                }else {
                    writeNLI[actualNeighbours] = ja[j];         // store the non local index
                    ++actualNeighbours;
                }
            }
    	
    }

    // if needed resize-shrink the array
    if(actualNeighbours != nonLocalIndices.size() ){
        writeNLI.resize(actualNeighbours);
    }

    //nonLocalIndices.resize(actualNeighbours);
    writeNLI.release();
    SCAI_REGION_END("ParcoRepart.getPEGraph.findNonLocalNeighbours");
=======
    const std::vector<IndexType> nonLocalIndices = nonLocalNeighbors(adjM);
>>>>>>> b6ec1291
    
    SCAI_REGION_START("ParcoRepart.getPEGraph.getOwners");
    scai::utilskernel::LArray<IndexType> indexTransport(nonLocalIndices.size(), nonLocalIndices.data());
    // find the PEs that own every non-local index
    scai::hmemo::HArray<IndexType> owners(nonLocalIndices.size() , -1);
    dist->computeOwners( owners, indexTransport);
    SCAI_REGION_END("ParcoRepart.getPEGraph.getOwners");
    
    scai::hmemo::ReadAccess<IndexType> rOwners(owners);
    std::vector<IndexType> neighborPEs(rOwners.get(), rOwners.get()+rOwners.size());
    rOwners.release();
    std::sort(neighborPEs.begin(), neighborPEs.end());
    //remove duplicates
    neighborPEs.erase(std::unique(neighborPEs.begin(), neighborPEs.end()), neighborPEs.end());
    const IndexType numNeighbors = neighborPEs.size();

    // create the PE adjacency matrix to be returned
<<<<<<< HEAD
    IndexType numPEs = comm->getSize();
    scai::dmemo::DistributionPtr distPEs ( scai::dmemo::Distribution::getDistributionPtr( "BLOCK", comm, numPEs) );
=======
    scai::dmemo::DistributionPtr distPEs ( scai::dmemo::Distribution::getDistributionPtr( "BLOCK", comm, numPEs) );
    assert(distPEs->getLocalSize() == 1);
>>>>>>> b6ec1291
    scai::dmemo::DistributionPtr noDistPEs (new scai::dmemo::NoDistribution( numPEs ));

    SCAI_REGION_START("ParcoRepart.getPEGraph.buildMatrix");
<<<<<<< HEAD
    // TODO: this takes a significant amount of time! ### must reduce

        scai::lama::SparseAssemblyStorage<ValueType> myStorage( distPEs->getLocalSize(), numPEs);
        SCAI_ASSERT( distPEs->getLocalSize() ==1, "Every PE must have one row of the matrix. We use a BLOCK distribution.");
        //scai::lama::MatrixStorage<ValueType> myStorage( distPEs->getLocalSize(), numPEs);
        scai::hmemo::ReadAccess<IndexType> readI(owners);
        for(IndexType i=0; i<readI.size(); i++){
            myStorage.setValue(0, readI[i], 1);
        }
        readI.release();
    SCAI_REGION_END("ParcoRepart.getPEGraph.buildMatrix");
    
    /*
    
        SCAI_REGION_START("ParcoRepart.getPEGraph.buildMatrix_new");
    
        scai::lama::CSRSparseMatrix<ValueType> PEgraph2( distPEs , noDistPEs);
        
        CSRStorage<ValueType>& localStoragePE = PEgraph2.getLocalStorage();
        scai::hmemo::WriteAccess<IndexType> iaWr(localStoragePE.getIA());
        scai::hmemo::WriteAccess<IndexType> jaWr(localStoragePE.getJA());
        scai::hmemo::WriteAccess<ValueType> valuesWr(localStoragePE.getValues());
PRINT(*comm << " __ "<< distPEs->getLocalSize() );
        //scai::lama::SparseAssemblyStorage<ValueType> myStorage( distPEs->getLocalSize(), numPEs);
        SCAI_ASSERT( distPEs->getLocalSize() ==1, "Every PE must have one row of the matrix. We use a BLOCK distribution.");
        //scai::lama::MatrixStorage<ValueType> myStorage( distPEs->getLocalSize(), numPEs);
        scai::hmemo::ReadAccess<IndexType> readI2(owners);
        for(IndexType i=0; i<readI2.size(); i++){
            if( valuesWR[ readI2[i] ] ==0 ){
                
            }
        }
        readI2.release();
    SCAI_REGION_END("ParcoRepart.getPEGraph.buildMatrix_new");
    */
    
    scai::lama::CSRSparseMatrix<ValueType> PEgraph(myStorage, distPEs, noDistPEs);     
    
=======
    scai::utilskernel::LArray<IndexType> ia(2, 0, numNeighbors);
    scai::utilskernel::LArray<IndexType> ja(numNeighbors, neighborPEs.data());
    scai::utilskernel::LArray<ValueType> values(numNeighbors, 1);
    scai::lama::CSRStorage<ValueType> myStorage(1, numPEs, neighborPEs.size(), ia, ja, values);
    SCAI_REGION_END("ParcoRepart.getPEGraph.buildMatrix");
    
    //could be optimized with move semantics
    scai::lama::CSRSparseMatrix<ValueType> PEgraph(myStorage, distPEs, noDistPEs);

>>>>>>> b6ec1291
    return PEgraph;
}

//-----------------------------------------------------------------------------------------

//return: there is an edge in the block graph between blocks ret[0][i]-ret[1][i]
template<typename IndexType, typename ValueType>
std::vector<std::vector<IndexType>> ParcoRepart<IndexType, ValueType>::getLocalBlockGraphEdges( const CSRSparseMatrix<ValueType> &adjM, const DenseVector<IndexType> &part) {
    SCAI_REGION("ParcoRepart.getLocalBlockGraphEdges");
    SCAI_REGION_START("ParcoRepart.getLocalBlockGraphEdges.initialise");
    scai::dmemo::CommunicatorPtr comm = scai::dmemo::Communicator::getCommunicatorPtr();
    const scai::dmemo::DistributionPtr dist = adjM.getRowDistributionPtr();
    const scai::utilskernel::LArray<IndexType>& localPart= part.getLocalValues();
    IndexType N = adjM.getNumColumns();
    IndexType max = part.max().Scalar::getValue<IndexType>();
   
    if( !dist->isEqual( part.getDistribution() ) ){
        std::cout<< __FILE__<< "  "<< __LINE__<< ", matrix dist: " << *dist<< " and partition dist: "<< part.getDistribution() << std::endl;
        throw std::runtime_error( "Distributions: should (?) be equal.");
    }
    SCAI_REGION_END("ParcoRepart.getLocalBlockGraphEdges.initialise");
    
    
    SCAI_REGION_START("ParcoRepart.getLocalBlockGraphEdges.addLocalEdge_newVersion");
    
    scai::hmemo::HArray<IndexType> nonLocalIndices( dist->getLocalSize() ); 
    scai::hmemo::WriteAccess<IndexType> writeNLI(nonLocalIndices, dist->getLocalSize() );
    IndexType actualNeighbours = 0;
    
    const CSRStorage<ValueType> localStorage = adjM.getLocalStorage();
    const scai::hmemo::ReadAccess<IndexType> ia(localStorage.getIA());
    const scai::hmemo::ReadAccess<IndexType> ja(localStorage.getJA());
    scai::hmemo::ReadAccess<ValueType> values(localStorage.getValues());
    
    // we do not know the size of the non-local indices that is why we use an std::vector
    // with push_back, then convert that to a DenseVector in order to call DenseVector::gather
    // TODO: skip the std::vector to DenseVector conversion. maybe use HArray or LArray
    std::vector< std::vector<IndexType> > edges(2);
    std::vector<IndexType> localInd, nonLocalInd;

    for(IndexType i=0; i<dist->getLocalSize(); i++){ 
        for(IndexType j=ia[i]; j<ia[i+1]; j++){ 
            SCAI_REGION("ParcoRepart.getLocalBlockGraphEdges.addLocalEdge_newVersion.for_loop");
            if( dist->isLocal(ja[j]) ){ 
                IndexType u = localPart[i];         // partition(i)
                IndexType v = localPart[dist->global2local(ja[j])]; // partition(j), 0<j<N so take the local index of j
                assert( u < max +1);
                assert( v < max +1);
                if( u != v){    // the nodes belong to different blocks                  
                        bool add_edge = true;
                        for(IndexType k=0; k<edges[0].size(); k++){ //check that this edge is not already in
                            if( edges[0][k]==u && edges[1][k]==v ){
                                add_edge= false;
                                break;      // the edge (u,v) already exists
                            }
                        }
                        if( add_edge== true){       //if this edge does not exist, add it
                            edges[0].push_back(u);
                            edges[1].push_back(v);
                        }
                }
            } else{  // if(dist->isLocal(j)) 
                // there is an edge between i and j but index j is not local in the partition so we cannot get part[j].
                localInd.push_back(i);
                nonLocalInd.push_back(ja[j]);
            }
            
        }
    }
    SCAI_REGION_END("ParcoRepart.getLocalBlockGraphEdges.addLocalEdge_newVersion");
    
    SCAI_REGION_START("ParcoRepart.getLocalBlockGraphEdges.theRest")
    // TODO: this seems to take quite a long !
    // take care of all the non-local indices found
    assert( localInd.size() == nonLocalInd.size() );
    DenseVector<IndexType> nonLocalDV( nonLocalInd.size(), 0 );
    DenseVector<IndexType> gatheredPart( nonLocalDV.size(),0 );
    SCAI_REGION_END("ParcoRepart.getLocalBlockGraphEdges.theRest")
    
    //get a DenseVector from a vector
    for(IndexType i=0; i<nonLocalInd.size(); i++){
        SCAI_REGION("ParcoRepart.getLocalBlockGraphEdges.vector2DenseVector");
        nonLocalDV.setValue(i, nonLocalInd[i]);
    }
    SCAI_REGION_START("ParcoRepart.getLocalBlockGraphEdges.gatherNonLocal")
        //gather all non-local indexes
        gatheredPart.gather(part, nonLocalDV , scai::utilskernel::binary::COPY );
    SCAI_REGION_END("ParcoRepart.getLocalBlockGraphEdges.gatherNonLocal")
    
    assert( gatheredPart.size() == nonLocalInd.size() );
    assert( gatheredPart.size() == localInd.size() );
    
    for(IndexType i=0; i<gatheredPart.size(); i++){
        SCAI_REGION("ParcoRepart.getLocalBlockGraphEdges.addNonLocalEdge");
        IndexType u = localPart[ localInd[i] ];         
        IndexType v = gatheredPart.getValue(i).Scalar::getValue<IndexType>();
        assert( u < max +1);
        assert( v < max +1);
        if( u != v){    // the nodes belong to different blocks                  
            bool add_edge = true;
            for(IndexType k=0; k<edges[0].size(); k++){ //check that this edge is not already in
                if( edges[0][k]==u && edges[1][k]==v ){
                    add_edge= false;
                    break;      // the edge (u,v) already exists
                }
            }
            if( add_edge== true){       //if this edge does not exist, add it
                edges[0].push_back(u);
                edges[1].push_back(v);
            }
        }
    }
    return edges;
}

//-----------------------------------------------------------------------------------------

// in this version the graph is an HArray with size k*k and [i,j] = i*k+j
//
// Not distributed.
//
template<typename IndexType, typename ValueType>
scai::lama::CSRSparseMatrix<ValueType> ParcoRepart<IndexType, ValueType>::getBlockGraph( const CSRSparseMatrix<ValueType> &adjM, const DenseVector<IndexType> &part, const int k) {
    SCAI_REGION("ParcoRepart.getBlockGraph");
    scai::dmemo::CommunicatorPtr comm = scai::dmemo::Communicator::getCommunicatorPtr();
    //const scai::dmemo::DistributionPtr distPtr = adjM.getRowDistributionPtr();
    const scai::utilskernel::LArray<IndexType>& localPart= part.getLocalValues();
    
    // there are k blocks in the partition so the adjecency matrix for the block graph has dimensions [k x k]
    //scai::dmemo::DistributionPtr distRowBlock ( scai::dmemo::Distribution::getDistributionPtr( "BLOCK", comm, k) );  
    //scai::dmemo::DistributionPtr distColBlock ( new scai::dmemo::NoDistribution( k ));
    
    // TODO: memory costly for big k
    IndexType size= k*k;
    
    // get, on each processor, the edges of the blocks that are local
    std::vector< std::vector<IndexType> > blockEdges = ParcoRepart<int, double>::getLocalBlockGraphEdges( adjM, part);
    assert(blockEdges[0].size() == blockEdges[1].size());
    
    scai::hmemo::HArray<IndexType> sendPart(size, static_cast<ValueType>( 0 ));
    scai::hmemo::HArray<IndexType> recvPart(size);
    
    for(IndexType round=0; round<comm->getSize(); round++){
        SCAI_REGION("ParcoRepart.getBlockGraph.shiftArray");
        {   // write your part 
            scai::hmemo::WriteAccess<IndexType> sendPartWrite( sendPart );
            for(IndexType i=0; i<blockEdges[0].size(); i++){
                IndexType u = blockEdges[0][i];
                IndexType v = blockEdges[1][i];
                sendPartWrite[ u*k + v ] = 1;
            }
        }
        comm->shiftArray(recvPart , sendPart, 1);
        sendPart.swap(recvPart);
    } 
    
    // get numEdges
    IndexType numEdges=0;
    
    scai::hmemo::ReadAccess<IndexType> recvPartRead( recvPart );
    for(IndexType i=0; i<recvPartRead.size(); i++){
        if( recvPartRead[i]>0 )
            ++numEdges;
    }
    
    //convert the k*k HArray to a [k x k] CSRSparseMatrix
    scai::lama::CSRStorage<ValueType> localMatrix;
    localMatrix.allocate( k ,k );
    
    scai::hmemo::HArray<IndexType> csrIA;
    scai::hmemo::HArray<IndexType> csrJA;
    scai::hmemo::HArray<ValueType> csrValues; 
    {
        IndexType numNZ = numEdges;     // this equals the number of edges of the graph
        scai::hmemo::WriteOnlyAccess<IndexType> ia( csrIA, k +1 );
        scai::hmemo::WriteOnlyAccess<IndexType> ja( csrJA, numNZ );
        scai::hmemo::WriteOnlyAccess<ValueType> values( csrValues, numNZ );   
        scai::hmemo::ReadAccess<IndexType> recvPartRead( recvPart );
        ia[0]= 0;
        
        IndexType rowCounter = 0; // count rows
        IndexType nnzCounter = 0; // count non-zero elements
        
        for(IndexType i=0; i<k; i++){
            IndexType rowNums=0;
            // traverse the part of the HArray that represents a row and find how many elements are in this row
            for(IndexType j=0; j<k; j++){
                if( recvPartRead[i*k+j] >0  ){
                    ++rowNums;
                }
            }
            ia[rowCounter+1] = ia[rowCounter] + rowNums;
           
            for(IndexType j=0; j<k; j++){
                if( recvPartRead[i*k +j] >0){   // there exist edge (i,j)
                    ja[nnzCounter] = j;
                    values[nnzCounter] = 1;
                    ++nnzCounter;
                }
            }
            ++rowCounter;
        }
    }
    SCAI_REGION_START("ParcoRepart.getBlockGraph.swapAndAssign");
        scai::lama::CSRSparseMatrix<ValueType> matrix;
        localMatrix.swap( csrIA, csrJA, csrValues );
        matrix.assign(localMatrix);
    SCAI_REGION_END("ParcoRepart.getBlockGraph.swapAndAssign");
    return matrix;
}

//-----------------------------------------------------------------------------------

template<typename IndexType, typename ValueType>
std::vector< std::vector<IndexType>> ParcoRepart<IndexType, ValueType>::getGraphEdgeColoring_local(CSRSparseMatrix<ValueType> &adjM, IndexType &colors) {
    SCAI_REGION("ParcoRepart.coloring");
    using namespace boost;
    IndexType N= adjM.getNumRows();
    assert( N== adjM.getNumColumns() ); // numRows = numColumns
    
    SCAI_REGION_START("ParcoRepart.coloring.replicateInput")
    const scai::dmemo::DistributionPtr noDist(new scai::dmemo::NoDistribution(N));
    if (!adjM.getRowDistributionPtr()->isReplicated()) {
    	adjM.redistribute(noDist, noDist);
    	//throw std::runtime_error("Input matrix must be replicated.");
    }
    SCAI_REGION_END("ParcoRepart.coloring.replicateInput")

    SCAI_REGION_START("ParcoRepart.coloring.convertGraph")
    // use boost::Graph and boost::edge_coloring()
    typedef adjacency_list<vecS, vecS, undirectedS, no_property, size_t, no_property> Graph;
    typedef std::pair<std::size_t, std::size_t> Pair;
    Graph G(N);
    
    // retG[0][i] the first node, retG[1][i] the second node, retG[2][i] the color of the edge
    std::vector< std::vector<IndexType>> retG(3);
    
	const CSRStorage<ValueType>& localStorage = adjM.getLocalStorage();
	const scai::hmemo::ReadAccess<IndexType> ia(localStorage.getIA());
	const scai::hmemo::ReadAccess<IndexType> ja(localStorage.getJA());

    // create graph G from the input adjacency matrix
    for(IndexType i=0; i<N; i++){
    	//we replicated the matrix, so global indices are local indices
    	const IndexType globalI = i;
    	for (IndexType j = ia[i]; j < ia[i+1]; j++) {
    		if (globalI < ja[j]) {
				boost::add_edge(globalI, ja[j], G);
				retG[0].push_back(globalI);
				retG[1].push_back(ja[j]);
    		}
    	}
    }
    SCAI_REGION_END("ParcoRepart.coloring.convertGraph")
    
    SCAI_REGION_START("ParcoRepart.coloring.callBoost")
    colors = boost::edge_coloring(G, boost::get( boost::edge_bundle, G));
    SCAI_REGION_END("ParcoRepart.coloring.callBoost")
    
    scai::dmemo::CommunicatorPtr comm = scai::dmemo::Communicator::getCommunicatorPtr();

    SCAI_REGION_START("ParcoRepart.coloring.convertResult")
    for (size_t i = 0; i <retG[0].size(); i++) {
        retG[2].push_back( G[ boost::edge( retG[0][i],  retG[1][i], G).first] );
    }
    SCAI_REGION_END("ParcoRepart.coloring.convertResult")
    
    return retG;
}

//---------------------------------------------------------------------------------------

template<typename IndexType, typename ValueType>
std::vector<DenseVector<IndexType>> ParcoRepart<IndexType, ValueType>::getCommunicationPairs_local( CSRSparseMatrix<ValueType> &adjM) {
    IndexType N= adjM.getNumRows();
    SCAI_REGION("ParcoRepart.getCommunicationPairs_local");
    // coloring.size()=3: coloring(i,j,c) means that edge with endpoints i and j is colored with color c.
    // and coloring[i].size()= number of edges in input graph

    assert(adjM.getNumColumns() == adjM.getNumRows() );

    IndexType colors;
    std::vector<std::vector<IndexType>> coloring = getGraphEdgeColoring_local( adjM, colors );
    std::vector<DenseVector<IndexType>> retG(colors);
    
    if (adjM.getNumRows()==2) {
    	assert(colors<=1);
    	assert(coloring[0].size()<=1);
    }
    
    for(IndexType i=0; i<colors; i++){        
        retG[i].allocate(N);
        // TODO: although not distributed maybe try to avoid setValue
        // initialize so retG[i][j]=j instead of -1
        for( IndexType j=0; j<N; j++){
            retG[i].setValue( j, j );                               
        }
    }
    
    // for all the edges:
    // coloring[0][i] = the first block , coloring[1][i] = the second block,
    // coloring[2][i]= the color/round in which the two blocks shall communicate
    for(IndexType i=0; i<coloring[0].size(); i++){
        IndexType color = coloring[2][i]; // the color/round of this edge
        assert(color<colors);
        IndexType firstBlock = coloring[0][i];
        IndexType secondBlock = coloring[1][i];
        retG[color].setValue( firstBlock, secondBlock);
        retG[color].setValue( secondBlock, firstBlock );
    }
    
    return retG;
}
//---------------------------------------------------------------------------------------


//to force instantiation
template DenseVector<int> ParcoRepart<int, double>::partitionGraph(CSRSparseMatrix<double> &input, std::vector<DenseVector<double>> &coordinates, struct Settings);
			     
template DenseVector<int> ParcoRepart<int, double>::partitionGraph_noSort(CSRSparseMatrix<double> &input, std::vector<DenseVector<double>> &coordinates, struct Settings);
                             
template double ParcoRepart<int, double>::computeImbalance(const DenseVector<int> &partition, int k);

template double ParcoRepart<int, double>::computeCut(const CSRSparseMatrix<double> &input, const DenseVector<int> &part, bool ignoreWeights);

template void ParcoRepart<int, double>::checkLocalDegreeSymmetry(const CSRSparseMatrix<double> &input);

template double ParcoRepart<int, double>::replicatedMultiWayFM(const CSRSparseMatrix<double> &input, DenseVector<int> &part, int k, double epsilon, bool unweighted);

template double ParcoRepart<int, double>::distributedFMStep(CSRSparseMatrix<double> &input, DenseVector<int> &part, std::vector<int>& nodesWithNonLocalNeighbors, Settings settings);

template std::vector<DenseVector<int>> ParcoRepart<int, double>::computeCommunicationPairings(const CSRSparseMatrix<double> &input, const DenseVector<int> &part,	const DenseVector<int> &blocksToPEs);

template std::vector<int> ITI::ParcoRepart<int, double>::nonLocalNeighbors(const CSRSparseMatrix<double>& input);

template scai::dmemo::Halo ITI::ParcoRepart<int, double>::buildPartHalo(const CSRSparseMatrix<double> &input,  const DenseVector<int> &part);

template std::pair<std::vector<int>, int> ITI::ParcoRepart<int, double>::getInterfaceNodes(const CSRSparseMatrix<double> &input, const DenseVector<int> &part, const std::vector<int>& nodesWithNonLocalNeighbors, int otherBlock, int depth);

template DenseVector<int> ParcoRepart<int, double>::getBorderNodes( const CSRSparseMatrix<double> &adjM, const DenseVector<int> &part);

template scai::lama::CSRSparseMatrix<double> ParcoRepart<int, double>::getPEGraph( const CSRSparseMatrix<double> &adjM);

template std::vector<std::vector<IndexType>> ParcoRepart<int, double>::getLocalBlockGraphEdges( const CSRSparseMatrix<double> &adjM, const DenseVector<int> &part);

template scai::lama::CSRSparseMatrix<double> ParcoRepart<int, double>::getBlockGraph( const CSRSparseMatrix<double> &adjM, const DenseVector<int> &part, const int k );

template std::vector< std::vector<int>>  ParcoRepart<int, double>::getGraphEdgeColoring_local( CSRSparseMatrix<double> &adjM, int& colors);

template std::vector<DenseVector<int>> ParcoRepart<int, double>::getCommunicationPairs_local( CSRSparseMatrix<double> &adjM);
}<|MERGE_RESOLUTION|>--- conflicted
+++ resolved
@@ -120,9 +120,9 @@
 		for (IndexType dim = 0; dim < dimensions; dim++) {
 			if (maxCoords[dim] - minCoords[dim] > maxExtent) {
 				maxExtent = maxCoords[dim] - minCoords[dim];
-			}			
-		}
-		
+			}
+		}
+
 		/**
 		* Several possibilities exist for choosing the recursion depth.
 		* Either by user choice, or by the maximum fitting into the datatype, or by the minimum distance between adjacent points.
@@ -157,8 +157,6 @@
 				}
 				ValueType globalHilbertIndex = HilbertCurve<IndexType, ValueType>::getHilbertIndex( point, dimensions, recursionDepth, minCoords, maxCoords);
 				hilbertIndicesLocal[i] = globalHilbertIndex;
-                                //SCAI_ASSERT( globalHilbertIndex < 1, *comm << " "<< globalHilbertIndex << " point ("<< point[0]<<", "<< point[1]<< ", "<< point[2] << ")");
-                                //SCAI_ASSERT( globalHilbertIndex >=0, *comm << " "<<  globalHilbertIndex);
 			}
 		}
 		
@@ -166,52 +164,37 @@
 		/**
 		* now sort the global indices by where they are on the space-filling curve.
 		*/
-		
-                
-                scai::lama::DenseVector<IndexType> permutation, inversePermutation;
-                
+		scai::lama::DenseVector<IndexType> permutation;
         {
 			SCAI_REGION( "ParcoRepart.partitionGraph.initialPartition.sorting" )
 			hilbertIndices.sort(permutation, true);
-			//permutation.redistribute(inputDist);
+        }
+
+		/**
+		* initial partitioning with sfc.
+		*/
+		if (!inputDist->isReplicated() && comm->getSize() == k) {
+			SCAI_REGION( "ParcoRepart.partitionGraph.initialPartition.redistribute" )
+
+			scai::dmemo::DistributionPtr blockDist(new scai::dmemo::BlockDistribution(n, comm));
+			permutation.redistribute(blockDist);
+			scai::hmemo::WriteAccess<IndexType> wPermutation( permutation.getLocalValues() );
+			std::sort(wPermutation.get(), wPermutation.get()+wPermutation.size());
+			wPermutation.release();
+
+			scai::dmemo::DistributionPtr newDistribution(new scai::dmemo::GeneralDistribution(n, permutation.getLocalValues(), comm));
+
+			input.redistribute(newDistribution, input.getColDistributionPtr());
+			result = DenseVector<IndexType>(newDistribution, comm->getRank());
+
+		} else {
+			scai::lama::DenseVector<IndexType> inversePermutation;
 			DenseVector<IndexType> tmpPerm = permutation;
 			tmpPerm.sort( inversePermutation, true);
-PRINT(*comm<< ": "<< permutation.getLocalValues().size() << " <> " <<  hilbertIndices.getLocalValues().size());            
-        }
-                
-                
-		/**
-		 * The permutations given by DenseVector.sort are distributed by BlockDistributions.
-		 * However, the sorting does not guarantee that each processor has the same number of values.
-		 * Without a redistribution step, the line result.getLocalValues()[i] = int( inversePermutation.getLocalValues()[i] *k/n);
-		 * sometimes segfaults. We can't have that.
-		 */
-                
-                
-		inversePermutation.redistribute(inputDist);
-		assert(inversePermutation.getDistributionPtr()->getLocalSize() == localN);
-                
-                
-		/**
-		* initial partitioning with sfc. Upgrade to chains-on-chains-partitioning later
-		*/
-
-		for (IndexType i = 0; i < localN; i++) {
-			result.getLocalValues()[i] = int( inversePermutation.getLocalValues()[i] *k/n);
-                        //SCAI_ASSERT( int( hilbertIndicesLocal[i]*k) <k,hilbertIndicesLocal[i] ); 
-                        //result.getLocalValues()[i] = int( hilbertIndicesLocal[i]*k);
-		}
-
-		if (!inputDist->isReplicated() && comm->getSize() == k) {
-			SCAI_REGION( "ParcoRepart.partitionGraph.initialPartition.redistribute" )
-			//TODO: this won't scale well.
-		    result.redistribute(noDist);
-
-			scai::dmemo::DistributionPtr newDistribution(new scai::dmemo::GeneralDistribution(result.getLocalValues(), comm));
-			//assert(newDistribution->getLocalSize() == subsetSizes[comm->getRank()]);
-
-			input.redistribute(newDistribution, input.getColDistributionPtr());
-			result.redistribute(newDistribution);
+
+			for (IndexType i = 0; i < localN; i++) {
+				result.getLocalValues()[i] = int( inversePermutation.getLocalValues()[i] *k/n);
+			}
 		}
 	}
 
@@ -221,8 +204,7 @@
 		ValueType gain = settings.minGainForNextRound;
 		ValueType cut = comm->getSize() == 1 ? computeCut(input, result) : comm->sum(localSumOutgoingEdges(input)) / 2;
 
-		//scai::lama::CSRSparseMatrix<ValueType> blockGraph = ParcoRepart<IndexType, ValueType>::getBlockGraph( input, result, k);
-                scai::lama::CSRSparseMatrix<ValueType> blockGraph = ParcoRepart<IndexType, ValueType>::getPEGraph( input);
+		scai::lama::CSRSparseMatrix<ValueType> blockGraph = ParcoRepart<IndexType, ValueType>::getPEGraph(input);
 
 		std::vector<DenseVector<IndexType>> communicationScheme = ParcoRepart<IndexType,ValueType>::getCommunicationPairs_local(blockGraph);
 
@@ -260,7 +242,6 @@
 			}
 
 			assert(oldCut - gain == cut);
-			//std::cout << "Last FM round yielded gain of " << gain << ", for total cut of " << computeCut(input, result) << std::endl;
 			numRefinementRounds++;
 		}
 	} else {
@@ -268,274 +249,6 @@
 	}
 	return result;
 }
-
-
-template<typename IndexType, typename ValueType>
-DenseVector<IndexType> ParcoRepart<IndexType, ValueType>::partitionGraph_noSort(CSRSparseMatrix<ValueType> &input, std::vector<DenseVector<ValueType>> &coordinates, Settings settings)
-{
-	IndexType k = settings.numBlocks;
-	ValueType epsilon = settings.epsilon;
-    
-	SCAI_REGION( "ParcoRepart.partitionGraph" )
-
-	std::chrono::time_point<std::chrono::steady_clock> start, afterSFC, round;
-	start = std::chrono::steady_clock::now();
-
-	/**
-	* check input arguments for sanity
-	*/
-	IndexType n = input.getNumRows();
-	if (n != coordinates[0].size()) {
-		throw std::runtime_error("Matrix has " + std::to_string(n) + " rows, but " + std::to_string(coordinates[0].size())
-		 + " coordinates are given.");
-	}
-        
-	if (n != input.getNumColumns()) {
-		throw std::runtime_error("Matrix must be quadratic.");
-	}
-
-	if (!input.isConsistent()) {
-		throw std::runtime_error("Input matrix inconsistent");
-	}
-
-	if (k > n) {
-		throw std::runtime_error("Creating " + std::to_string(k) + " blocks from " + std::to_string(n) + " elements is impossible.");
-	}
-
-	if (epsilon < 0) {
-		throw std::runtime_error("Epsilon " + std::to_string(epsilon) + " is invalid.");
-	}
-
-	const IndexType dimensions = coordinates.size();
-        
-	const scai::dmemo::DistributionPtr coordDist = coordinates[0].getDistributionPtr();
-	const scai::dmemo::DistributionPtr inputDist = input.getRowDistributionPtr();
-	const scai::dmemo::DistributionPtr noDist(new scai::dmemo::NoDistribution(n));
-	const scai::dmemo::CommunicatorPtr comm = coordDist->getCommunicatorPtr();
-
-	const IndexType localN = inputDist->getLocalSize();
-	const IndexType globalN = inputDist->getGlobalSize();
-
-	if (coordDist->getLocalSize() != localN) {
-		throw std::runtime_error(std::to_string(coordDist->getLocalSize()) + " point coordinates, "
-				+ std::to_string(localN) + " rows present.");
-	}
-
-	if( !coordDist->isEqual( *inputDist) ){
-		throw std::runtime_error( "Distributions should be equal.");
-	}
-	
-	/**
-	*	gather information for space-filling curves
-	*/
-	std::vector<ValueType> minCoords(dimensions, std::numeric_limits<ValueType>::max());
-	std::vector<ValueType> maxCoords(dimensions, std::numeric_limits<ValueType>::lowest());
-	DenseVector<IndexType> result(inputDist);
-
-	{
-		SCAI_REGION( "ParcoRepart.partitionGraph.initialPartition" )
-
-		/**
-		 * get minimum / maximum of local coordinates
-		 */
-		for (IndexType dim = 0; dim < dimensions; dim++) {
-			//get local parts of coordinates
-			scai::utilskernel::LArray<ValueType>& localPartOfCoords = coordinates[dim].getLocalValues();
-			for (IndexType i = 0; i < localN; i++) {
-				ValueType coord = localPartOfCoords[i];
-				if (coord < minCoords[dim]) minCoords[dim] = coord;
-				if (coord > maxCoords[dim]) maxCoords[dim] = coord;
-			}
-		}
-
-		/**
-		 * communicate to get global min / max
-		 */
-		for (IndexType dim = 0; dim < dimensions; dim++) {
-			minCoords[dim] = comm->min(minCoords[dim]);
-			maxCoords[dim] = comm->max(maxCoords[dim]);
-		}
-	
-
-		ValueType maxExtent = 0;
-		for (IndexType dim = 0; dim < dimensions; dim++) {
-			if (maxCoords[dim] - minCoords[dim] > maxExtent) {
-				maxExtent = maxCoords[dim] - minCoords[dim];
-			}			
-		}
-		
-		/**
-		* Several possibilities exist for choosing the recursion depth.
-		* Either by user choice, or by the maximum fitting into the datatype, or by the graph size..
-		*/
-		const IndexType recursionDepth = settings.sfcResolution > 0 ? settings.sfcResolution : std::min(std::log2(n), double(21));
-	
-		/**
-		*	create space filling curve indices.
-		*/
-		// trying the new version of getHilbertIndex
-                
-		scai::lama::DenseVector<ValueType> hilbertIndices(inputDist);
-		// get local part of hilbert indices
-		scai::utilskernel::LArray<ValueType>& hilbertIndicesLocal = hilbertIndices.getLocalValues();
-
-		{
-			SCAI_REGION("ParcoRepart.partitionGraph.initialPartition.spaceFillingCurve")
-			// get read access to the local part of the coordinates
-			// TODO: should be coordAccess[dimension] but I don't know how ... maybe HArray::acquireReadAccess? (harry)
-			scai::hmemo::ReadAccess<ValueType> coordAccess0( coordinates[0].getLocalValues() );
-			scai::hmemo::ReadAccess<ValueType> coordAccess1( coordinates[1].getLocalValues() );
-			// this is faulty, if dimensions=2 coordAccess2 is equal to coordAccess1
-			scai::hmemo::ReadAccess<ValueType> coordAccess2( coordinates[dimensions-1].getLocalValues() );
-
-			ValueType point[dimensions];
-			for (IndexType i = 0; i < localN; i++) {
-				coordAccess0.getValue(point[0], i);
-				coordAccess1.getValue(point[1], i);
-				// TODO change how I treat different dimensions
-				if(dimensions == 3){
-					coordAccess2.getValue(point[2], i);
-				}
-				ValueType globalHilbertIndex = HilbertCurve<IndexType, ValueType>::getHilbertIndex( point, dimensions, recursionDepth, minCoords, maxCoords);
-				hilbertIndicesLocal[i] = globalHilbertIndex;
-                                SCAI_ASSERT( globalHilbertIndex < 1, *comm << " "<< globalHilbertIndex << " point ("<< point[0]<<", "<< point[1]<< ", "<< point[2] << ")");
-                                SCAI_ASSERT( globalHilbertIndex >=0, *comm << " "<<  globalHilbertIndex);
-			}
-		}
-		
-		/**
-		* now sort the global indices by where they are on the space-filling curve.
-		*/
-<<<<<<< HEAD
-		
-    /*
-                scai::lama::DenseVector<IndexType> permutation, inversePermutation;
-                
-        {
-			SCAI_REGION( "ParcoRepart.partitionGraph.initialPartition.sorting" )
-			hilbertIndices.sort(permutation, true);
-			//permutation.redistribute(inputDist);
-			DenseVector<IndexType> tmpPerm = permutation;
-			tmpPerm.sort( inversePermutation, true);
-PRINT(*comm<< ": "<< permutation.getLocalValues().size() << " <> " <<  hilbertIndices.getLocalValues().size());            
-        }
-      */          
-                
-		/**
-		 * The permutations given by DenseVector.sort are distributed by BlockDistributions.
-		 * However, the sorting does not guarantee that each processor has the same number of values.
-		 * Without a redistribution step, the line result.getLocalValues()[i] = int( inversePermutation.getLocalValues()[i] *k/n);
-		 * sometimes segfaults. We can't have that.
-		 */
-                
-                /*
-		inversePermutation.redistribute(inputDist);
-		assert(inversePermutation.getDistributionPtr()->getLocalSize() == localN);
-                */
-                
-=======
-		scai::lama::DenseVector<IndexType> permutation;
-        {
-			SCAI_REGION( "ParcoRepart.partitionGraph.initialPartition.sorting" )
-			hilbertIndices.sort(permutation, true);
-        }
-
->>>>>>> b6ec1291
-		/**
-		* initial partitioning with sfc.
-		*/
-<<<<<<< HEAD
-
-		for (IndexType i = 0; i < localN; i++) {
-			//result.getLocalValues()[i] = int( inversePermutation.getLocalValues()[i] *k/n);
-                        //SCAI_ASSERT( int( hilbertIndicesLocal[i]*k) <k,hilbertIndicesLocal[i] ); 
-                        result.getLocalValues()[i] = int( hilbertIndicesLocal[i]*k);
-		}
-
-=======
->>>>>>> b6ec1291
-		if (!inputDist->isReplicated() && comm->getSize() == k) {
-			SCAI_REGION( "ParcoRepart.partitionGraph.initialPartition.redistribute" )
-
-			scai::dmemo::DistributionPtr blockDist(new scai::dmemo::BlockDistribution(n, comm));
-			permutation.redistribute(blockDist);
-			scai::hmemo::WriteAccess<IndexType> wPermutation( permutation.getLocalValues() );
-			std::sort(wPermutation.get(), wPermutation.get()+wPermutation.size());
-			wPermutation.release();
-
-			scai::dmemo::DistributionPtr newDistribution(new scai::dmemo::GeneralDistribution(n, permutation.getLocalValues(), comm));
-
-			input.redistribute(newDistribution, input.getColDistributionPtr());
-			result = DenseVector<IndexType>(newDistribution, comm->getRank());
-
-		} else {
-			scai::lama::DenseVector<IndexType> inversePermutation;
-			DenseVector<IndexType> tmpPerm = permutation;
-			tmpPerm.sort( inversePermutation, true);
-
-			for (IndexType i = 0; i < localN; i++) {
-				result.getLocalValues()[i] = int( inversePermutation.getLocalValues()[i] *k/n);
-			}
-		}
-	}
-
-	IndexType numRefinementRounds = 0;
-
-	if (comm->getSize() == 1 || comm->getSize() == k) {
-		ValueType gain = settings.minGainForNextRound;
-		ValueType cut = comm->getSize() == 1 ? computeCut(input, result) : comm->sum(localSumOutgoingEdges(input)) / 2;
-
-<<<<<<< HEAD
-		//scai::lama::CSRSparseMatrix<ValueType> blockGraph = ParcoRepart<IndexType, ValueType>::getBlockGraph( input, result, k);
-                scai::lama::CSRSparseMatrix<ValueType> blockGraph = ParcoRepart<IndexType, ValueType>::getPEGraph( input);
-=======
-		scai::lama::CSRSparseMatrix<ValueType> blockGraph = ParcoRepart<IndexType, ValueType>::getPEGraph(input);
->>>>>>> b6ec1291
-
-		std::vector<DenseVector<IndexType>> communicationScheme = ParcoRepart<IndexType,ValueType>::getCommunicationPairs_local(blockGraph);
-
-		std::vector<IndexType> nodesWithNonLocalNeighbors = getNodesWithNonLocalNeighbors(input);
-
-		if (comm->getRank() == 0) {
-			afterSFC = std::chrono::steady_clock::now();
-			std::chrono::duration<double> elapsedSeconds = afterSFC-start;
-			std::cout << "With SFC (" << elapsedSeconds.count() << " seconds), cut is " << cut << std::endl;
-		}
-
-		while (gain >= settings.minGainForNextRound) {
-			if (inputDist->isReplicated()) {
-				gain = replicatedMultiWayFM(input, result, k, epsilon);
-			} else {
-				gain = distributedFMStep(input, result, nodesWithNonLocalNeighbors, communicationScheme, settings);
-				const IndexType localOutgoingEdges = localSumOutgoingEdges(input);
-
-				const IndexType maxDegree = 6;//for debug purposes
-				assert(nodesWithNonLocalNeighbors.size() <= localOutgoingEdges);
-				assert(nodesWithNonLocalNeighbors.size() >= localOutgoingEdges/maxDegree);
-			}
-			ValueType oldCut = cut;
-			cut = comm->getSize() == 1 ? computeCut(input, result) : comm->sum(localSumOutgoingEdges(input)) / 2;
-			if (comm->getRank() == 0) {
-				round = std::chrono::steady_clock::now();
-				std::chrono::duration<double> elapsedSeconds = round-start;
-				std::cout << "After " << numRefinementRounds + 1 << " refinement rounds, (" << elapsedSeconds.count() << " seconds), cut is " << cut << std::endl;
-			}
-			if (cut != oldCut - gain) {
-				IndexType sumOutgoingEdges = comm->sum(localSumOutgoingEdges(input)) / 2;
-
-				std::cout << std::string("Old cut was " + std::to_string(oldCut) + ", new cut is " + std::to_string(cut) + " with "
-						+ std::to_string(sumOutgoingEdges) + " outgoing edges, but gain is " + std::to_string(gain)+".") << std::endl;
-			}
-
-			assert(oldCut - gain == cut);
-			numRefinementRounds++;
-		}
-	} else {
-		std::cout << "Local refinement only implemented sequentially and for one block per process. Called with " << comm->getSize() << " processes and " << k << " blocks." << std::endl;
-	}
-	return result;
-}
-
 
 template<typename IndexType, typename ValueType>
 ValueType ParcoRepart<IndexType, ValueType>::replicatedMultiWayFM(const CSRSparseMatrix<ValueType> &input, DenseVector<IndexType> &part, IndexType k, ValueType epsilon, bool unweighted) {
@@ -2091,6 +1804,7 @@
     	}
     }
    
+    //border.setValues(localBorder);
     assert(border.getDistributionPtr()->getLocalSize() == localN);
     return border;
 }
@@ -2104,53 +1818,7 @@
     const scai::dmemo::DistributionPtr dist = adjM.getRowDistributionPtr(); 
     const IndexType numPEs = comm->getSize();
     
-<<<<<<< HEAD
-    
-    SCAI_REGION_START("ParcoRepart.getPEGraph.findNonLocalNeighbours");
-    // get all the non-local indices in an HArray
-    scai::hmemo::HArray<IndexType> nonLocalIndices( dist->getLocalSize() ); 
-    // dist->getLocalSize() is a "safe" (see below) upper bound of the neighbours if this PE
-    // TODO: localSize is a way upper bound. replace with better estimate
-    // ### in special cases, eg. 8x8 grid and k=8, a block 
-    // ### can have local size less than its not-local neighbours, eg, block 1 has 
-    // ### size 8 but 10 non-local neighbours !!!
-    scai::hmemo::WriteAccess<IndexType> writeNLI(nonLocalIndices, dist->getLocalSize() );
-    // count the actual neighbours and resize the array
-    IndexType actualNeighbours = 0;
-
-    const CSRStorage<ValueType> localStorage = adjM.getLocalStorage();
-    const scai::hmemo::ReadAccess<IndexType> ia(localStorage.getIA());
-    const scai::hmemo::ReadAccess<IndexType> ja(localStorage.getJA());
-
-    //for(IndexType i=0; i<dist->getLocalSize(); i++){        // for all local nodes
-    //	for(IndexType j=ia[i]; j<ia[i+1]; j++){             // for all the edges of a node
-    for(IndexType j=0; j<ja.size(); j++){
-            if( !dist->isLocal(ja[j]) ){                    // if ja[j] is not a local node
-                // TODO: this check is needed because in small instances the "safe" upper
-                //        bound is no safe and we must enlarge the array
-                if( actualNeighbours >= nonLocalIndices.size() ){
-                    writeNLI.resize(nonLocalIndices.size()+1);
-                    writeNLI[actualNeighbours] = ja[j];         // store the non local index
-                    ++actualNeighbours;
-                }else {
-                    writeNLI[actualNeighbours] = ja[j];         // store the non local index
-                    ++actualNeighbours;
-                }
-            }
-    	
-    }
-
-    // if needed resize-shrink the array
-    if(actualNeighbours != nonLocalIndices.size() ){
-        writeNLI.resize(actualNeighbours);
-    }
-
-    //nonLocalIndices.resize(actualNeighbours);
-    writeNLI.release();
-    SCAI_REGION_END("ParcoRepart.getPEGraph.findNonLocalNeighbours");
-=======
     const std::vector<IndexType> nonLocalIndices = nonLocalNeighbors(adjM);
->>>>>>> b6ec1291
     
     SCAI_REGION_START("ParcoRepart.getPEGraph.getOwners");
     scai::utilskernel::LArray<IndexType> indexTransport(nonLocalIndices.size(), nonLocalIndices.data());
@@ -2168,56 +1836,11 @@
     const IndexType numNeighbors = neighborPEs.size();
 
     // create the PE adjacency matrix to be returned
-<<<<<<< HEAD
-    IndexType numPEs = comm->getSize();
-    scai::dmemo::DistributionPtr distPEs ( scai::dmemo::Distribution::getDistributionPtr( "BLOCK", comm, numPEs) );
-=======
     scai::dmemo::DistributionPtr distPEs ( scai::dmemo::Distribution::getDistributionPtr( "BLOCK", comm, numPEs) );
     assert(distPEs->getLocalSize() == 1);
->>>>>>> b6ec1291
     scai::dmemo::DistributionPtr noDistPEs (new scai::dmemo::NoDistribution( numPEs ));
 
     SCAI_REGION_START("ParcoRepart.getPEGraph.buildMatrix");
-<<<<<<< HEAD
-    // TODO: this takes a significant amount of time! ### must reduce
-
-        scai::lama::SparseAssemblyStorage<ValueType> myStorage( distPEs->getLocalSize(), numPEs);
-        SCAI_ASSERT( distPEs->getLocalSize() ==1, "Every PE must have one row of the matrix. We use a BLOCK distribution.");
-        //scai::lama::MatrixStorage<ValueType> myStorage( distPEs->getLocalSize(), numPEs);
-        scai::hmemo::ReadAccess<IndexType> readI(owners);
-        for(IndexType i=0; i<readI.size(); i++){
-            myStorage.setValue(0, readI[i], 1);
-        }
-        readI.release();
-    SCAI_REGION_END("ParcoRepart.getPEGraph.buildMatrix");
-    
-    /*
-    
-        SCAI_REGION_START("ParcoRepart.getPEGraph.buildMatrix_new");
-    
-        scai::lama::CSRSparseMatrix<ValueType> PEgraph2( distPEs , noDistPEs);
-        
-        CSRStorage<ValueType>& localStoragePE = PEgraph2.getLocalStorage();
-        scai::hmemo::WriteAccess<IndexType> iaWr(localStoragePE.getIA());
-        scai::hmemo::WriteAccess<IndexType> jaWr(localStoragePE.getJA());
-        scai::hmemo::WriteAccess<ValueType> valuesWr(localStoragePE.getValues());
-PRINT(*comm << " __ "<< distPEs->getLocalSize() );
-        //scai::lama::SparseAssemblyStorage<ValueType> myStorage( distPEs->getLocalSize(), numPEs);
-        SCAI_ASSERT( distPEs->getLocalSize() ==1, "Every PE must have one row of the matrix. We use a BLOCK distribution.");
-        //scai::lama::MatrixStorage<ValueType> myStorage( distPEs->getLocalSize(), numPEs);
-        scai::hmemo::ReadAccess<IndexType> readI2(owners);
-        for(IndexType i=0; i<readI2.size(); i++){
-            if( valuesWR[ readI2[i] ] ==0 ){
-                
-            }
-        }
-        readI2.release();
-    SCAI_REGION_END("ParcoRepart.getPEGraph.buildMatrix_new");
-    */
-    
-    scai::lama::CSRSparseMatrix<ValueType> PEgraph(myStorage, distPEs, noDistPEs);     
-    
-=======
     scai::utilskernel::LArray<IndexType> ia(2, 0, numNeighbors);
     scai::utilskernel::LArray<IndexType> ja(numNeighbors, neighborPEs.data());
     scai::utilskernel::LArray<ValueType> values(numNeighbors, 1);
@@ -2227,7 +1850,6 @@
     //could be optimized with move semantics
     scai::lama::CSRSparseMatrix<ValueType> PEgraph(myStorage, distPEs, noDistPEs);
 
->>>>>>> b6ec1291
     return PEgraph;
 }
 
@@ -2256,7 +1878,7 @@
     scai::hmemo::HArray<IndexType> nonLocalIndices( dist->getLocalSize() ); 
     scai::hmemo::WriteAccess<IndexType> writeNLI(nonLocalIndices, dist->getLocalSize() );
     IndexType actualNeighbours = 0;
-    
+
     const CSRStorage<ValueType> localStorage = adjM.getLocalStorage();
     const scai::hmemo::ReadAccess<IndexType> ia(localStorage.getIA());
     const scai::hmemo::ReadAccess<IndexType> ja(localStorage.getJA());
@@ -2270,7 +1892,6 @@
 
     for(IndexType i=0; i<dist->getLocalSize(); i++){ 
         for(IndexType j=ia[i]; j<ia[i+1]; j++){ 
-            SCAI_REGION("ParcoRepart.getLocalBlockGraphEdges.addLocalEdge_newVersion.for_loop");
             if( dist->isLocal(ja[j]) ){ 
                 IndexType u = localPart[i];         // partition(i)
                 IndexType v = localPart[dist->global2local(ja[j])]; // partition(j), 0<j<N so take the local index of j
@@ -2353,16 +1974,15 @@
 scai::lama::CSRSparseMatrix<ValueType> ParcoRepart<IndexType, ValueType>::getBlockGraph( const CSRSparseMatrix<ValueType> &adjM, const DenseVector<IndexType> &part, const int k) {
     SCAI_REGION("ParcoRepart.getBlockGraph");
     scai::dmemo::CommunicatorPtr comm = scai::dmemo::Communicator::getCommunicatorPtr();
-    //const scai::dmemo::DistributionPtr distPtr = adjM.getRowDistributionPtr();
+    const scai::dmemo::DistributionPtr distPtr = adjM.getRowDistributionPtr();
     const scai::utilskernel::LArray<IndexType>& localPart= part.getLocalValues();
     
     // there are k blocks in the partition so the adjecency matrix for the block graph has dimensions [k x k]
-    //scai::dmemo::DistributionPtr distRowBlock ( scai::dmemo::Distribution::getDistributionPtr( "BLOCK", comm, k) );  
-    //scai::dmemo::DistributionPtr distColBlock ( new scai::dmemo::NoDistribution( k ));
+    scai::dmemo::DistributionPtr distRowBlock ( scai::dmemo::Distribution::getDistributionPtr( "BLOCK", comm, k) );  
+    scai::dmemo::DistributionPtr distColBlock ( new scai::dmemo::NoDistribution( k ));
     
     // TODO: memory costly for big k
     IndexType size= k*k;
-    
     // get, on each processor, the edges of the blocks that are local
     std::vector< std::vector<IndexType> > blockEdges = ParcoRepart<int, double>::getLocalBlockGraphEdges( adjM, part);
     assert(blockEdges[0].size() == blockEdges[1].size());
@@ -2460,6 +2080,7 @@
     // use boost::Graph and boost::edge_coloring()
     typedef adjacency_list<vecS, vecS, undirectedS, no_property, size_t, no_property> Graph;
     typedef std::pair<std::size_t, std::size_t> Pair;
+    //std::vector<std::vector<IndexType>> edges(2);
     Graph G(N);
     
     // retG[0][i] the first node, retG[1][i] the second node, retG[2][i] the color of the edge
@@ -2547,8 +2168,6 @@
 //to force instantiation
 template DenseVector<int> ParcoRepart<int, double>::partitionGraph(CSRSparseMatrix<double> &input, std::vector<DenseVector<double>> &coordinates, struct Settings);
 			     
-template DenseVector<int> ParcoRepart<int, double>::partitionGraph_noSort(CSRSparseMatrix<double> &input, std::vector<DenseVector<double>> &coordinates, struct Settings);
-                             
 template double ParcoRepart<int, double>::computeImbalance(const DenseVector<int> &partition, int k);
 
 template double ParcoRepart<int, double>::computeCut(const CSRSparseMatrix<double> &input, const DenseVector<int> &part, bool ignoreWeights);
