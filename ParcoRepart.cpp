--- conflicted
+++ resolved
@@ -149,10 +149,10 @@
 			}
 		}
 		
+		
 		/**
 		* now sort the global indices by where they are on the space-filling curve.
 		*/
-    
 		scai::lama::DenseVector<IndexType> permutation, inversePermutation;
         {
 			SCAI_REGION( "ParcoRepart.partitionGraph.initialPartition.sorting" )
@@ -182,7 +182,7 @@
 		if (!inputDist->isReplicated() && comm->getSize() == k) {
 			SCAI_REGION( "ParcoRepart.partitionGraph.initialPartition.redistribute" )
 			//TODO: this won't scale well.
-		        result.redistribute(noDist);
+		    result.redistribute(noDist);
 
 			scai::dmemo::DistributionPtr newDistribution(new scai::dmemo::GeneralDistribution(result.getLocalValues(), comm));
 			//assert(newDistribution->getLocalSize() == subsetSizes[comm->getRank()]);
@@ -190,7 +190,8 @@
 			input.redistribute(newDistribution, input.getColDistributionPtr());
 			result.redistribute(newDistribution);
 		}
-        }
+	}
+
 	IndexType numRefinementRounds = 0;
 
 	if (comm->getSize() == 1 || comm->getSize() == k) {
@@ -331,7 +332,6 @@
 	for (IndexType v = 0; v < n; v++) {
 		ValueType maxCut = -totalWeight;
 		IndexType idAtMax = k;
-		Scalar partID = part.getValue(v);
 
 		for (IndexType fragment = 0; fragment < k; fragment++) {
 			if (unweighted) {
@@ -527,9 +527,6 @@
 	scai::utilskernel::LArray<IndexType> haloData;
 	partDist->getCommunicatorPtr()->updateHalo( haloData, localData, partHalo );
 
-	/**
-	 * first pass, compute local cut and build list of required halo indices
-	 */
 	ValueType result = 0;
 	for (IndexType i = 0; i < localN; i++) {
 		const IndexType beginCols = ia[i];
@@ -919,8 +916,7 @@
 	 * send nodes with non-local neighbors to partner process.
 	 * here we assume a 1-to-1-mapping of blocks to processes and a symmetric matrix
 	 */
-	
-std::unordered_set<IndexType> foreignNodes;
+	std::unordered_set<IndexType> foreignNodes;
 	{
 		SCAI_REGION( "ParcoRepart.getInterfaceNodes.communication" )
 		IndexType swapField[1];
@@ -949,7 +945,6 @@
 			}
 		}
 	}
-
 
 	assert(interfaceNodes.size() <= localN);
 
@@ -1082,9 +1077,7 @@
 		}
 		
 		scai::hmemo::ReadAccess<IndexType> commAccess(communicationScheme[i].getLocalValues());
-                
-                IndexType partner = commAccess[ comm->getRank() ];
-                
+		IndexType partner = commAccess[communicationScheme[i].getDistributionPtr()->global2local(comm->getRank())];
 		assert(commAccess[communicationScheme[i].getDistributionPtr()->global2local(partner)] == comm->getRank());
 
 		{
@@ -1097,20 +1090,13 @@
 		}
 
 		ValueType gainThisRound = 0;
-<<<<<<< HEAD
 
 		scai::dmemo::Halo graphHalo;
 		CSRStorage<ValueType> haloMatrix;
 
 
 		if (partner != comm->getRank()) {
-=======
-                 
-		if (partner != comm->getRank() ) {
->>>>>>> 5dda0129
 			//processor is active this round
-
-			//std::cout << "Thread " << comm->getRank() << " is active in round " << i << "." << std::endl;
 
 			/**
 			 * get indices of border nodes with breadth-first search
@@ -1315,21 +1301,8 @@
 				assert(newIndices.size() == myGlobalIndices.size()-deletedNodes.size()+additionalNodes.size());
 				myGlobalIndices = newIndices;
 			}
-		} /*else {
-			//std::cout << "Thread " << comm->getRank() << " is inactive in round " << i << ", performing halo exchange." << std::endl;
-
-			//dummy halo update
-			std::vector<IndexType> requiredHaloIndices;
-			scai::dmemo::Halo graphHalo;
-			{
-				scai::hmemo::HArrayRef<IndexType> arrRequiredIndexes( requiredHaloIndices );
-				scai::dmemo::HaloBuilder::build( *inputDist, arrRequiredIndexes, graphHalo );
-			}
-
-			CSRStorage<ValueType> haloMatrix;
-			haloMatrix.exchangeHalo( graphHalo, input.getLocalStorage(), *comm );
-		}
-		*/
+		}
+
 		{
 			SCAI_REGION( "ParcoRepart.distributedFMStep.loop.redistribute" )
 			{
@@ -1351,8 +1324,6 @@
 				part = DenseVector<IndexType>(newDistribution, localBlockID);
 			}
 		}
-		//std::cout << "Thread " << comm->getRank() << ", round " << i << ", finished redistribution." << std::endl;
-
 	}
 	return comm->sum(gainSum) / 2;
 }
