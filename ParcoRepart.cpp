/*
 * ParcoReport.cpp
 *
 *  Created on: 25.10.2016
 *      Author: moritzl
 */

#include <scai/dmemo/Distribution.hpp>

#include <assert.h>
#include <cmath>
#include <climits>
#include <queue>

#include "PrioQueue.h"
#include "ParcoRepart.h"

using namespace std;

namespace ITI {

template<typename IndexType, typename ValueType>
ValueType ParcoRepart<IndexType, ValueType>::getMinimumNeighbourDistance(const CSRSparseMatrix<ValueType> &input, const DenseVector<ValueType> &coordinates,
 IndexType dimensions) {
	// iterate through matrix to find closest neighbours, implying necessary recursion depth for space-filling curve
	// here it can happen that the closest neighbor is not stored on this processor.

	const scai::dmemo::DistributionPtr coordDist = coordinates.getDistributionPtr();
	const scai::dmemo::DistributionPtr inputDist = input.getRowDistributionPtr();
	const IndexType localN = inputDist->getLocalSize();

	if (coordDist->getLocalSize() % int(dimensions) != 0) {
		throw std::runtime_error("Size of coordinate vector no multiple of dimension. Maybe it was split in the distribution?");
	}

	if (!input.getColDistributionPtr()->isReplicated()) {
		throw std::runtime_error("Columns must be replicated.");
	}

	const CSRStorage<ValueType>& localStorage = input.getLocalStorage();
	const scai::utilskernel::LArray<ValueType>& localPartOfCoords = coordinates.getLocalValues();

	const scai::utilskernel::LArray<IndexType>& ia = localStorage.getIA();
    const scai::utilskernel::LArray<IndexType>& ja = localStorage.getJA();
    assert(ia.size() == localN+1);

    ValueType minDistanceSquared = std::numeric_limits<ValueType>::max();
	for (IndexType i = 0; i < localN; i++) {
		const IndexType beginCols = ia[i];
		const IndexType endCols = ia[i+1];//assuming replicated columns
		assert(ja.size() >= endCols);
		for (IndexType j = beginCols; j < endCols; j++) {
			IndexType neighbor = ja[j];//big question: does ja give local or global indices?
			const IndexType globalI = inputDist->local2global(i);
			if (neighbor != globalI && coordDist->isLocal(neighbor*dimensions)) {
				const IndexType localNeighbor = coordDist->global2local(neighbor*dimensions);
				ValueType distanceSquared = 0;
				for (IndexType dim = 0; dim < dimensions; dim++) {
					ValueType diff = localPartOfCoords[i*dimensions + dim] - localPartOfCoords[localNeighbor + dim];
					distanceSquared += diff*diff;
				}
				if (distanceSquared < minDistanceSquared) minDistanceSquared = distanceSquared;
			}
		}
	}

	const ValueType minDistance = std::sqrt(minDistanceSquared);
	return minDistance;
}

/**
* possible optimization: check whether all local points lie in the same region and thus have a common prefix
*/

template<typename IndexType, typename ValueType>
ValueType ParcoRepart<IndexType, ValueType>::getHilbertIndex(const DenseVector<ValueType> &coordinates, IndexType dimensions, IndexType index, IndexType recursionDepth,
	const std::vector<ValueType> &minCoords, const std::vector<ValueType> &maxCoords) {

	if (dimensions != 2) {
		throw std::logic_error("Space filling curve currently only implemented for two dimensions");
	}

	scai::dmemo::DistributionPtr coordDist = coordinates.getDistributionPtr();

	if (coordDist->getLocalSize() % int(dimensions) != 0) {
		throw std::runtime_error("Size of coordinate vector no multiple of dimension. Maybe it was split in the distribution?");
	}

	size_t bitsInValueType = sizeof(ValueType) * CHAR_BIT;
	if (recursionDepth > bitsInValueType/dimensions) {
		throw std::runtime_error("A space-filling curve that precise won't fit into the return datatype.");
	}

	if (!coordDist->isLocal(index*dimensions)) {
		throw std::runtime_error("Coordinate with index " + std::to_string(index) + " is not present on this process.");
	}

	const scai::utilskernel::LArray<ValueType>& myCoords = coordinates.getLocalValues();
	std::vector<ValueType> scaledCoord(dimensions);

	for (IndexType dim = 0; dim < dimensions; dim++) {
		assert(coordDist->isLocal(index*dimensions+dim));
		const Scalar coord = myCoords[coordDist->global2local(index*dimensions+dim)];
		scaledCoord[dim] = (coord.getValue<ValueType>() - minCoords[dim]) / (maxCoords[dim] - minCoords[dim]);
		if (scaledCoord[dim] < 0 || scaledCoord[dim] > 1) {
			throw std::runtime_error("Coordinate " + std::to_string(coord.getValue<ValueType>()) + " at position " 
				+ std::to_string(index*dimensions + dim) + " does not agree with bounds "
				+ std::to_string(minCoords[dim]) + " and " + std::to_string(maxCoords[dim]));
		}
	}
	//cout<<"point: ["<<scaledCoord[0]<<","<<scaledCoord[1]<<"]\n";
	double temp=1;
	long integerIndex = 0;//TODO: also check whether this data type is long enough
	for (IndexType i = 0; i < recursionDepth; i++) {
		int subSquare;
		//two dimensions only, for now
		if (scaledCoord[0] < 0.5) {
			if (scaledCoord[1] < 0.5) {
				subSquare = 0;
				//apply inverse hilbert operator
				temp = scaledCoord[0];
				scaledCoord[0] = 2*scaledCoord[1];
				scaledCoord[1] = 2*temp;
			} else {
				subSquare = 1;
				//apply inverse hilbert operator
				scaledCoord[0] *= 2;
				scaledCoord[1] = 2*scaledCoord[1] -1;
			}
		} else {
			if (scaledCoord[1] < 0.5) {
				subSquare = 3;
				//apply inverse hilbert operator
				temp = scaledCoord[0];
				scaledCoord[0] = -2*scaledCoord[1]+1;
				scaledCoord[1] = -2*temp+2;

			} else {
				subSquare = 2;
				//apply inverse hilbert operator
				scaledCoord[0] = 2*scaledCoord[0]-1;
				scaledCoord[1] = 2*scaledCoord[1]-1;
			}
		}
		integerIndex = (integerIndex << 2) | subSquare;	
	}

	long divisor = 1 << (2*int(recursionDepth));
	double ret = double(integerIndex) / double(divisor);
	return ret; 
}

//-------------------------------------------------------------------------------------------------

template<typename IndexType, typename ValueType>
DenseVector<ValueType> ParcoRepart<IndexType, ValueType>::Hilbert2DIndex2Point(ValueType index, IndexType level){
	//DenseVector<ValueType> p(2,1), ret(2,0);
	DenseVector<ValueType>  p(2,0), ret(2,0);
	ValueType r;
	IndexType q;
	//std::cout<< p(0)+ret(1)<< std::endl;

	if(level==0)
		return ret;
	else{
		q=int(4*index);
    		r= 4*index-q;
		p = ParcoRepart<IndexType, ValueType>::Hilbert2DIndex2Point(r, level-1);
		switch(q){
			case 0: ret.setValue(0, p(1)/2);	ret.setValue(1, p(0)/2);	return ret;
			case 1: ret.setValue(0, p(0)/2);	ret.setValue(1, p(1)/2 +0.5);	return ret;
			case 2: ret.setValue(0, p(0)/2 +0.5);	ret.setValue(1, p(1)/2 +0.5);	return ret;
			case 3: ret.setValue(0, 1-p(1)/2);	ret.setValue(1, 0.5-p(0)/2);	return ret;
		}
	}
	return ret;
}

//-------------------------------------------------------------------------------------------------

template<typename IndexType, typename ValueType>
ValueType ParcoRepart<IndexType, ValueType>::getHilbertIndex3D(const DenseVector<ValueType> &coordinates, IndexType dimensions, IndexType index, IndexType recursionDepth,
	const std::vector<ValueType> &minCoords, const std::vector<ValueType> &maxCoords) {

	if (dimensions != 3) {
		throw std::logic_error("Space filling curve for 3 dimensions");
	}

	scai::dmemo::DistributionPtr coordDist = coordinates.getDistributionPtr();

	if (coordDist->getLocalSize() % int(dimensions) != 0) {
		throw std::runtime_error("Size of coordinate vector no multiple of dimension. Maybe it was split in the distribution?");
	}

	size_t bitsInValueType = sizeof(ValueType) * CHAR_BIT;
	if (recursionDepth > bitsInValueType/dimensions) {
		throw std::runtime_error("A space-filling curve that precise won't fit into the return datatype.");
	}

	if (!coordDist->isLocal(index*dimensions)) {
		throw std::runtime_error("Coordinate with index " + std::to_string(index) + " is not present on this process.");
	}

	const scai::utilskernel::LArray<ValueType>& myCoords = coordinates.getLocalValues();
	std::vector<ValueType> scaledCoord(dimensions);

	for (IndexType dim = 0; dim < dimensions; dim++) {
		assert(coordDist->isLocal(index*dimensions+dim));
		const Scalar coord = myCoords[coordDist->global2local(index*dimensions+dim)];
//cout<<"### "<< coord.getValue<ValueType>() << endl; 
		scaledCoord[dim] = (coord.getValue<ValueType>() - minCoords[dim]) / (maxCoords[dim] - minCoords[dim]);
//cout<<"$$$ "<< scaledCoord[dim]<<endl;
		if (scaledCoord[dim] < 0 || scaledCoord[dim] > 1) {
			throw std::runtime_error("Coordinate " + std::to_string(coord.getValue<ValueType>()) + " at position " 
				+ std::to_string(index*dimensions + dim) + " does not agree with bounds "
				+ std::to_string(minCoords[dim]) + " and " + std::to_string(maxCoords[dim]));
		}
	}

//	for(int i=0;i<coordinates.size();++i)
//		std::cout<< scaledCoord[i] << std::endl;
	
//	cout<<endl<<__LINE__<<": point"<<" ("<<index<<") = ["<< scaledCoord[0]<<","<<scaledCoord[1]<<","<<scaledCoord[2]<<"]" <<endl;
	ValueType tmpX, tmpY, tmpZ;
	ValueType x ,y ,z; 	//the coordinates each of the three dimensions
	x= scaledCoord[0];
	y= scaledCoord[1];
	z= scaledCoord[2];
	long integerIndex = 0;//TODO: also check whether this data type is long enough
	for (IndexType i = 0; i < recursionDepth; i++) {
		int subSquare;
		if (z < 0.5) {
			if (y < 0.5) {
				if (x <0.5){		//x,y,z <0.5
					subSquare= 0;
					//apply inverse hilbert operator
					tmpX= x;
					x= 2*z;
					z= 2*y;
					y= 2*tmpX;
				} else{			//y,z<0.5 and x>0.5
					subSquare= 1;
					tmpX= x;
					x= 2*y-1;
					y= 2*z;
					z= 2*tmpX;
				}
			} else if (x>0.5){		//z<0.5, y,x>0,5
					subSquare= 2;
					//apply inverse hilbert operator
					tmpX= x;					
					x= 2*y-1;
					y= 2*z;
					z= 2*tmpX-1;
				}else{			//z<0.5, y>0.5, x<0.5
					subSquare= 3;
					x= -2*x+2;
					y= -2*y+1;
					z= -2*z;
				}
		} else if(y>0.5){
				if(x<0.5){ 		//z>0.5, y>0.5, x<0.5
					subSquare= 4;
					x= -2*x+2;
					y= -2*y+1;
					z= 2*z-1;
				} else{			//z>0.5, y>0.5, x>0.5
					subSquare= 5;
					tmpX= x;
					x= 2*y-1;
					y= -2*z+2;
					z= -2*tmpX+2;
				}
			}else if(x<0.5){		//z>0.5, y<0.5, x<0.5
					subSquare= 7;	//care, this is 7, not 6	
					tmpX= x;
					x= -2*z+2;
					z= -2*y+1;
					y= 2*tmpX;
				}else{			//z>0.5, y<0.5, x>0.5
					subSquare= 6;	//this is case 6
					tmpX= x;
					x= 2*y-1;
					y= -2*z +2;
					z= -2*tmpX+1;				
				}		
			
		integerIndex = (integerIndex << 2) | subSquare;
		//cout<<__LINE__<<": ["<<  scaledCoord[0]<<","<<scaledCoord[1]<<","<<scaledCoord[2]<<"]" <<endl;
		//cout<<__LINE__<<": "<< subSquare <<" _ "<< integerIndex<<endl;
		//cout<<"\t["<< scaledCoord[0]<<","<<scaledCoord[1]<<"]"<<endl<<endl;
		
	}

	long divisor = 1 << (2*int(recursionDepth)+1);
	double ret = double(integerIndex) / double(divisor);
//	cout<<"divisor= "<< divisor << " ret value= "<< ret<<endl;
	return ret; 
}

//-------------------------------------------------------------------------------------------------

template<typename IndexType, typename ValueType>
DenseVector<IndexType> ParcoRepart<IndexType, ValueType>::partitionGraph(CSRSparseMatrix<ValueType> &input, DenseVector<ValueType> &coordinates,
					IndexType dimensions,	IndexType k,  double epsilon) 
{
	/**
	* check input arguments for sanity
	*/
	IndexType n = input.getNumRows();
	if (n*dimensions != coordinates.size()) {
		throw std::runtime_error("Matrix has " + std::to_string(n) + " rows, but " + std::to_string(coordinates.size())
		 + " coordinates are given.");
	}

	if (n != input.getNumColumns()) {
		throw std::runtime_error("Matrix must be quadratic.");
	}

	if (!input.isConsistent()) {
		throw std::runtime_error("Input matrix inconsistent");
	}

	if (k > n) {
		throw std::runtime_error("Creating " + std::to_string(k) + " blocks from " + std::to_string(n) + " elements is impossible.");
	}

	if (epsilon < 0) {
		throw std::runtime_error("Epsilon " + std::to_string(epsilon) + " is invalid.");
	}

	const scai::dmemo::DistributionPtr coordDist = coordinates.getDistributionPtr();
	const scai::dmemo::DistributionPtr inputDist = input.getRowDistributionPtr();
	const IndexType localN = inputDist->getLocalSize();

	if (coordDist->getLocalSize() % int(dimensions) != 0) {
		throw std::runtime_error("Size of coordinate vector no multiple of dimension. Maybe it was split in the distribution?");
	}

	if (coordDist->getLocalSize() != dimensions*localN) {
		throw std::runtime_error(std::to_string(coordDist->getLocalSize() / dimensions) + " point coordinates, "
		 + std::to_string(localN) + " rows present.");
	}

	/**
	*	gather information for space-filling curves
	*/
	std::vector<ValueType> minCoords(dimensions, std::numeric_limits<ValueType>::max());
	std::vector<ValueType> maxCoords(dimensions, std::numeric_limits<ValueType>::lowest());

	const scai::utilskernel::LArray<ValueType> localPartOfCoords = coordinates.getLocalValues();

	//Get extent of coordinates. Can probably speed this up with OpenMP by having thread-local min/max-Arrays and reducing them in the end
	for (IndexType i = 0; i < (localPartOfCoords.size() / dimensions); i++) {
		for (IndexType dim = 0; dim < dimensions; dim++) {
			ValueType coord = localPartOfCoords[i*dimensions + dim];
			if (coord < minCoords[dim]) minCoords[dim] = coord;
			if (coord > maxCoords[dim]) maxCoords[dim] = coord;
		}
	}

	ValueType maxExtent = 0;
	for (IndexType dim = 0; dim < dimensions; dim++) {
		if (maxCoords[dim] - minCoords[dim] > maxExtent) {
			maxExtent = maxCoords[dim] - minCoords[dim];
		}
	}

	/**
	* Several possibilities exist for choosing the recursion depth. Either by user choice, or by the maximum fitting into the datatype, or by the minimum distance between adjacent points
	*/
	//getMinimumNeighbourDistance is ~5% faster if manually inlined, probably because localPartOfCoords doesn't have to be computed twice
	//const ValueType minDistance = getMinimumNeighbourDistance(input, coordinates, dimensions);
	const IndexType recursionDepth = std::log2(n);// std::ceil(std::log2(maxExtent / minDistance) / 2);

	/**
	*	create space filling curve indices.
	*/
	
	scai::lama::DenseVector<ValueType> hilbertIndices(inputDist);
	for (IndexType i = 0; i < localN; i++) {
		IndexType globalIndex = inputDist->local2global(i);
		ValueType globalHilbertIndex = ParcoRepart<IndexType, ValueType>::getHilbertIndex(coordinates, dimensions, globalIndex, recursionDepth, minCoords, maxCoords);
		hilbertIndices.setValue(globalIndex, globalHilbertIndex);
	}

	/**
	* now sort the global indices by where they are on the space-filling curve.
	*/

	scai::lama::DenseVector<IndexType> permutation;
	hilbertIndices.sort(permutation, true);
	permutation.redistribute(inputDist);

	/**
	* check for uniqueness. If not unique, level of detail was insufficient.
	*/


	/**
	* initial partitioning with sfc. Upgrade to chains-on-chains-partitioning later
	*/
	DenseVector<IndexType> result(inputDist);
	scai::hmemo::ReadAccess<IndexType> readAccess(permutation.getLocalValues());
	for (IndexType i = 0; i < localN; i++) {
		IndexType targetPos;
		readAccess.getValue(targetPos, i);
		result.setValue(inputDist->local2global(i), int(k*targetPos / n));
	}

	/**
	* local refinement, use Fiduccia-Mattheyses. 
	*/

	if (false && inputDist->isReplicated()) {
		ValueType gain = 1;
		ValueType cut = computeCut(input, result);
		while (gain > 0) {
			gain = fiducciaMattheysesRound(input, result, k, epsilon);
			ValueType oldCut = cut;
			cut = computeCut(input, result);
			assert(oldCut - gain == cut);
			std::cout << "Last FM round yielded gain of " << gain << ", for total cut of " << computeCut(input, result) << std::endl;
		}
	}

	return result;
}

template<typename IndexType, typename ValueType>
ValueType ParcoRepart<IndexType, ValueType>::fiducciaMattheysesRound(const CSRSparseMatrix<ValueType> &input, DenseVector<IndexType> &part, IndexType k, ValueType epsilon) {
	const IndexType n = input.getNumRows();
	/**
	* check input and throw errors
	*/
	const Scalar minPartID = part.min();
	const Scalar maxPartID = part.max();
	if (minPartID.getValue<IndexType>() != 0) {
		throw std::runtime_error("Smallest block ID is " + std::to_string(minPartID.getValue<IndexType>()) + ", should be 0");
	}

	if (maxPartID.getValue<IndexType>() != k-1) {
		throw std::runtime_error("Highest block ID is " + std::to_string(maxPartID.getValue<IndexType>()) + ", should be " + std::to_string(k-1));
	}

	if (part.size() != n) {
		throw std::runtime_error("Partition has " + std::to_string(part.size()) + " entries, but matrix has " + std::to_string(n) + ".");
	}

	if (epsilon < 0) {
		throw std::runtime_error("Epsilon must be >= 0, not " + std::to_string(epsilon));
	}

	const scai::dmemo::DistributionPtr inputDist = input.getRowDistributionPtr();
	const scai::dmemo::DistributionPtr partDist = part.getDistributionPtr();

	if (!inputDist->isReplicated()) {
		throw std::runtime_error("Input matrix must be replicated, for now.");
	}

	if (!partDist->isReplicated()) {
		throw std::runtime_error("Input partition must be replicated, for now.");
	}

	/**
	* allocate data structures
	*/

	const double optSize = ceil(double(n) / k);
	const double maxAllowablePartSize = optSize*(1+epsilon);

	std::vector<IndexType> bestTargetPartition(n);
	std::vector<PrioQueue<ValueType, IndexType>> queues(k, n);

	std::vector<IndexType> gains;
	std::vector<std::pair<IndexType, IndexType> > transfers;
	std::vector<IndexType> transferedVertices;
	std::vector<double> imbalances;

	std::vector<double> fragmentSizes(k);

	double maxFragmentSize = 0;

	for (IndexType i = 0; i < n; i++) {
		Scalar partID = part.getValue(i);
		assert(partID.getValue<IndexType>() >= 0);
		assert(partID.getValue<IndexType>() < k);
		fragmentSizes[partID.getValue<IndexType>()] += 1;

		if (fragmentSizes[partID.getValue<IndexType>()] < maxFragmentSize) {
			maxFragmentSize = fragmentSizes[partID.getValue<IndexType>()];
		}
	}

	std::vector<IndexType> degrees(n);

	std::vector<std::vector<ValueType> > edgeCuts(n);
	for (IndexType v = 0; v < n; v++) {
		edgeCuts[v].resize(k, 0);

	}

	//TODO: use ReadAccess instead
	const CSRStorage<ValueType>& localStorage = input.getLocalStorage();
	const scai::utilskernel::LArray<IndexType>& ia = localStorage.getIA();
	const scai::utilskernel::LArray<IndexType>& ja = localStorage.getJA();
	const scai::utilskernel::LArray<IndexType>& values = localStorage.getValues();

	ValueType totalWeight = 0;

	for (IndexType v = 0; v < n; v++) {
		const IndexType beginCols = ia[v];
		const IndexType endCols = ia[v+1];
		degrees[v] = endCols - beginCols;
		for (IndexType j = beginCols; j < endCols; j++) {
			IndexType neighbor = ja[j];
			Scalar partID = part.getValue(neighbor);
			edgeCuts[v][partID.getValue<IndexType>()] += 1;//values[j];
			totalWeight += 1;//values[j];
		}
	}

	for (IndexType v = 0; v < n; v++) {
		ValueType maxCut = -totalWeight;
		IndexType idAtMax = k;
		Scalar partID = part.getValue(v);

		for (IndexType fragment = 0; fragment < k; fragment++) {
			if (fragment != partID.getValue<IndexType>() && edgeCuts[v][fragment] > maxCut && fragmentSizes[fragment] <= maxAllowablePartSize) {
				idAtMax = fragment;
				maxCut = edgeCuts[v][fragment];
			}
		}

		assert(idAtMax < k);
		bestTargetPartition[v] = idAtMax;
		assert(partID.getValue<IndexType>() < queues.size());
		if (fragmentSizes[partID.getValue<IndexType>()] > 1) {
			queues[partID.getValue<IndexType>()].insert(-(maxCut-edgeCuts[v][partID.getValue<IndexType>()]), v); //negative max gain
		}
	}

	ValueType gainsum = 0;
	bool allQueuesEmpty = false;

	std::vector<bool> moved(n, false);

	while (!allQueuesEmpty) {
	allQueuesEmpty = true;

	//choose largest partition with non-empty queue.
	IndexType largestMovablePart = k;
	IndexType largestSize = 0;

	for (IndexType partID = 0; partID < k; partID++) {
		if (queues[partID].size() > 0 && fragmentSizes[partID] > largestSize) {
			largestMovablePart = partID;
			largestSize = fragmentSizes[partID];
		}
	}

	if (largestSize > 1 && largestMovablePart != k) {
		//at least one queue is not empty
		allQueuesEmpty = false;
		IndexType partID = largestMovablePart;

		assert(partID < queues.size());
		assert(queues[partID].size() > 0);

		IndexType topVertex;
		ValueType topGain;
		std::tie(topGain, topVertex) = queues[partID].extractMin();
		topGain = -topGain;//invert, since the negative gain was used as priority.
		assert(topVertex < n);
		assert(topVertex >= 0);

		//now get target partition.
		IndexType targetFragment = bestTargetPartition[topVertex];
		ValueType storedGain = edgeCuts[topVertex][targetFragment] - edgeCuts[topVertex][partID];
		assert(abs(storedGain - topGain) < 0.0001);
		assert(fragmentSizes[partID] > 1);
		//ValueType checkedGain = calculateGain(g, part, topVertex, targetFragment);
		//assert(abs(checkedGain - topGain) < 0.00001);

		//move node there
		part.setValue(topVertex, targetFragment);
		moved[topVertex] = true;

		//udpate size map
		fragmentSizes[partID] -= 1;
		fragmentSizes[targetFragment] += 1;

		//update history
		gainsum += topGain;
		gains.push_back(gainsum);
		transfers.emplace_back(partID, targetFragment);
		transferedVertices.push_back(topVertex);
		assert(transferedVertices.size() == transfers.size());
		assert(gains.size() == transfers.size());

		double imbalance = (*std::max_element(fragmentSizes.begin(), fragmentSizes.end()) - optSize) / optSize;
		imbalances.push_back(imbalance);

		//std::cout << "Moved node " << topVertex << " to block " << targetFragment << " for gain of " << topGain << ", bringing sum to " << gainsum 
		//<< " and imbalance to " << imbalance  << "." << std::endl;

		//TODO: replace by ReadAccess
		const IndexType beginCols = ia[topVertex];
		const IndexType endCols = ia[topVertex+1];

		for (IndexType j = beginCols; j < endCols; j++) {
			const IndexType neighbour = ja[j];
			if (!moved[neighbour]) {
				//update gain
				Scalar partID = part.getValue(neighbour);

				edgeCuts[neighbour][partID.getValue<IndexType>()] -= 1;//values[j];
				edgeCuts[neighbour][targetFragment] += 1;//values[j];

				//find new fragment for neighbour
				ValueType maxCut = -totalWeight;
				IndexType idAtMax = k;

				for (IndexType fragment = 0; fragment < k; fragment++) {
					if (fragment != partID && edgeCuts[neighbour][fragment] > maxCut  && fragmentSizes[fragment] <= maxAllowablePartSize) {
						idAtMax = fragment;
						maxCut = edgeCuts[neighbour][fragment];
					}
				}

				bestTargetPartition[neighbour] = idAtMax;

				//update prioqueue
				queues[partID.getValue<IndexType>()].remove(neighbour);
				queues[partID.getValue<IndexType>()].insert(-(maxCut-edgeCuts[neighbour][partID.getValue<IndexType>()]), neighbour);

				}
			}
		}
	}

	const IndexType testedNodes = gains.size();
	if (testedNodes == 0) return 0;
	assert(gains.size() == transfers.size());

	/**
	 * now find best partition among those tested
	 */
	IndexType maxIndex = -1;
	ValueType maxGain = 0;
	for (IndexType i = 0; i < testedNodes; i++) {
		if (gains[i] > maxGain && imbalances[i] <= epsilon) {
			maxIndex = i;
			maxGain = gains[i];
		}
	}
	assert(testedNodes >= maxIndex);
	assert(maxIndex >= 0);
	assert(testedNodes-1 < transfers.size());

	/**
	 * apply partition modifications in reverse until best is recovered
	 */
	for (int i = testedNodes-1; i > maxIndex; i--) {
		assert(transferedVertices[i] < n);
		assert(transferedVertices[i] >= 0);
		part.setValue(transferedVertices[i], transfers[i].first);
	}
	return maxGain;
}

template<typename IndexType, typename ValueType>
ValueType ParcoRepart<IndexType, ValueType>::computeCut(const CSRSparseMatrix<ValueType> &input, const DenseVector<IndexType> &part, bool ignoreWeights) {
	const scai::dmemo::DistributionPtr inputDist = input.getRowDistributionPtr();
	const scai::dmemo::DistributionPtr partDist = part.getDistributionPtr();
	const IndexType n = inputDist->getGlobalSize();
	const IndexType localN = inputDist->getLocalSize();

	if (!partDist->isReplicated()) {
		throw std::runtime_error("Input partition must be replicated, for now.");
	}

	const CSRStorage<ValueType>& localStorage = input.getLocalStorage();
	scai::hmemo::ReadAccess<IndexType> ia(localStorage.getIA());
	scai::hmemo::ReadAccess<IndexType> ja(localStorage.getJA());
	scai::hmemo::ReadAccess<ValueType> values(localStorage.getValues());

	scai::hmemo::ReadAccess<IndexType> partAccess(part.getLocalValues());

	ValueType result = 0;
	for (IndexType i = 0; i < localN; i++) {
		const IndexType beginCols = ia[i];
		const IndexType endCols = ia[i+1];
		assert(ja.size() >= endCols);

		const IndexType globalI = inputDist->local2global(i);
		IndexType thisBlock;
		partAccess.getValue(thisBlock, globalI);
		
		for (IndexType j = beginCols; j < endCols; j++) {
			IndexType neighbor = ja[j];
			assert(neighbor >= 0);
			assert(neighbor < n);
				
			IndexType neighborBlock;
			partAccess.getValue(neighborBlock, neighbor);
			if (neighborBlock != thisBlock) {
				if (ignoreWeights) {
					result++;
				} else {
					ValueType edgeWeight;
					values.getValue(edgeWeight, j);
					result += edgeWeight;
				}
			}
		}
	}

	if (!inputDist->isReplicated()) {
    //sum block sizes over all processes
    result = inputDist->getCommunicatorPtr()->sum(result);
  }

  return result / 2; //counted each edge from both sides
}

template<typename IndexType, typename ValueType>
ValueType ParcoRepart<IndexType, ValueType>::computeImbalance(const DenseVector<IndexType> &part, IndexType k) {
	const IndexType n = part.getDistributionPtr()->getGlobalSize();
	std::vector<IndexType> subsetSizes(k, 0);
	scai::hmemo::ReadAccess<IndexType> localPart(part.getLocalValues());
	const Scalar maxK = part.max();
	if (maxK.getValue<IndexType>() >= k) {
		throw std::runtime_error("Block id " + std::to_string(maxK.getValue<IndexType>()) + " found in partition with supposedly" + std::to_string(k) + " blocks.");
	}
 	
	for (IndexType i = 0; i < localPart.size(); i++) {
		IndexType partID;
		localPart.getValue(partID, i);
		subsetSizes[partID] += 1;
	}
	IndexType optSize = std::ceil(n / k);

	//if we don't have the full partition locally, 
	scai::dmemo::CommunicatorPtr comm = part.getDistributionPtr()->getCommunicatorPtr();
	if (!part.getDistribution().isReplicated()) {
	  //sum block sizes over all processes
	  for (IndexType partID = 0; partID < k; partID++) {
	    subsetSizes[partID] = comm->sum(subsetSizes[partID]);
	  }
	}
	
	IndexType maxBlockSize = *std::max_element(subsetSizes.begin(), subsetSizes.end());
	return ((maxBlockSize - optSize)/ optSize);
}

//to force instantiation
template DenseVector<int> ParcoRepart<int, double>::partitionGraph(CSRSparseMatrix<double> &input, DenseVector<double> &coordinates,
					int dimensions,	int k,  double epsilon);

template double ParcoRepart<int, double>::getHilbertIndex(const DenseVector<double> &coordinates, int dimensions, int index, int recursionDepth,
	const std::vector<double> &minCoords, const std::vector<double> &maxCoords);

template double ParcoRepart<int, double>::getHilbertIndex3D(const DenseVector<double> &coordinates, int dimensions, int index, int recursionDepth,
	const std::vector<double> &minCoords, const std::vector<double> &maxCoords);

template double ParcoRepart<int, double>::getMinimumNeighbourDistance(const CSRSparseMatrix<double> &input, const DenseVector<double> &coordinates,
 int dimensions);

<<<<<<< HEAD
template DenseVector<double> ParcoRepart<int, double>::Hilbert2DIndex2Point(double index, int level);
			     
//template struct point ParcoRepart<int, double>::hilbert(double index, int level);
=======
template double ParcoRepart<int, double>::computeImbalance(const DenseVector<int> &partition, int k);

template double ParcoRepart<int, double>::computeCut(const CSRSparseMatrix<double> &input, const DenseVector<int> &part, bool ignoreWeights);

template double ParcoRepart<int, double>::fiducciaMattheysesRound(const CSRSparseMatrix<double> &input, DenseVector<int> &part, int k, double epsilon);

>>>>>>> c4239508

}<|MERGE_RESOLUTION|>--- conflicted
+++ resolved
@@ -154,11 +154,9 @@
 
 template<typename IndexType, typename ValueType>
 DenseVector<ValueType> ParcoRepart<IndexType, ValueType>::Hilbert2DIndex2Point(ValueType index, IndexType level){
-	//DenseVector<ValueType> p(2,1), ret(2,0);
 	DenseVector<ValueType>  p(2,0), ret(2,0);
 	ValueType r;
 	IndexType q;
-	//std::cout<< p(0)+ret(1)<< std::endl;
 
 	if(level==0)
 		return ret;
@@ -207,9 +205,9 @@
 	for (IndexType dim = 0; dim < dimensions; dim++) {
 		assert(coordDist->isLocal(index*dimensions+dim));
 		const Scalar coord = myCoords[coordDist->global2local(index*dimensions+dim)];
-//cout<<"### "<< coord.getValue<ValueType>() << endl; 
+		//cout<<"### "<< coord.getValue<ValueType>() << endl; 
 		scaledCoord[dim] = (coord.getValue<ValueType>() - minCoords[dim]) / (maxCoords[dim] - minCoords[dim]);
-//cout<<"$$$ "<< scaledCoord[dim]<<endl;
+		//cout<<"$$$ "<< scaledCoord[dim]<<endl;
 		if (scaledCoord[dim] < 0 || scaledCoord[dim] > 1) {
 			throw std::runtime_error("Coordinate " + std::to_string(coord.getValue<ValueType>()) + " at position " 
 				+ std::to_string(index*dimensions + dim) + " does not agree with bounds "
@@ -217,16 +215,16 @@
 		}
 	}
 
-//	for(int i=0;i<coordinates.size();++i)
-//		std::cout<< scaledCoord[i] << std::endl;
+	//for(int i=0;i<coordinates.size();++i)
+	//	std::cout<< scaledCoord[i] << std::endl;
 	
-//	cout<<endl<<__LINE__<<": point"<<" ("<<index<<") = ["<< scaledCoord[0]<<","<<scaledCoord[1]<<","<<scaledCoord[2]<<"]" <<endl;
+	//cout<<endl<<__LINE__<<": point"<<" ("<<index<<") = ["<< scaledCoord[0]<<","<<scaledCoord[1]<<","<<scaledCoord[2]<<"]" <<endl;
 	ValueType tmpX, tmpY, tmpZ;
 	ValueType x ,y ,z; 	//the coordinates each of the three dimensions
 	x= scaledCoord[0];
 	y= scaledCoord[1];
 	z= scaledCoord[2];
-	long integerIndex = 0;//TODO: also check whether this data type is long enough
+	long integerIndex = 0;	//TODO: also check whether this data type is long enough
 	for (IndexType i = 0; i < recursionDepth; i++) {
 		int subSquare;
 		if (z < 0.5) {
@@ -285,16 +283,11 @@
 					z= -2*tmpX+1;				
 				}		
 			
-		integerIndex = (integerIndex << 2) | subSquare;
-		//cout<<__LINE__<<": ["<<  scaledCoord[0]<<","<<scaledCoord[1]<<","<<scaledCoord[2]<<"]" <<endl;
-		//cout<<__LINE__<<": "<< subSquare <<" _ "<< integerIndex<<endl;
-		//cout<<"\t["<< scaledCoord[0]<<","<<scaledCoord[1]<<"]"<<endl<<endl;
-		
+		integerIndex = (integerIndex << 2) | subSquare;		
 	}
 
 	long divisor = 1 << (2*int(recursionDepth)+1);
 	double ret = double(integerIndex) / double(divisor);
-//	cout<<"divisor= "<< divisor << " ret value= "<< ret<<endl;
 	return ret; 
 }
 
@@ -767,17 +760,15 @@
 template double ParcoRepart<int, double>::getMinimumNeighbourDistance(const CSRSparseMatrix<double> &input, const DenseVector<double> &coordinates,
  int dimensions);
 
-<<<<<<< HEAD
+
 template DenseVector<double> ParcoRepart<int, double>::Hilbert2DIndex2Point(double index, int level);
 			     
 //template struct point ParcoRepart<int, double>::hilbert(double index, int level);
-=======
 template double ParcoRepart<int, double>::computeImbalance(const DenseVector<int> &partition, int k);
 
 template double ParcoRepart<int, double>::computeCut(const CSRSparseMatrix<double> &input, const DenseVector<int> &part, bool ignoreWeights);
 
 template double ParcoRepart<int, double>::fiducciaMattheysesRound(const CSRSparseMatrix<double> &input, DenseVector<int> &part, int k, double epsilon);
 
->>>>>>> c4239508
 
 }