--- conflicted
+++ resolved
@@ -149,30 +149,39 @@
             PRINT0("Initial partition with K-Means");
             //prepare coordinates for k-means
             std::vector<DenseVector<ValueType> > coordinateCopy = coordinates;
-            scai::lama::DenseVector<ValueType> nodeWeightCopy;
-            
+            DenseVector<ValueType> nodeWeightCopy = nodeWeights;
             if (comm->getSize() > 1 && (settings.dimensions == 2 || settings.dimensions == 3)) {
                 SCAI_REGION("ParcoRepart.partitionGraph.initialPartition.prepareForKMeans")
                 Settings migrationSettings = settings;
                 migrationSettings.numBlocks = comm->getSize();
-<<<<<<< HEAD
-                migrationSettings.epsilon = settings.epsilon;//TODO: choose a different one
+                migrationSettings.epsilon = settings.epsilon;
+                
+                // the distribution for the initial migration   
+                scai::dmemo::DistributionPtr initMigrationPtr;
                 
                 if (!settings.repartition || comm->getSize() != settings.numBlocks) {
 					DenseVector<IndexType> tempResult;
 
 					if( settings.initialMigration == InitialPartitioningMethods::SFC){
 						tempResult = ParcoRepart<IndexType, ValueType>::hilbertPartition(coordinates, migrationSettings);
+                    initMigrationPtr = tempResult.getDistributionPtr();
 					} else if ( settings.initialMigration == InitialPartitioningMethods::Multisection){
 						DenseVector<ValueType> convertedWeights(nodeWeights);
 						tempResult  = ITI::MultiSection<IndexType, ValueType>::getPartitionNonUniform(input, coordinates, convertedWeights, migrationSettings);
+                    initMigrationPtr = scai::dmemo::DistributionPtr(new scai::dmemo::GeneralDistribution( tempResult.getDistribution(), tempResult.getLocalValues() ) );
 					} else if ( settings.initialMigration == InitialPartitioningMethods::KMeans){
 						DenseVector<ValueType> convertedWeights(nodeWeights.getDistributionPtr(), 1);
 						std::vector<IndexType> migrationBlockSizes( migrationSettings.numBlocks, n/migrationSettings.numBlocks );;
 						tempResult = ITI::KMeans::computePartition(coordinates, migrationSettings.numBlocks, convertedWeights, migrationBlockSizes, migrationSettings);
+                    initMigrationPtr = scai::dmemo::DistributionPtr(new scai::dmemo::GeneralDistribution( tempResult.getDistribution(), tempResult.getLocalValues() ) );
 					}
 
-					scai::dmemo::Redistributor prepareRedist(tempResult.getDistributionPtr(), nodeWeights.getDistributionPtr());
+					std::chrono::duration<double> migrationCalculation = std::chrono::system_clock::now() - beforeInitPart;
+                	timeToCalcInitMigration = ValueType ( comm->max(migrationCalculation.count()) );             
+
+	                std::chrono::time_point<std::chrono::system_clock> beforeMigration =  std::chrono::system_clock::now();
+
+					scai::dmemo::Redistributor prepareRedist(initMigrationPtr, nodeWeights.getDistributionPtr());
 					nodeWeightCopy.redistribute(prepareRedist);
 					for (IndexType d = 0; d < dimensions; d++) {
 						coordinateCopy[d].redistribute(prepareRedist);
@@ -180,43 +189,11 @@
 					if (settings.repartition) {
 						previous.redistribute(prepareRedist);
 					}
-=======
-                migrationSettings.epsilon = settings.epsilon;
-                
-                // the distribution for the initial migration   
-                scai::dmemo::DistributionPtr initMigrationPtr;
-                
-                if( settings.initialMigration == InitialPartitioningMethods::SFC){
-                    DenseVector<IndexType> tempResult = ParcoRepart<IndexType, ValueType>::hilbertPartition(coordinates, migrationSettings);
-                    initMigrationPtr = tempResult.getDistributionPtr();
-                } else if ( settings.initialMigration == InitialPartitioningMethods::Multisection){
-                    DenseVector<ValueType> convertedWeights(nodeWeights.getDistributionPtr(), 1);
-                    DenseVector<IndexType> tempResult  = ITI::MultiSection<IndexType, ValueType>::getPartitionNonUniform(input, coordinates, convertedWeights, migrationSettings);
-                    
-                    initMigrationPtr = scai::dmemo::DistributionPtr(new scai::dmemo::GeneralDistribution( tempResult.getDistribution(), tempResult.getLocalValues() ) );
-                } else if ( settings.initialMigration == InitialPartitioningMethods::KMeans){
-                    DenseVector<ValueType> convertedWeights(nodeWeights.getDistributionPtr(), 1);
-                    std::vector<IndexType> migrationBlockSizes( migrationSettings.numBlocks, n/migrationSettings.numBlocks );
-                    DenseVector<IndexType> tempResult = ITI::KMeans::computePartition(coordinates, migrationSettings.numBlocks, convertedWeights, migrationBlockSizes, migrationSettings);
-                    
-                    initMigrationPtr = scai::dmemo::DistributionPtr(new scai::dmemo::GeneralDistribution( tempResult.getDistribution(), tempResult.getLocalValues() ) );
-                }else{  //use Spectral or pixel as dummy for the original block distribution
-                    initMigrationPtr = coordinates[0].getDistributionPtr();    
+
+					std::chrono::duration<double> migrationTime = std::chrono::system_clock::now() - beforeMigration;
+					timeForFirstRedistribution = ValueType ( comm->max(migrationTime.count()) );
                 }
-                
-                std::chrono::duration<double> migrationCalculation = std::chrono::system_clock::now() - beforeInitPart;
-                timeToCalcInitMigration = ValueType ( comm->max(migrationCalculation.count()) );             
-
-                std::chrono::time_point<std::chrono::system_clock> beforeMigration =  std::chrono::system_clock::now();
-                
-                nodeWeightCopy = DenseVector<ValueType>(nodeWeights, initMigrationPtr );
-                coordinateCopy.resize(dimensions);
-                for (IndexType d = 0; d < dimensions; d++) {
-                    coordinateCopy[d] = DenseVector<ValueType>(coordinates[d], initMigrationPtr );
->>>>>>> c7fb5741
-                }
-                std::chrono::duration<double> migrationTime = std::chrono::system_clock::now() - beforeMigration;
-                timeForFirstRedistribution = ValueType ( comm->max(migrationTime.count()) );
+
             }
             
             const ValueType weightSum = nodeWeights.sum().Scalar::getValue<ValueType>();
@@ -229,11 +206,7 @@
                 blockSizes = settings.blockSizes;
             }
             SCAI_ASSERT( blockSizes.size()==settings.numBlocks , "Wrong size of blockSizes vector: " << blockSizes.size() );
-<<<<<<< HEAD
-            PRINT0("before k-means");
-=======
             
->>>>>>> c7fb5741
             std::chrono::time_point<std::chrono::system_clock> beforeKMeans =  std::chrono::system_clock::now();
             if (settings.repartition) {
             	result = ITI::KMeans::computePartition(coordinateCopy, settings.numBlocks, nodeWeightCopy, blockSizes, previous, settings);
@@ -245,11 +218,7 @@
             timeForKmeans = ValueType ( comm->max(kMeansTime.count() ));
             assert(result.getLocalValues().min() >= 0);
             assert(result.getLocalValues().max() < k);
-<<<<<<< HEAD
-
-=======
 /*
->>>>>>> c7fb5741
             if (comm->getRank() == 0) {
                 std::cout << "K-Means, Time:" << timeForInitPart << std::endl;
             }
