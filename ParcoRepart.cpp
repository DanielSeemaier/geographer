--- conflicted
+++ resolved
@@ -123,13 +123,6 @@
         } else if ( settings.initialPartition == 2) {// spectral
             result = ITI::SpectralPartition<IndexType, ValueType>::getPartition(input, coordinates, settings);
         } else if (settings.initialPartition == 3) {// k-means
-<<<<<<< HEAD
-            DenseVector<IndexType> tempResult = ParcoRepart<IndexType, ValueType>::hilbertPartition(input, coordinates, settings);
-            nodeWeights.redistribute(tempResult.getDistributionPtr());
-            for (IndexType d = 0; d < dimensions; d++) {
-                coordinates[d].redistribute(tempResult.getDistributionPtr());
-            }
-=======
         	if (settings.dimensions == 2 || settings.dimensions == 3) {
 				DenseVector<IndexType> tempResult = ParcoRepart<IndexType, ValueType>::hilbertPartition(input, coordinates, settings);
 				nodeWeights.redistribute(tempResult.getDistributionPtr());
@@ -137,7 +130,6 @@
 					coordinates[d].redistribute(tempResult.getDistributionPtr());
 				}
         	}
->>>>>>> 8f0d4273
         	const IndexType weightSum = nodeWeights.sum().Scalar::getValue<IndexType>();
             const std::vector<IndexType> blockSizes(settings.numBlocks, weightSum/settings.numBlocks);
             std::chrono::time_point<std::chrono::system_clock> beforeKMeans =  std::chrono::system_clock::now();
@@ -150,13 +142,8 @@
             assert(result.getLocalValues().min() >= 0);
             assert(result.getLocalValues().max() < k);
 
-<<<<<<< HEAD
-            ValueType cut = computeCut(input, result, true);
-            ValueType imbalance = computeImbalance(result, settings.numBlocks, nodeWeights);
-=======
             ValueType cut = GraphUtils::computeCut(input, result, true);
             ValueType imbalance = GraphUtils::computeImbalance<IndexType, ValueType>(result, settings.numBlocks);
->>>>>>> 8f0d4273
             if (comm->getRank() == 0) {
 				std::cout << "K-Means, Cut:" << cut << ", imbalance:" << imbalance << std::endl;
             }
