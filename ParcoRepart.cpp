/*
 * ParcoReport.cpp
 *
 *  Created on: 25.10.2016
 *      Author: moritzl
 */

#include <scai/dmemo/HaloBuilder.hpp>
#include <scai/dmemo/Distribution.hpp>
#include <scai/dmemo/BlockDistribution.hpp>
#include <scai/dmemo/GenBlockDistribution.hpp>
#include <scai/sparsekernel/openmp/OpenMPCSRUtils.hpp>
#include <scai/tracing.hpp>

#include <assert.h>
#include <cmath>
#include <climits>
#include <queue>
#include <string>
#include <unordered_set>
#include <numeric>
#include <iterator>
#include <algorithm>
#include <tuple>
#include <chrono>

#include "PrioQueue.h"
#include "ParcoRepart.h"
#include "HilbertCurve.h"
#include "MultiLevel.h"
#include "AuxiliaryFunctions.h"

#include "sort/SchizoQS.hpp"

//#include "quadtree/QuadTreeCartesianEuclid.h"

namespace ITI {

template<typename IndexType, typename ValueType>
DenseVector<IndexType> ParcoRepart<IndexType, ValueType>::partitionGraph(CSRSparseMatrix<ValueType> &input, std::vector<DenseVector<ValueType>> &coordinates, Settings settings)
{
	IndexType k = settings.numBlocks;
	ValueType epsilon = settings.epsilon;
    
	SCAI_REGION( "ParcoRepart.partitionGraph" )

	std::chrono::time_point<std::chrono::steady_clock> start, afterSFC, round;
	start = std::chrono::steady_clock::now();

	SCAI_REGION_START("ParcoRepart.partitionGraph.inputCheck")
	/**
	* check input arguments for sanity
	*/
	IndexType n = input.getNumRows();
	if (n != coordinates[0].size()) {
		throw std::runtime_error("Matrix has " + std::to_string(n) + " rows, but " + std::to_string(coordinates[0].size())
		 + " coordinates are given.");
	}

	if (n != input.getNumColumns()) {
		throw std::runtime_error("Matrix must be quadratic.");
	}

	if (!input.isConsistent()) {
		throw std::runtime_error("Input matrix inconsistent");
	}

	if (k > n) {
		throw std::runtime_error("Creating " + std::to_string(k) + " blocks from " + std::to_string(n) + " elements is impossible.");
	}

	if (epsilon < 0) {
		throw std::runtime_error("Epsilon " + std::to_string(epsilon) + " is invalid.");
	}

	const IndexType dimensions = coordinates.size();
        
	const scai::dmemo::DistributionPtr coordDist = coordinates[0].getDistributionPtr();
	const scai::dmemo::DistributionPtr inputDist = input.getRowDistributionPtr();
	const scai::dmemo::DistributionPtr noDist(new scai::dmemo::NoDistribution(n));
	const scai::dmemo::CommunicatorPtr comm = coordDist->getCommunicatorPtr();

	const IndexType localN = inputDist->getLocalSize();
	const IndexType globalN = inputDist->getGlobalSize();

	if( !coordDist->isEqual( *inputDist) ){
		throw std::runtime_error( "Distributions should be equal.");
	}
	SCAI_REGION_END("ParcoRepart.partitionGraph.inputCheck")
	
	// get an initial partition
	DenseVector<IndexType> result= ParcoRepart<IndexType, ValueType>::initialPartition(input, coordinates, settings);

	//settings.pixeledDetailLevel = 3;
	//DenseVector<IndexType> result= ParcoRepart<IndexType, ValueType>::pixelPartition(input, coordinates, settings);

	IndexType numRefinementRounds = 0;

	if (comm->getSize() == 1 || comm->getSize() == k) {
		ValueType gain = settings.minGainForNextRound;
		ValueType cut = comm->getSize() == 1 ? computeCut(input, result) : comm->sum(localSumOutgoingEdges(input, false)) / 2;

		DenseVector<IndexType> uniformWeights = DenseVector<IndexType>(input.getRowDistributionPtr(), 1);

		ITI::MultiLevel<IndexType, ValueType>::multiLevelStep(input, result, uniformWeights, coordinates, settings);

	} else {
		std::cout << "Local refinement only implemented sequentially and for one block per process. Called with " << comm->getSize() << " processes and " << k << " blocks." << std::endl;
	}
	return result;
}
//--------------------------------------------------------------------------------------- 

template<typename IndexType, typename ValueType>
DenseVector<IndexType> ParcoRepart<IndexType, ValueType>::initialPartition(CSRSparseMatrix<ValueType> &input, std::vector<DenseVector<ValueType>> &coordinates, Settings settings){    
    SCAI_REGION( "ParcoRepart.initialPartition" );

    std::chrono::time_point<std::chrono::steady_clock> start, afterSFC;
    start = std::chrono::steady_clock::now();
    
    const scai::dmemo::DistributionPtr coordDist = coordinates[0].getDistributionPtr();
    const scai::dmemo::DistributionPtr inputDist = input.getRowDistributionPtr();
    const scai::dmemo::CommunicatorPtr comm = coordDist->getCommunicatorPtr();
    
    IndexType k = settings.numBlocks;
    const IndexType dimensions = coordinates.size();
    const IndexType localN = inputDist->getLocalSize();
    const IndexType globalN = inputDist->getGlobalSize();
    
    std::vector<ValueType> minCoords(dimensions, std::numeric_limits<ValueType>::max());
    std::vector<ValueType> maxCoords(dimensions, std::numeric_limits<ValueType>::lowest());
    DenseVector<IndexType> result;
    
    if( ! inputDist->isEqual(*coordDist) ){
        throw std::runtime_error("Matrix and coordinates should have the same distribution");
    }
    
    /**
     * get minimum / maximum of local coordinates
     */
    {
		SCAI_REGION( "ParcoRepart.initialPartition.minMax" )
		for (IndexType dim = 0; dim < dimensions; dim++) {
			//get local parts of coordinates
			scai::utilskernel::LArray<ValueType>& localPartOfCoords = coordinates[dim].getLocalValues();
			for (IndexType i = 0; i < localN; i++) {
				ValueType coord = localPartOfCoords[i];
				if (coord < minCoords[dim]) minCoords[dim] = coord;
				if (coord > maxCoords[dim]) maxCoords[dim] = coord;
			}
		}

		/**
		 * communicate to get global min / max
		 */
		for (IndexType dim = 0; dim < dimensions; dim++) {
			minCoords[dim] = comm->min(minCoords[dim]);
			maxCoords[dim] = comm->max(maxCoords[dim]);
		}
    }
    
    /**
     * Several possibilities exist for choosing the recursion depth.
     * Either by user choice, or by the maximum fitting into the datatype, or by the minimum distance between adjacent points.
     */
    const IndexType recursionDepth = settings.sfcResolution > 0 ? settings.sfcResolution : std::min(std::log2(globalN), double(21));
    
    /**
     *	create space filling curve indices.
     */
    
    scai::lama::DenseVector<ValueType> hilbertIndices(inputDist);
    // get local part of hilbert indices
    scai::utilskernel::LArray<ValueType>& hilbertIndicesLocal = hilbertIndices.getLocalValues();
    
    {
        SCAI_REGION("ParcoRepart.initialPartition.spaceFillingCurve")
        // get read access to the local part of the coordinates
        // TODO: should be coordAccess[dimension] but I don't know how ... maybe HArray::acquireReadAccess? (harry)
        scai::hmemo::ReadAccess<ValueType> coordAccess0( coordinates[0].getLocalValues() );
        scai::hmemo::ReadAccess<ValueType> coordAccess1( coordinates[1].getLocalValues() );
        // this is faulty, if dimensions=2 coordAccess2 is equal to coordAccess1
        scai::hmemo::ReadAccess<ValueType> coordAccess2( coordinates[dimensions-1].getLocalValues() );
        
        ValueType point[dimensions];
        for (IndexType i = 0; i < localN; i++) {
            coordAccess0.getValue(point[0], i);
            coordAccess1.getValue(point[1], i);
            // TODO change how I treat different dimensions
            if(dimensions == 3){
                coordAccess2.getValue(point[2], i);
            }
            ValueType globalHilbertIndex = HilbertCurve<IndexType, ValueType>::getHilbertIndex( point, dimensions, recursionDepth, minCoords, maxCoords);
            hilbertIndicesLocal[i] = globalHilbertIndex;
        }
    }
    
    
    /**
     * now sort the global indices by where they are on the space-filling curve.
     */
<<<<<<< HEAD
=======
    //scai::dmemo::DistributionPtr blockDist(new scai::dmemo::BlockDistribution(globalN, comm));
    //scai::lama::DenseVector<IndexType> permutation(blockDist);
>>>>>>> c4859a46
    std::vector<IndexType> newLocalIndices;
    {
        SCAI_REGION( "ParcoRepart.initialPartition.sorting" );

<<<<<<< HEAD
        int typesize;
        MPI_Type_size(SortingDatatype<sort_pair>::getMPIDatatype(), &typesize);
=======
        auto type = SortingDatatype<sort_pair>::getMPIDatatype();
        int typesize;
        MPI_Type_size(type, &typesize);
>>>>>>> c4859a46
        assert(typesize == sizeof(sort_pair));

        const IndexType maxLocalN = comm->max(localN);
        sort_pair localPairs[maxLocalN];

        //fill with local values
<<<<<<< HEAD
        //long indexSum = 0;//for sanity checks
=======
        long indexSum = 0;//for sanity checks
>>>>>>> c4859a46
        scai::hmemo::ReadAccess<ValueType> localIndices(hilbertIndices.getLocalValues());
        for (IndexType i = 0; i < localN; i++) {
        	localPairs[i].value = localIndices[i];
        	localPairs[i].index = inputDist->local2global(i);
<<<<<<< HEAD
        	//indexSum += localPairs[i].index;
        }

        //create checksum
        //const long checkSum = comm->sum(indexSum);
        //assert(checkSum == (long(globalN)*(long(globalN)-1))/2);
=======
        	indexSum += localPairs[i].index;
        }

        //create checksum
        const long checkSum = comm->sum(indexSum);
        assert(checkSum == (long(globalN)*(long(globalN)-1))/2);
>>>>>>> c4859a46

        //fill up with dummy values to ensure equal size
        for (IndexType i = localN; i < maxLocalN; i++) {
        	localPairs[i].value = std::numeric_limits<decltype(sort_pair::value)>::max();
        	localPairs[i].index = std::numeric_limits<decltype(sort_pair::index)>::max();
<<<<<<< HEAD
        }

        //call distributed sort
        SchizoQS::sort<sort_pair>(localPairs, maxLocalN);

        //copy indices into array
        //IndexType newLocalN = 0;
        newLocalIndices.resize(maxLocalN);
        for (IndexType i = 0; i < maxLocalN; i++) {
        	newLocalIndices[i] = localPairs[i].index;
        	//if (newLocalIndices[i] != std::numeric_limits<decltype(sort_pair::index)>::max()) newLocalN++;
        }

=======
        }

        //call distributed sort
        SchizoQS::sort<sort_pair>(localPairs, maxLocalN);

        //copy indices into array
        IndexType newLocalN = 0;
        newLocalIndices.resize(maxLocalN);
        for (IndexType i = 0; i < maxLocalN; i++) {
        	newLocalIndices[i] = localPairs[i].index;
        	if (newLocalIndices[i] != std::numeric_limits<decltype(sort_pair::index)>::max()) newLocalN++;
        }

>>>>>>> c4859a46
		//sort local indices for general distribution
        std::sort(newLocalIndices.begin(), newLocalIndices.end());

        //remove dummy values
        auto startOfDummyValues = std::lower_bound(newLocalIndices.begin(), newLocalIndices.end(), std::numeric_limits<decltype(sort_pair::index)>::max());
<<<<<<< HEAD
        //assert(std::all_of(startOfDummyValues, newLocalIndices.end(), [](IndexType index){return index == std::numeric_limits<decltype(sort_pair::index)>::max();}));
        newLocalIndices.resize(std::distance(newLocalIndices.begin(), startOfDummyValues));

        //check size and sanity
        //assert(newLocalN == newLocalIndices.size());
		//assert( *std::max_element(newLocalIndices.begin(), newLocalIndices.end()) < globalN);
		//assert( comm->sum(newLocalIndices.size()) == globalN);

        //check checksum
        //long indexSumAfter = 0;
        //for (IndexType i = 0; i < newLocalN; i++) {
        //	indexSumAfter += newLocalIndices[i];
        /}

        //const long newCheckSum = comm->sum(indexSumAfter);
        //SCAI_ASSERT( newCheckSum == checkSum, "Old checksum: " << checkSum << ", new checksum: " << newCheckSum );
=======
        assert(std::all_of(startOfDummyValues, newLocalIndices.end(), [](IndexType index){return index == std::numeric_limits<decltype(sort_pair::index)>::max();}));
        newLocalIndices.resize(std::distance(newLocalIndices.begin(), startOfDummyValues));

        //check size and sanity
        assert(newLocalN == newLocalIndices.size());
		assert( *std::max_element(newLocalIndices.begin(), newLocalIndices.end()) < globalN);
		assert( comm->sum(newLocalIndices.size()) == globalN);

        //check checksum
        long indexSumAfter = 0;
        for (IndexType i = 0; i < newLocalN; i++) {
        	indexSumAfter += newLocalIndices[i];
        }

        const long newCheckSum = comm->sum(indexSumAfter);
        SCAI_ASSERT( newCheckSum == checkSum, "Old checksum: " << checkSum << ", new checksum: " << newCheckSum );
>>>>>>> c4859a46

        //possible optimization: remove dummy values during first copy, then directly copy into HArray and sort with pointers. Would save one copy.
    }
    
    {
    	assert(!inputDist->isReplicated() && comm->getSize() == k);
        SCAI_REGION( "ParcoRepart.initialPartition.redistribute" );

        scai::utilskernel::LArray<IndexType> indexTransport(newLocalIndices.size(), newLocalIndices.data());
        assert(comm->sum(indexTransport.size()) == globalN);
        scai::dmemo::DistributionPtr newDistribution(new scai::dmemo::GeneralDistribution(globalN, indexTransport, comm));
        
        if (comm->getRank() == 0) std::cout << "Created distribution." << std::endl;
        result = DenseVector<IndexType>(newDistribution, comm->getRank());
        if (comm->getRank() == 0) std::cout << "Created initial partition." << std::endl;
        input.redistribute(newDistribution, input.getColDistributionPtr());
        if (comm->getRank() == 0) std::cout << "Redistributed input matrix" << std::endl;
        
        if (settings.useGeometricTieBreaking) {
            for (IndexType dim = 0; dim < dimensions; dim++) {
                coordinates[dim].redistribute(newDistribution);
            }
            if (comm->getRank() == 0) std::cout << "Redistributed coordinates" << std::endl;
        }
    }
    
    ValueType cut = comm->getSize() == 1 ? computeCut(input, result) : comm->sum(localSumOutgoingEdges(input, false)) / 2;
    ValueType imbalance = ParcoRepart<IndexType, ValueType>::computeImbalance(result, k);
    if (comm->getRank() == 0) {
        afterSFC = std::chrono::steady_clock::now();
        std::chrono::duration<double> elapsedSeconds = afterSFC-start;
        std::cout << "\033[1;31mWith SFC (" << elapsedSeconds.count() << " seconds), cut is " << cut << std::endl;
        std::cout<< "and imbalance= "<< imbalance << "\033[0m" << std::endl;
    }
    return result;
}
//--------------------------------------------------------------------------------------- 

template<typename IndexType, typename ValueType>
DenseVector<IndexType> ParcoRepart<IndexType, ValueType>::pixelPartition(CSRSparseMatrix<ValueType> &input, std::vector<DenseVector<ValueType>> &coordinates, Settings settings){    
    SCAI_REGION( "ParcoRepart.pixelPartition" )
    	
    std::chrono::time_point<std::chrono::steady_clock> start, round;
    start = std::chrono::steady_clock::now();
    
    const scai::dmemo::DistributionPtr coordDist = coordinates[0].getDistributionPtr();
    const scai::dmemo::DistributionPtr inputDist = input.getRowDistributionPtr();
    const scai::dmemo::CommunicatorPtr comm = coordDist->getCommunicatorPtr();
    
    IndexType k = settings.numBlocks;
    const IndexType dimensions = coordinates.size();
    const IndexType localN = inputDist->getLocalSize();
    const IndexType globalN = inputDist->getGlobalSize();
    
    std::vector<ValueType> minCoords(dimensions, std::numeric_limits<ValueType>::max());
    std::vector<ValueType> maxCoords(dimensions, std::numeric_limits<ValueType>::lowest());
    DenseVector<IndexType> result(inputDist, 0);
    
    //TODO: probably minimum is not needed
    //TODO: if we know maximum from the input we could save that although is not too costly
    
    /**
     * get minimum / maximum of local coordinates
     */
    for (IndexType dim = 0; dim < dimensions; dim++) {
        //get local parts of coordinates
        scai::utilskernel::LArray<ValueType>& localPartOfCoords = coordinates[dim].getLocalValues();
        for (IndexType i = 0; i < localN; i++) {
            ValueType coord = localPartOfCoords[i];
            if (coord < minCoords[dim]) minCoords[dim] = coord;
            if (coord > maxCoords[dim]) maxCoords[dim] = coord;
        }
    }
    
    /**
     * communicate to get global min / max
     */
    for (IndexType dim = 0; dim < dimensions; dim++) {
        minCoords[dim] = comm->min(minCoords[dim]);
        maxCoords[dim] = comm->max(maxCoords[dim]);
    }
   
    // measure density with rounding
    // have to handle 2D and 3D cases seperately
    const IndexType detailLvl = settings.pixeledDetailLevel;
    const IndexType sideLen = std::pow(2,detailLvl);
    const IndexType cubeSize = std::pow(sideLen, dimensions);
    
    //TODO: generalise this to arbitrary dimensions, do not handle 2D and 3D differently
    // a 2D or 3D arrays as a one dimensional vector
    // [i][j] is in position: i*sideLen + j
    // [i][j][k] is in: i*sideLen*sideLen + j*sideLen + k
    
    std::vector<IndexType> density( cubeSize ,0);
    
    //std::cout<< "detailLvl= " << detailLvl <<", sideLen= " << sideLen << ", " << "density.size= " << density.size() << std::endl;
    
    if(dimensions==2){
        SCAI_REGION( "ParcoRepart.pixelPartition.localDensity" )
        scai::hmemo::ReadAccess<ValueType> coordAccess0( coordinates[0].getLocalValues() );
        scai::hmemo::ReadAccess<ValueType> coordAccess1( coordinates[1].getLocalValues() );

        IndexType scaledX, scaledY;
        //the +1 is needed
        IndexType maxX = maxCoords[0]+1;
        IndexType maxY = maxCoords[1]+1;
        
        for(IndexType i=0; i<localN; i++){
            scaledX = coordAccess0[i]/maxX * sideLen;
            scaledY = coordAccess1[i]/maxY * sideLen;
            IndexType pixelInd = scaledX*sideLen + scaledY;      
            SCAI_ASSERT( pixelInd < density.size(), "Index too big: "<< std::to_string(pixelInd) );
            ++density[pixelInd];
        }
    }else if(dimensions==3){
        SCAI_REGION( "ParcoRepart.pixelPartition.localDensity" )
        scai::hmemo::ReadAccess<ValueType> coordAccess0( coordinates[0].getLocalValues() );
        scai::hmemo::ReadAccess<ValueType> coordAccess1( coordinates[1].getLocalValues() );
        scai::hmemo::ReadAccess<ValueType> coordAccess2( coordinates[2].getLocalValues() );
        
        IndexType scaledX, scaledY, scaledZ;
        
        IndexType maxX = maxCoords[0]+1;
        IndexType maxY = maxCoords[1]+1;
        IndexType maxZ = maxCoords[2]+1;
        
        for(IndexType i=0; i<localN; i++){
            scaledX = coordAccess0[i]/maxX * sideLen;
            scaledY = coordAccess1[i]/maxY * sideLen;
            scaledZ = coordAccess2[i]/maxZ * sideLen;
            IndexType pixelInd = scaledX*sideLen*sideLen + scaledY*sideLen + scaledZ;
            
            SCAI_ASSERT( pixelInd < density.size(), "Index too big: "<< std::to_string(pixelInd) );
            ++density[pixelInd];        
        }
    }else{
        throw std::runtime_error("Available only for 2D and 3D. Data given have dimension:" + std::to_string(dimensions) );
    }

    // sum density from all PEs
    std::vector<IndexType> sumDensity( density.size() , 0);
    for(int i=0; i<density.size(); i++){
        SCAI_REGION( "ParcoRepart.pixelPartition.sumDensity" )
        sumDensity[i] = comm->sum(density[i]);
    }
    
    //using the summed density get an intial pixeled partition
    
    std::vector<IndexType> pixeledPartition( density.size() , -1);
    
    IndexType pointsLeft= globalN;
    IndexType pixelsLeft= cubeSize;
    IndexType maxBlockSize = globalN/k * 1.02; // allowing some imbalance
    PRINT0("max allowed block size: " << maxBlockSize );         
    IndexType thisBlockSize;
    
    //for all the blocks
    for(IndexType block=0; block<k; block++){
           
        ValueType averagePointsPerPixel = ValueType(pointsLeft)/pixelsLeft;
        ValueType spreadFactor;
        ValueType geomSpread;
        
        // start from the densest pixel
        IndexType maxDensityPixel = std::distance( sumDensity.begin(), std::max_element(sumDensity.begin(), sumDensity.end()) );
        SCAI_ASSERT(maxDensityPixel < sumDensity.size(), "Too big index: " + std::to_string(maxDensityPixel));
        SCAI_ASSERT(maxDensityPixel >= 0, "Negative index: " + std::to_string(maxDensityPixel));
        spreadFactor = averagePointsPerPixel/sumDensity[ maxDensityPixel ];

        //TODO: change to more appropriate data type
        // insert all the neighbouring pixels
        std::vector<std::pair<IndexType, ValueType>> border; 
        std::vector<IndexType> neighbours = ParcoRepart<IndexType, ValueType>::neighbourPixels( maxDensityPixel, sideLen, dimensions);

        // insert in border if not already picked
        for(IndexType j=0; j<neighbours.size(); j++){
            // make sure this neighbour does not belong to another block
            if(sumDensity[ neighbours[j]] != -1 ){
                std::pair<IndexType, ValueType> toInsert;
                toInsert.first = neighbours[j];
                SCAI_ASSERT(neighbours[j] < sumDensity.size(), "Too big index: " + std::to_string(neighbours[j]));
                SCAI_ASSERT(neighbours[j] >= 0, "Negative index: " + std::to_string(neighbours[j]));
                geomSpread = 1 + 1/detailLvl*( std::abs(sideLen/2 - neighbours[j]/sideLen)/(0.8*sideLen/2) + std::abs(sideLen/2 - neighbours[j]%sideLen)/(0.8*sideLen/2) );
                //PRINT0( geomSpread );            
                // value to pick a border node
                toInsert.second = geomSpread * ( spreadFactor*(std::pow(sumDensity[neighbours[j]], 0.5)) + std::pow(sumDensity[maxDensityPixel], 0.5) );
                border.push_back(toInsert);
            }
        }
        thisBlockSize = sumDensity[maxDensityPixel];
        
        pixeledPartition[maxDensityPixel] = block;
        
        // set this pixel to -1 so it is not picked again
        sumDensity[maxDensityPixel] = -1;
        

        while(border.size() !=0 ){      // there are still pixels to check
            
            //TODO: different data type to avoid that
            // sort border by the value in increasing order 
            std::sort( border.begin(), border.end(),
                       [](const std::pair<IndexType, ValueType> &left, const std::pair<IndexType, ValueType> &right){
                           return left.second < right.second; });
             
            std::pair<IndexType, ValueType> bestPixel;
            IndexType bestIndex=-1;
            do{
                bestPixel = border.back();                
                border.pop_back();
                bestIndex = bestPixel.first;
                
            }while( sumDensity[ bestIndex] +thisBlockSize > maxBlockSize and border.size()>0); // this pixel is too big
             
            // picked last pixel in border but is too big
            if(sumDensity[ bestIndex] +thisBlockSize > maxBlockSize ){
                break;
            }
            SCAI_ASSERT(sumDensity[ bestIndex ] != -1, "Wrong pixel choice.");
            
            // this pixel now belongs in this block
            SCAI_ASSERT(bestIndex < sumDensity.size(), "Wrong pixel index: " + std::to_string(bestIndex));
            pixeledPartition[ bestIndex ] = block;
            thisBlockSize += sumDensity[ bestIndex ];
            --pixelsLeft;
            pointsLeft -= sumDensity[ bestIndex ];
            
            //averagePointsPerPixel = ValueType(pointsLeft)/pixelsLeft;
            //spreadFactor = sumDensity[ bestIndex ]/averagePointsPerPixel;
            //spreadFactor = (k-block)*averagePointsPerPixel/sumDensity[ bestIndex ];
            spreadFactor = averagePointsPerPixel/sumDensity[ bestIndex ];

            //get the neighbours of the new pixel
            std::vector<IndexType> neighbours = ParcoRepart<IndexType, ValueType>::neighbourPixels( bestIndex, sideLen, dimensions);
            
            //insert neighbour in border or update value if already there
            for(IndexType j=0; j<neighbours.size(); j++){

                SCAI_ASSERT(neighbours[j] < sumDensity.size(), "Too big index: " + std::to_string(neighbours[j]));
                SCAI_ASSERT(neighbours[j] >= 0, "Negative index: " + std::to_string(neighbours[j]));
                
                //geomSpread = 1 + 1.0/detailLvl*( std::abs(sideLen/2.0 - neighbours[j]/sideLen)/(0.8*sideLen/2.0) + std::abs(sideLen/2.0 - neighbours[j]%sideLen)/(0.8*sideLen/2.0) );
                IndexType ngbrX = neighbours[j]/sideLen;
                IndexType ngbrY = neighbours[j]%sideLen;

                geomSpread= 1+ (std::pow(ngbrX-sideLen/2, 2) + std::pow(ngbrY-sideLen/2, 2))*(2/std::pow(sideLen,2));
                geomSpread = geomSpread * geomSpread;// std::pow(geomSpread, 0.5);

                if( sumDensity[ neighbours[j]] == -1){ // this pixel is already picked by a block (maybe this)
                    continue;
                }else{
                    bool inBorder = false;
                    for(IndexType l=0; l<border.size(); l++){                        
                        if( border[l].first == neighbours[j]){ // its already in border, update value
                            border[l].second = 1.3*border[l].second + geomSpread * (spreadFactor*(std::pow(sumDensity[neighbours[j]], 0.5)) + std::pow(sumDensity[bestIndex], 0.5) );
                            inBorder= true;
                        }
                    }
                    if(!inBorder){
                        std::pair<IndexType, ValueType> toInsert;
                        toInsert.first = neighbours[j];
                        //toInsert.second = geomSpread * (spreadFactor* (std::pow(sumDensity[neighbours[j]], 0.5)) + std::pow(sumDensity[bestIndex], 0.5));
                        toInsert.second = geomSpread * (spreadFactor* (std::pow(sumDensity[neighbours[j]], 0.5)) + std::pow(sumDensity[bestIndex], 0.5));
                        //toInsert.second = geomSpread * (spreadFactor* (std::pow(sumDensity[neighbours[j]], 0.5)) + std::pow(sumDensity[bestIndex], 0.5))/(std::pow( std::abs( sumDensity[bestIndex] - sumDensity[neighbours[j]]),0.5));
                        border.push_back(toInsert);
                    }
                }
            }
            
            sumDensity[ bestIndex ] = -1;
        }
        //PRINT0("##### final blockSize for block "<< block << ": "<< thisBlockSize);      
    } // for(IndexType block=0; block<k; block++)
    
    // assign all orphan pixels to last block
    for(int pp=0; pp<pixeledPartition.size(); pp++){        
        if(pixeledPartition[pp] == -1){
            pixeledPartition[pp] = k-1;     
            thisBlockSize += sumDensity[pp];
        }
    }   

    // here all pixels should have a partition 
    
    //=========
    
    // set your local part of the partition/result
    scai::hmemo::WriteOnlyAccess<IndexType> wLocalPart ( result.getLocalValues() );
    
    if(dimensions==2){
        SCAI_REGION( "ParcoRepart.pixelPartition.localDensity" )
        scai::hmemo::ReadAccess<ValueType> coordAccess0( coordinates[0].getLocalValues() );
        scai::hmemo::ReadAccess<ValueType> coordAccess1( coordinates[1].getLocalValues() );
        
        IndexType scaledX, scaledY;
        //the +1 is needed
        IndexType maxX = maxCoords[0]+1;
        IndexType maxY = maxCoords[1]+1;
     
        for(IndexType i=0; i<localN; i++){
            scaledX = coordAccess0[i]/maxX * sideLen;
            scaledY = coordAccess1[i]/maxY * sideLen;
            IndexType densInd = scaledX*sideLen + scaledY;
            //PRINT(densInd << " # " << coordAccess0[i] << " _ " << coordAccess1[i] );            
            SCAI_ASSERT( densInd < density.size(), "Index too big: "<< std::to_string(densInd) );

            wLocalPart[i] = pixeledPartition[densInd];
            SCAI_ASSERT(wLocalPart[i] < k, " Wrong block number: " + std::to_string(wLocalPart[i] ) );
        }
    }else if(dimensions==3){
        SCAI_REGION( "ParcoRepart.pixelPartition.localDensity" )
        scai::hmemo::ReadAccess<ValueType> coordAccess0( coordinates[0].getLocalValues() );
        scai::hmemo::ReadAccess<ValueType> coordAccess1( coordinates[1].getLocalValues() );
        scai::hmemo::ReadAccess<ValueType> coordAccess2( coordinates[2].getLocalValues() );
        
        IndexType scaledX, scaledY, scaledZ;
        
        IndexType maxX = maxCoords[0]+1;
        IndexType maxY = maxCoords[1]+1;
        IndexType maxZ = maxCoords[2]+1;
        
        for(IndexType i=0; i<localN; i++){
            scaledX = coordAccess0[i]/maxX * sideLen;
            scaledY = coordAccess1[i]/maxY * sideLen;
            scaledZ = coordAccess2[i]/maxZ * sideLen;
            IndexType densInd = scaledX*sideLen*sideLen + scaledY*sideLen + scaledZ;
            
            SCAI_ASSERT( densInd < density.size(), "Index too big: "<< std::to_string(densInd) );
            wLocalPart[i] = pixeledPartition[densInd];  
            SCAI_ASSERT(wLocalPart[i] < k, " Wrong block number: " + std::to_string(wLocalPart[i] ) );
        }
    }else{
        throw std::runtime_error("Available only for 2D and 3D. Data given have dimension:" + std::to_string(dimensions) );
    }
    wLocalPart.release();
    
    //get new distribution
    // must gather in one PE and create partition by owners

    //TODO: should change this
    //replicate in every PE to make the new distribution
    scai::dmemo::DistributionPtr noDist (new scai::dmemo::NoDistribution( globalN ));
    result.redistribute(noDist);
    assert( result.getDistribution().isReplicated() );

    scai::dmemo::DistributionPtr newDist(new scai::dmemo::GeneralDistribution( result.getLocalValues(), comm));
    result.redistribute( newDist);

    input.redistribute(newDist, input.getColDistributionPtr());
    
    // redistibute coordinates
    for (IndexType dim = 0; dim < dimensions; dim++) {
          coordinates[dim].redistribute( newDist );
    }
    // check coordinates size
    for (IndexType dim = 0; dim < dimensions; dim++) {
        assert( coordinates[dim].size() == globalN);
        assert( coordinates[dim].getLocalValues().size() == newDist->getLocalSize() );
    }
   
    ValueType cut = comm->getSize() == 1 ? computeCut(input, result) : comm->sum(localSumOutgoingEdges(input, false)) / 2;
    ValueType imbalance = ParcoRepart<IndexType, ValueType>::computeImbalance(result, k);
    if (comm->getRank() == 0) {
        std::chrono::duration<double> elapsedSeconds = std::chrono::steady_clock::now() -start;
        std::cout << "\033[1;35mWith pixel detail level= "<< detailLvl<<" (" << elapsedSeconds.count() << " seconds), cut is " << cut << std::endl;
        std::cout<< "and imbalance= " << imbalance << "\033[0m"<< std::endl;
    }
    
    return result;
}
//--------------------------------------------------------------------------------------- 

template<typename IndexType, typename ValueType>
ValueType ParcoRepart<IndexType, ValueType>::computeCut(const CSRSparseMatrix<ValueType> &input, const DenseVector<IndexType> &part, const bool weighted) {
	SCAI_REGION( "ParcoRepart.computeCut" )
	const scai::dmemo::DistributionPtr inputDist = input.getRowDistributionPtr();
	const scai::dmemo::DistributionPtr partDist = part.getDistributionPtr();

	const IndexType n = inputDist->getGlobalSize();
	const IndexType localN = inputDist->getLocalSize();
	const Scalar maxBlockScalar = part.max();
	const IndexType maxBlockID = maxBlockScalar.getValue<IndexType>();

	if (partDist->getLocalSize() != localN) {
		throw std::runtime_error("partition has " + std::to_string(partDist->getLocalSize()) + " local values, but matrix has " + std::to_string(localN));
	}

	const CSRStorage<ValueType>& localStorage = input.getLocalStorage();
	scai::hmemo::ReadAccess<IndexType> ia(localStorage.getIA());
	scai::hmemo::ReadAccess<IndexType> ja(localStorage.getJA());
	scai::hmemo::HArray<IndexType> localData = part.getLocalValues();
	scai::hmemo::ReadAccess<IndexType> partAccess(localData);

	scai::hmemo::ReadAccess<ValueType> values(localStorage.getValues());

	scai::dmemo::Halo partHalo = buildNeighborHalo(input);
	scai::utilskernel::LArray<IndexType> haloData;
	partDist->getCommunicatorPtr()->updateHalo( haloData, localData, partHalo );

	ValueType result = 0;
	for (IndexType i = 0; i < localN; i++) {
		const IndexType beginCols = ia[i];
		const IndexType endCols = ia[i+1];
		assert(ja.size() >= endCols);

		const IndexType globalI = inputDist->local2global(i);
		assert(partDist->isLocal(globalI));
		IndexType thisBlock = partAccess[i];
		
		for (IndexType j = beginCols; j < endCols; j++) {
			IndexType neighbor = ja[j];
			assert(neighbor >= 0);
			assert(neighbor < n);

			IndexType neighborBlock;
			if (partDist->isLocal(neighbor)) {
				neighborBlock = partAccess[partDist->global2local(neighbor)];
			} else {
				neighborBlock = haloData[partHalo.global2halo(neighbor)];
			}

			if (neighborBlock != thisBlock) {
				if (weighted) {
					result += values[j];
				} else {
					result++;
                                }
			}
		}
	}

	if (!inputDist->isReplicated()) {
            //sum values over all processes
            result = inputDist->getCommunicatorPtr()->sum(result);
        }

  return result / 2; //counted each edge from both sides
}
//--------------------------------------------------------------------------------------- 
 
template<typename IndexType, typename ValueType>
ValueType ParcoRepart<IndexType, ValueType>::localSumOutgoingEdges(const CSRSparseMatrix<ValueType> &input, const bool weighted) {
	SCAI_REGION( "ParcoRepart.localSumOutgoingEdges" )
	const CSRStorage<ValueType>& localStorage = input.getLocalStorage();
	const scai::hmemo::ReadAccess<IndexType> ja(localStorage.getJA());
        const scai::hmemo::ReadAccess<ValueType> values(localStorage.getValues());

	IndexType sumOutgoingEdgeWeights = 0;
	for (IndexType j = 0; j < ja.size(); j++) {
		if (!input.getRowDistributionPtr()->isLocal(ja[j])) sumOutgoingEdgeWeights += weighted ? values[j] : 1;
	}

	return sumOutgoingEdgeWeights;
}
//--------------------------------------------------------------------------------------- 
 
template<typename IndexType, typename ValueType>
IndexType ParcoRepart<IndexType, ValueType>::localBlockSize(const DenseVector<IndexType> &part, IndexType blockID) {
	SCAI_REGION( "ParcoRepart.localBlockSize" )
	IndexType result = 0;
	scai::hmemo::ReadAccess<IndexType> localPart(part.getLocalValues());

	for (IndexType i = 0; i < localPart.size(); i++) {
		if (localPart[i] == blockID) {
			result++;
		}
	}

	return result;
}
//--------------------------------------------------------------------------------------- 
 
template<typename IndexType, typename ValueType>
ValueType ParcoRepart<IndexType, ValueType>::computeImbalance(const DenseVector<IndexType> &part, IndexType k, const DenseVector<IndexType> &nodeWeights) {
	SCAI_REGION( "ParcoRepart.computeImbalance" )
	const IndexType globalN = part.getDistributionPtr()->getGlobalSize();
	const IndexType localN = part.getDistributionPtr()->getLocalSize();
	const IndexType weightsSize = nodeWeights.getDistributionPtr()->getGlobalSize();
	const bool weighted = (weightsSize != 0);

	IndexType minWeight, maxWeight;
	if (weighted) {
		assert(weightsSize == globalN);
		assert(nodeWeights.getDistributionPtr()->getLocalSize() == localN);
		minWeight = nodeWeights.min().Scalar::getValue<IndexType>();
		maxWeight = nodeWeights.max().Scalar::getValue<IndexType>();
	} else {
		minWeight = 1;
		maxWeight = 1;
	}

	if (maxWeight <= 0) {
		throw std::runtime_error("Node weight vector given, but all weights non-positive.");
	}

	if (minWeight < 0) {
		throw std::runtime_error("Negative node weights not supported.");
	}

	std::vector<IndexType> subsetSizes(k, 0);
	const IndexType minK = part.min().Scalar::getValue<IndexType>();
	const IndexType maxK = part.max().Scalar::getValue<IndexType>();

	if (minK < 0) {
		throw std::runtime_error("Block id " + std::to_string(minK) + " found in partition with supposedly" + std::to_string(k) + " blocks.");
	}

	if (maxK >= k) {
		throw std::runtime_error("Block id " + std::to_string(maxK) + " found in partition with supposedly" + std::to_string(k) + " blocks.");
	}

	scai::hmemo::ReadAccess<IndexType> localPart(part.getLocalValues());
	scai::hmemo::ReadAccess<IndexType> localWeight(nodeWeights.getLocalValues());
	assert(localPart.size() == localN);
 	
	IndexType weightSum = 0;
	for (IndexType i = 0; i < localN; i++) {
		IndexType partID = localPart[i];
		IndexType weight = weighted ? localWeight[i] : 1;
		subsetSizes[partID] += weight;
		weightSum += weight;
	}

	IndexType optSize;
	scai::dmemo::CommunicatorPtr comm = part.getDistributionPtr()->getCommunicatorPtr();
	if (weighted) {
		//get global weight sum
		weightSum = comm->sum(weightSum);
                //PRINT(weightSum);                
                //TODO: why not just weightSum/k ?
                // changed for now so that the test cases can agree
		//optSize = std::ceil(weightSum / k + (maxWeight - minWeight));
                optSize = std::ceil(weightSum / k );
	} else {
		optSize = std::ceil(globalN / k);
	}

	if (!part.getDistribution().isReplicated()) {
	  //sum block sizes over all processes
	  for (IndexType partID = 0; partID < k; partID++) {
	    subsetSizes[partID] = comm->sum(subsetSizes[partID]);
	  }
	}
	
	IndexType maxBlockSize = *std::max_element(subsetSizes.begin(), subsetSizes.end());
	if (!weighted) {
		assert(maxBlockSize >= optSize);
	}
PRINT0("optSize= "<< optSize << " and maxBlockSize= "<< maxBlockSize );	
	return (ValueType(maxBlockSize - optSize)/ optSize);
}
//--------------------------------------------------------------------------------------- 

template<typename IndexType, typename ValueType>
std::vector<IndexType> ITI::ParcoRepart<IndexType, ValueType>::nonLocalNeighbors(const CSRSparseMatrix<ValueType>& input) {
	SCAI_REGION( "ParcoRepart.nonLocalNeighbors" )
	const scai::dmemo::DistributionPtr inputDist = input.getRowDistributionPtr();
	const IndexType n = inputDist->getGlobalSize();
	const IndexType localN = inputDist->getLocalSize();

	const CSRStorage<ValueType>& localStorage = input.getLocalStorage();
	scai::hmemo::ReadAccess<IndexType> ia(localStorage.getIA());
	scai::hmemo::ReadAccess<IndexType> ja(localStorage.getJA());

	std::set<IndexType> neighborSet;

	for (IndexType i = 0; i < localN; i++) {
		const IndexType beginCols = ia[i];
		const IndexType endCols = ia[i+1];

		for (IndexType j = beginCols; j < endCols; j++) {
			IndexType neighbor = ja[j];
			assert(neighbor >= 0);
			assert(neighbor < n);

			if (!inputDist->isLocal(neighbor)) {
				neighborSet.insert(neighbor);
			}
		}
	}
	return std::vector<IndexType>(neighborSet.begin(), neighborSet.end()) ;
}
//--------------------------------------------------------------------------------------- 

template<typename IndexType, typename ValueType>
std::vector<ValueType> ITI::ParcoRepart<IndexType, ValueType>::distancesFromBlockCenter(const std::vector<DenseVector<ValueType>> &coordinates) {
	SCAI_REGION("ParcoRepart.distanceFromBlockCenter");

	const IndexType localN = coordinates[0].getDistributionPtr()->getLocalSize();
	const IndexType dimensions = coordinates.size();

	std::vector<ValueType> geometricCenter(dimensions);
	for (IndexType dim = 0; dim < dimensions; dim++) {
		const scai::utilskernel::LArray<ValueType>& localValues = coordinates[dim].getLocalValues();
		assert(localValues.size() == localN);
		geometricCenter[dim] = localValues.sum() / localN;
	}

	std::vector<ValueType> result(localN);
	for (IndexType i = 0; i < localN; i++) {
		ValueType distanceSquared = 0;
		for (IndexType dim = 0; dim < dimensions; dim++) {
			const ValueType diff = coordinates[dim].getLocalValues()[i] - geometricCenter[dim];
			distanceSquared += diff*diff;
		}
		result[i] = pow(distanceSquared, 0.5);
	}
	return result;
}
//--------------------------------------------------------------------------------------- 

template<typename IndexType, typename ValueType>
scai::dmemo::Halo ITI::ParcoRepart<IndexType, ValueType>::buildNeighborHalo(const CSRSparseMatrix<ValueType>& input) {

	SCAI_REGION( "ParcoRepart.buildPartHalo" )

	const scai::dmemo::DistributionPtr inputDist = input.getRowDistributionPtr();

	std::vector<IndexType> requiredHaloIndices = nonLocalNeighbors(input);

	scai::dmemo::Halo Halo;
	{
		scai::hmemo::HArrayRef<IndexType> arrRequiredIndexes( requiredHaloIndices );
		scai::dmemo::HaloBuilder::build( *inputDist, arrRequiredIndexes, Halo );
	}

	return Halo;
}
//--------------------------------------------------------------------------------------- 

template<typename IndexType, typename ValueType>
inline bool ITI::ParcoRepart<IndexType, ValueType>::hasNonLocalNeighbors(const CSRSparseMatrix<ValueType> &input, IndexType globalID) {
	SCAI_REGION( "ParcoRepart.hasNonLocalNeighbors" )
	/**
	 * this could be inlined physically to reduce the overhead of creating read access locks
	 */
	const scai::dmemo::DistributionPtr inputDist = input.getRowDistributionPtr();

	const CSRStorage<ValueType>& localStorage = input.getLocalStorage();
	const scai::hmemo::ReadAccess<IndexType> ia(localStorage.getIA());
	const scai::hmemo::ReadAccess<IndexType> ja(localStorage.getJA());

	const IndexType localID = inputDist->global2local(globalID);
	assert(localID != nIndex);

	const IndexType beginCols = ia[localID];
	const IndexType endCols = ia[localID+1];

	for (IndexType j = beginCols; j < endCols; j++) {
		if (!inputDist->isLocal(ja[j])) {
			return true;
		}
	}
	return false;
}
//--------------------------------------------------------------------------------------- 

template<typename IndexType, typename ValueType>
std::vector<IndexType> ITI::ParcoRepart<IndexType, ValueType>::getNodesWithNonLocalNeighbors(const CSRSparseMatrix<ValueType>& input) {
	SCAI_REGION( "ParcoRepart.getNodesWithNonLocalNeighbors" )
	std::vector<IndexType> result;

	const scai::dmemo::DistributionPtr inputDist = input.getRowDistributionPtr();
	if (inputDist->isReplicated()) {
		//everything is local
		return result;
	}

	const CSRStorage<ValueType>& localStorage = input.getLocalStorage();
	const scai::hmemo::ReadAccess<IndexType> ia(localStorage.getIA());
	const scai::hmemo::ReadAccess<IndexType> ja(localStorage.getJA());
	const IndexType localN = inputDist->getLocalSize();

	//iterate over all nodes
	for (IndexType localI = 0; localI < localN; localI++) {
		const IndexType beginCols = ia[localI];
		const IndexType endCols = ia[localI+1];

		//over all edges
		for (IndexType j = beginCols; j < endCols; j++) {
			if (!inputDist->isLocal(ja[j])) {
				IndexType globalI = inputDist->local2global(localI);
				result.push_back(globalI);
				break;
			}
		}
	}

	//nodes should have been sorted to begin with, so a subset of them will be sorted as well
	assert(std::is_sorted(result.begin(), result.end()));
	return result;
}
//--------------------------------------------------------------------------------------- 

template<typename IndexType, typename ValueType>
void ITI::ParcoRepart<IndexType, ValueType>::checkLocalDegreeSymmetry(const CSRSparseMatrix<ValueType> &input) {
	SCAI_REGION( "ParcoRepart.checkLocalDegreeSymmetry" )

	const scai::dmemo::DistributionPtr inputDist = input.getRowDistributionPtr();
	const IndexType localN = inputDist->getLocalSize();

	const CSRStorage<ValueType>& storage = input.getLocalStorage();
	const scai::hmemo::ReadAccess<IndexType> localIa(storage.getIA());
	const scai::hmemo::ReadAccess<IndexType> localJa(storage.getJA());

	std::vector<IndexType> inDegree(localN, 0);
	std::vector<IndexType> outDegree(localN, 0);
	for (IndexType i = 0; i < localN; i++) {
		IndexType globalI = inputDist->local2global(i);
		const IndexType beginCols = localIa[i];
		const IndexType endCols = localIa[i+1];

		for (IndexType j = beginCols; j < endCols; j++) {
			IndexType globalNeighbor = localJa[j];

			if (globalNeighbor != globalI && inputDist->isLocal(globalNeighbor)) {
				IndexType localNeighbor = inputDist->global2local(globalNeighbor);
				outDegree[i]++;
				inDegree[localNeighbor]++;
			}
		}
	}

	for (IndexType i = 0; i < localN; i++) {
		if (inDegree[i] != outDegree[i]) {
			//now check in detail:
			IndexType globalI = inputDist->local2global(i);
			for (IndexType j = localIa[i]; j < localIa[i+1]; j++) {
				IndexType globalNeighbor = localJa[j];
				if (inputDist->isLocal(globalNeighbor)) {
					IndexType localNeighbor = inputDist->global2local(globalNeighbor);
					bool foundBackEdge = false;
					for (IndexType y = localIa[localNeighbor]; y < localIa[localNeighbor+1]; y++) {
						if (localJa[y] == globalI) {
							foundBackEdge = true;
						}
					}
					if (!foundBackEdge) {
						throw std::runtime_error("Local node " + std::to_string(globalI) + " has edge to local node " + std::to_string(globalNeighbor)
											+ " but no back edge found.");
					}
				}
			}
		}
	}
}
//--------------------------------------------------------------------------------------- 

template<typename IndexType, typename ValueType>
DenseVector<IndexType> ParcoRepart<IndexType, ValueType>::getBorderNodes( const CSRSparseMatrix<ValueType> &adjM, const DenseVector<IndexType> &part) {

    scai::dmemo::CommunicatorPtr comm = scai::dmemo::Communicator::getCommunicatorPtr();
    const scai::dmemo::DistributionPtr dist = adjM.getRowDistributionPtr();
    const IndexType localN = dist->getLocalSize();
    const scai::utilskernel::LArray<IndexType>& localPart= part.getLocalValues();
    DenseVector<IndexType> border(dist,0);
    scai::utilskernel::LArray<IndexType>& localBorder= border.getLocalValues();
    
    IndexType globalN = dist->getGlobalSize();
    IndexType max = part.max().Scalar::getValue<IndexType>();
    
    if( !dist->isEqual( part.getDistribution() ) ){
        std::cout<< __FILE__<< "  "<< __LINE__<< ", matrix dist: " << *dist<< " and partition dist: "<< part.getDistribution() << std::endl;
        throw std::runtime_error( "Distributions: should (?) be equal.");
    }

    const CSRStorage<ValueType>& localStorage = adjM.getLocalStorage();
	const scai::hmemo::ReadAccess<IndexType> ia(localStorage.getIA());
	const scai::hmemo::ReadAccess<IndexType> ja(localStorage.getJA());
	const scai::hmemo::ReadAccess<IndexType> partAccess(localPart);

	scai::dmemo::Halo partHalo = buildNeighborHalo(adjM);
	scai::utilskernel::LArray<IndexType> haloData;
	dist->getCommunicatorPtr()->updateHalo( haloData, localPart, partHalo );

    for(IndexType i=0; i<localN; i++){    // for all local nodes
    	IndexType thisBlock = localPart[i];
    	for(IndexType j=ia[i]; j<ia[i+1]; j++){                   // for all the edges of a node
    		IndexType neighbor = ja[j];
    		IndexType neighborBlock;
			if (dist->isLocal(neighbor)) {
				neighborBlock = partAccess[dist->global2local(neighbor)];
			} else {
				neighborBlock = haloData[partHalo.global2halo(neighbor)];
			}
			assert( neighborBlock < max +1 );
			if (thisBlock != neighborBlock) {
				localBorder[i] = 1;
				break;
			}
    	}
    }

    assert(border.getDistributionPtr()->getLocalSize() == localN);
    return border;
}

//----------------------------------------------------------------------------------------

template<typename IndexType, typename ValueType>
scai::lama::CSRSparseMatrix<ValueType> ParcoRepart<IndexType, ValueType>::getPEGraph( const CSRSparseMatrix<ValueType> &adjM) {
    SCAI_REGION("ParcoRepart.getPEGraph");
    scai::dmemo::CommunicatorPtr comm = scai::dmemo::Communicator::getCommunicatorPtr();
    const scai::dmemo::DistributionPtr dist = adjM.getRowDistributionPtr(); 
    const IndexType numPEs = comm->getSize();
    
    const std::vector<IndexType> nonLocalIndices = nonLocalNeighbors(adjM);
    
    SCAI_REGION_START("ParcoRepart.getPEGraph.getOwners");
    scai::utilskernel::LArray<IndexType> indexTransport(nonLocalIndices.size(), nonLocalIndices.data());
    // find the PEs that own every non-local index
    scai::hmemo::HArray<IndexType> owners(nonLocalIndices.size() , -1);
    dist->computeOwners( owners, indexTransport);
    SCAI_REGION_END("ParcoRepart.getPEGraph.getOwners");
    
    scai::hmemo::ReadAccess<IndexType> rOwners(owners);
    std::vector<IndexType> neighborPEs(rOwners.get(), rOwners.get()+rOwners.size());
    rOwners.release();
    std::sort(neighborPEs.begin(), neighborPEs.end());
    //remove duplicates
    neighborPEs.erase(std::unique(neighborPEs.begin(), neighborPEs.end()), neighborPEs.end());
    const IndexType numNeighbors = neighborPEs.size();

    // create the PE adjacency matrix to be returned
    scai::dmemo::DistributionPtr distPEs ( scai::dmemo::Distribution::getDistributionPtr( "BLOCK", comm, numPEs) );
    assert(distPEs->getLocalSize() == 1);
    scai::dmemo::DistributionPtr noDistPEs (new scai::dmemo::NoDistribution( numPEs ));

    SCAI_REGION_START("ParcoRepart.getPEGraph.buildMatrix");
    scai::utilskernel::LArray<IndexType> ia(2, 0, numNeighbors);
    scai::utilskernel::LArray<IndexType> ja(numNeighbors, neighborPEs.data());
    scai::utilskernel::LArray<ValueType> values(numNeighbors, 1);
    scai::lama::CSRStorage<ValueType> myStorage(1, numPEs, neighborPEs.size(), ia, ja, values);
    SCAI_REGION_END("ParcoRepart.getPEGraph.buildMatrix");
    
    //could be optimized with move semantics
    scai::lama::CSRSparseMatrix<ValueType> PEgraph(myStorage, distPEs, noDistPEs);

    return PEgraph;
}
//-----------------------------------------------------------------------------------------

//return: there is an edge in the block graph between blocks ret[0][i]-ret[1][i]
template<typename IndexType, typename ValueType>
std::vector<std::vector<IndexType>> ParcoRepart<IndexType, ValueType>::getLocalBlockGraphEdges( const CSRSparseMatrix<ValueType> &adjM, const DenseVector<IndexType> &part) {
    SCAI_REGION("ParcoRepart.getLocalBlockGraphEdges");
    SCAI_REGION_START("ParcoRepart.getLocalBlockGraphEdges.initialise");
    scai::dmemo::CommunicatorPtr comm = scai::dmemo::Communicator::getCommunicatorPtr();
    const scai::dmemo::DistributionPtr dist = adjM.getRowDistributionPtr();
    const scai::utilskernel::LArray<IndexType>& localPart= part.getLocalValues();
    IndexType N = adjM.getNumColumns();
    IndexType max = part.max().Scalar::getValue<IndexType>();
   
    if( !dist->isEqual( part.getDistribution() ) ){
        std::cout<< __FILE__<< "  "<< __LINE__<< ", matrix dist: " << *dist<< " and partition dist: "<< part.getDistribution() << std::endl;
        throw std::runtime_error( "Distributions: should (?) be equal.");
    }
    SCAI_REGION_END("ParcoRepart.getLocalBlockGraphEdges.initialise");
    
    
    SCAI_REGION_START("ParcoRepart.getLocalBlockGraphEdges.addLocalEdge_newVersion");
    
    scai::hmemo::HArray<IndexType> nonLocalIndices( dist->getLocalSize() ); 
    scai::hmemo::WriteAccess<IndexType> writeNLI(nonLocalIndices, dist->getLocalSize() );
    IndexType actualNeighbours = 0;

    const CSRStorage<ValueType> localStorage = adjM.getLocalStorage();
    const scai::hmemo::ReadAccess<IndexType> ia(localStorage.getIA());
    const scai::hmemo::ReadAccess<IndexType> ja(localStorage.getJA());
    scai::hmemo::ReadAccess<ValueType> values(localStorage.getValues());
    
    // we do not know the size of the non-local indices that is why we use an std::vector
    // with push_back, then convert that to a DenseVector in order to call DenseVector::gather
    // TODO: skip the std::vector to DenseVector conversion. maybe use HArray or LArray
    std::vector< std::vector<IndexType> > edges(2);
    std::vector<IndexType> localInd, nonLocalInd;

    for(IndexType i=0; i<dist->getLocalSize(); i++){ 
        for(IndexType j=ia[i]; j<ia[i+1]; j++){ 
            if( dist->isLocal(ja[j]) ){ 
                IndexType u = localPart[i];         // partition(i)
                IndexType v = localPart[dist->global2local(ja[j])]; // partition(j), 0<j<N so take the local index of j
                assert( u < max +1);
                assert( v < max +1);
                if( u != v){    // the nodes belong to different blocks                  
                        bool add_edge = true;
                        for(IndexType k=0; k<edges[0].size(); k++){ //check that this edge is not already in
                            if( edges[0][k]==u && edges[1][k]==v ){
                                add_edge= false;
                                break;      // the edge (u,v) already exists
                            }
                        }
                        if( add_edge== true){       //if this edge does not exist, add it
                            edges[0].push_back(u);
                            edges[1].push_back(v);
                        }
                }
            } else{  // if(dist->isLocal(j)) 
                // there is an edge between i and j but index j is not local in the partition so we cannot get part[j].
                localInd.push_back(i);
                nonLocalInd.push_back(ja[j]);
            }
            
        }
    }
    SCAI_REGION_END("ParcoRepart.getLocalBlockGraphEdges.addLocalEdge_newVersion");
    
    // TODO: this seems to take quite a long !
    // take care of all the non-local indices found
    assert( localInd.size() == nonLocalInd.size() );
    DenseVector<IndexType> nonLocalDV( nonLocalInd.size(), 0 );
    DenseVector<IndexType> gatheredPart( nonLocalDV.size(),0 );
    
    //get a DenseVector from a vector
    for(IndexType i=0; i<nonLocalInd.size(); i++){
        nonLocalDV.setValue(i, nonLocalInd[i]);
    }
    SCAI_REGION_START("ParcoRepart.getLocalBlockGraphEdges.gatherNonLocal")
        //gather all non-local indexes
        gatheredPart.gather(part, nonLocalDV , scai::common::binary::COPY );
    SCAI_REGION_END("ParcoRepart.getLocalBlockGraphEdges.gatherNonLocal")
    
    assert( gatheredPart.size() == nonLocalInd.size() );
    assert( gatheredPart.size() == localInd.size() );
    
    for(IndexType i=0; i<gatheredPart.size(); i++){
        SCAI_REGION("ParcoRepart.getLocalBlockGraphEdges.addNonLocalEdge");
        IndexType u = localPart[ localInd[i] ];         
        IndexType v = gatheredPart.getValue(i).Scalar::getValue<IndexType>();
        assert( u < max +1);
        assert( v < max +1);
        if( u != v){    // the nodes belong to different blocks                  
            bool add_edge = true;
            for(IndexType k=0; k<edges[0].size(); k++){ //check that this edge is not already in
                if( edges[0][k]==u && edges[1][k]==v ){
                    add_edge= false;
                    break;      // the edge (u,v) already exists
                }
            }
            if( add_edge== true){       //if this edge does not exist, add it
                edges[0].push_back(u);
                edges[1].push_back(v);
            }
        }
    }
    return edges;
}

//-----------------------------------------------------------------------------------------

// in this version the graph is an HArray with size k*k and [i,j] = i*k+j
//
// Not distributed.
//
template<typename IndexType, typename ValueType>
scai::lama::CSRSparseMatrix<ValueType> ParcoRepart<IndexType, ValueType>::getBlockGraph( const CSRSparseMatrix<ValueType> &adjM, const DenseVector<IndexType> &part, const int k) {
    SCAI_REGION("ParcoRepart.getBlockGraph");
    scai::dmemo::CommunicatorPtr comm = scai::dmemo::Communicator::getCommunicatorPtr();
    const scai::dmemo::DistributionPtr distPtr = adjM.getRowDistributionPtr();
    const scai::utilskernel::LArray<IndexType>& localPart= part.getLocalValues();
    
    // there are k blocks in the partition so the adjecency matrix for the block graph has dimensions [k x k]
    scai::dmemo::DistributionPtr distRowBlock ( scai::dmemo::Distribution::getDistributionPtr( "BLOCK", comm, k) );  
    scai::dmemo::DistributionPtr distColBlock ( new scai::dmemo::NoDistribution( k ));
    
    // TODO: memory costly for big k
    IndexType size= k*k;
    // get, on each processor, the edges of the blocks that are local
    std::vector< std::vector<IndexType> > blockEdges = ParcoRepart<int, double>::getLocalBlockGraphEdges( adjM, part);
    assert(blockEdges[0].size() == blockEdges[1].size());
    
    scai::hmemo::HArray<IndexType> sendPart(size, static_cast<ValueType>( 0 ));
    scai::hmemo::HArray<IndexType> recvPart(size);
    
    for(IndexType round=0; round<comm->getSize(); round++){
        SCAI_REGION("ParcoRepart.getBlockGraph.shiftArray");
        {   // write your part 
            scai::hmemo::WriteAccess<IndexType> sendPartWrite( sendPart );
            for(IndexType i=0; i<blockEdges[0].size(); i++){
                IndexType u = blockEdges[0][i];
                IndexType v = blockEdges[1][i];
                sendPartWrite[ u*k + v ] = 1;
            }
        }
        comm->shiftArray(recvPart , sendPart, 1);
        sendPart.swap(recvPart);
    } 
    
    // get numEdges
    IndexType numEdges=0;
    
    scai::hmemo::ReadAccess<IndexType> recvPartRead( recvPart );
    for(IndexType i=0; i<recvPartRead.size(); i++){
        if( recvPartRead[i]>0 )
            ++numEdges;
    }
    
    //convert the k*k HArray to a [k x k] CSRSparseMatrix
    scai::lama::CSRStorage<ValueType> localMatrix;
    localMatrix.allocate( k ,k );
    
    scai::hmemo::HArray<IndexType> csrIA;
    scai::hmemo::HArray<IndexType> csrJA;
    scai::hmemo::HArray<ValueType> csrValues; 
    {
        IndexType numNZ = numEdges;     // this equals the number of edges of the graph
        scai::hmemo::WriteOnlyAccess<IndexType> ia( csrIA, k +1 );
        scai::hmemo::WriteOnlyAccess<IndexType> ja( csrJA, numNZ );
        scai::hmemo::WriteOnlyAccess<ValueType> values( csrValues, numNZ );   
        scai::hmemo::ReadAccess<IndexType> recvPartRead( recvPart );
        ia[0]= 0;
        
        IndexType rowCounter = 0; // count rows
        IndexType nnzCounter = 0; // count non-zero elements
        
        for(IndexType i=0; i<k; i++){
            IndexType rowNums=0;
            // traverse the part of the HArray that represents a row and find how many elements are in this row
            for(IndexType j=0; j<k; j++){
                if( recvPartRead[i*k+j] >0  ){
                    ++rowNums;
                }
            }
            ia[rowCounter+1] = ia[rowCounter] + rowNums;
           
            for(IndexType j=0; j<k; j++){
                if( recvPartRead[i*k +j] >0){   // there exist edge (i,j)
                    ja[nnzCounter] = j;
                    values[nnzCounter] = 1;
                    ++nnzCounter;
                }
            }
            ++rowCounter;
        }
    }
    SCAI_REGION_START("ParcoRepart.getBlockGraph.swapAndAssign");
        scai::lama::CSRSparseMatrix<ValueType> matrix;
        localMatrix.swap( csrIA, csrJA, csrValues );
        matrix.assign(localMatrix);
    SCAI_REGION_END("ParcoRepart.getBlockGraph.swapAndAssign");
    return matrix;
}

//-----------------------------------------------------------------------------------

template<typename IndexType, typename ValueType>
std::vector< std::vector<IndexType>> ParcoRepart<IndexType, ValueType>::getGraphEdgeColoring_local(CSRSparseMatrix<ValueType> &adjM, IndexType &colors) {
    SCAI_REGION("ParcoRepart.coloring");
    using namespace boost;
    IndexType N= adjM.getNumRows();
    assert( N== adjM.getNumColumns() ); // numRows = numColumns
    
    const scai::dmemo::DistributionPtr noDist(new scai::dmemo::NoDistribution(N));
    if (!adjM.getRowDistributionPtr()->isReplicated()) {
    	adjM.redistribute(noDist, noDist);
    	//throw std::runtime_error("Input matrix must be replicated.");
    }

    // use boost::Graph and boost::edge_coloring()
    typedef adjacency_list<vecS, vecS, undirectedS, no_property, size_t, no_property> Graph;
    //typedef std::pair<std::size_t, std::size_t> Pair;
    Graph G(N);
    
    // retG[0][i] the first node, retG[1][i] the second node, retG[2][i] the color of the edge
    std::vector< std::vector<IndexType>> retG(3);
    
	const CSRStorage<ValueType>& localStorage = adjM.getLocalStorage();
	const scai::hmemo::ReadAccess<IndexType> ia(localStorage.getIA());
	const scai::hmemo::ReadAccess<IndexType> ja(localStorage.getJA());

    // create graph G from the input adjacency matrix
    for(IndexType i=0; i<N; i++){
    	//we replicated the matrix, so global indices are local indices
    	const IndexType globalI = i;
    	for (IndexType j = ia[i]; j < ia[i+1]; j++) {
    		if (globalI < ja[j]) {
				boost::add_edge(globalI, ja[j], G);
				retG[0].push_back(globalI);
				retG[1].push_back(ja[j]);
    		}
    	}
    }
    
    colors = boost::edge_coloring(G, boost::get( boost::edge_bundle, G));
    
    scai::dmemo::CommunicatorPtr comm = scai::dmemo::Communicator::getCommunicatorPtr();

    for (size_t i = 0; i <retG[0].size(); i++) {
        retG[2].push_back( G[ boost::edge( retG[0][i],  retG[1][i], G).first] );
    }
    
    return retG;
}

//---------------------------------------------------------------------------------------

template<typename IndexType, typename ValueType>
std::vector<DenseVector<IndexType>> ParcoRepart<IndexType, ValueType>::getCommunicationPairs_local( CSRSparseMatrix<ValueType> &adjM) {
    IndexType N= adjM.getNumRows();
    SCAI_REGION("ParcoRepart.getCommunicationPairs_local");
    // coloring.size()=3: coloring(i,j,c) means that edge with endpoints i and j is colored with color c.
    // and coloring[i].size()= number of edges in input graph

    assert(adjM.getNumColumns() == adjM.getNumRows() );

    IndexType colors;
    std::vector<std::vector<IndexType>> coloring = getGraphEdgeColoring_local( adjM, colors );
    std::vector<DenseVector<IndexType>> retG(colors);
    
    if (adjM.getNumRows()==2) {
    	assert(colors<=1);
    	assert(coloring[0].size()<=1);
    }
    
    for(IndexType i=0; i<colors; i++){        
        retG[i].allocate(N);
        // TODO: although not distributed maybe try to avoid setValue, change to std::vector ?
        // initialize so retG[i][j]= j instead of -1
        for( IndexType j=0; j<N; j++){
            retG[i].setValue( j, j );
        }
    }
    
    // for all the edges:
    // coloring[0][i] = the first block , coloring[1][i] = the second block,
    // coloring[2][i]= the color/round in which the two blocks shall communicate
    for(IndexType i=0; i<coloring[0].size(); i++){
        IndexType color = coloring[2][i]; // the color/round of this edge
        assert(color<colors);
        IndexType firstBlock = coloring[0][i];
        IndexType secondBlock = coloring[1][i];
        retG[color].setValue( firstBlock, secondBlock);
        retG[color].setValue( secondBlock, firstBlock );
    }
    
    return retG;
}
//---------------------------------------------------------------------------------------

/* A 2D or 3D matrix given as a 1D array of size sideLen^dimesion
 * */
template<typename IndexType, typename ValueType>
std::vector<IndexType> ParcoRepart<IndexType, ValueType>::neighbourPixels(const IndexType thisPixel, const IndexType sideLen, const IndexType dimension){
    SCAI_REGION("ParcoRepart.neighbourPixels");
   
    SCAI_ASSERT(thisPixel>=0, "Negative pixel value: " << std::to_string(thisPixel));
    SCAI_ASSERT(sideLen> 0, "Negative or zero side length: " << std::to_string(sideLen));
    SCAI_ASSERT(sideLen> 0, "Negative or zero dimension: " << std::to_string(dimension));
    
    IndexType totalSize = std::pow(sideLen ,dimension);    
    SCAI_ASSERT( thisPixel < totalSize , "Wrong side length or dimension, sideLen=" + std::to_string(sideLen)+ " and dimension= " + std::to_string(dimension) );
    
    std::vector<IndexType> result;
    
    //calculate the index of the neighbouring pixels
    for(IndexType i=0; i<dimension; i++){
        for( int j :{-1, 1} ){
            // possible neighbour
            IndexType ngbrIndex = thisPixel + j*std::pow(sideLen,i );
            // index is within bounds
            if( ngbrIndex < 0 or ngbrIndex >=totalSize){
                continue;
            }
            if(dimension==2){
                IndexType xCoord = thisPixel/sideLen;
                IndexType yCoord = thisPixel%sideLen;
                if( ngbrIndex/sideLen == xCoord or ngbrIndex%sideLen == yCoord){
                    result.push_back(ngbrIndex);
                }
            }else if(dimension==3){
                IndexType planeSize= sideLen*sideLen;
                IndexType xCoord = thisPixel/planeSize;
                IndexType yCoord = (thisPixel%planeSize) /  sideLen;
                IndexType zCoord = (thisPixel%planeSize) % sideLen;
                IndexType ngbrX = ngbrIndex/planeSize;
                IndexType ngbrY = (ngbrIndex%planeSize)/sideLen;
                IndexType ngbrZ = (ngbrIndex%planeSize)%sideLen;
                if( ngbrX == xCoord and  ngbrY == yCoord ){
                    result.push_back(ngbrIndex);
                }else if(ngbrX == xCoord and  ngbrZ == zCoord){
                    result.push_back(ngbrIndex);
                }else if(ngbrY == yCoord and  ngbrZ == zCoord){
                    result.push_back(ngbrIndex);
                }
            }else{
                throw std::runtime_error("Implemented only for 2D and 3D. Dimension given: " + std::to_string(dimension) );
            }
        }
    }
    return result;
}
//---------------------------------------------------------------------------------------

//to force instantiation

template DenseVector<int> ParcoRepart<int, double>::partitionGraph(CSRSparseMatrix<double> &input, std::vector<DenseVector<double>> &coordinates, struct Settings);

template DenseVector<int> ParcoRepart<int, double>::pixelPartition(CSRSparseMatrix<double> &input, std::vector<DenseVector<double>> &coordinates, Settings settings);

template double ParcoRepart<int, double>::computeCut(const CSRSparseMatrix<double> &input, const DenseVector<int> &part, bool ignoreWeights);

template double ParcoRepart<int, double>::computeImbalance(const DenseVector<int> &partition, int k, const DenseVector<int> &nodeWeights);

template std::vector<int> ITI::ParcoRepart<int, double>::nonLocalNeighbors(const CSRSparseMatrix<double>& input);

template std::vector<double> ITI::ParcoRepart<int, double>::distancesFromBlockCenter(const std::vector<DenseVector<double>> &coordinates);

template scai::dmemo::Halo ITI::ParcoRepart<int, double>::buildNeighborHalo(const CSRSparseMatrix<double> &input);

template std::vector<int> ITI::ParcoRepart<int, double>::getNodesWithNonLocalNeighbors(const CSRSparseMatrix<double>& input);

template void ParcoRepart<int, double>::checkLocalDegreeSymmetry(const CSRSparseMatrix<double> &input);

template DenseVector<int> ParcoRepart<int, double>::getBorderNodes( const CSRSparseMatrix<double> &adjM, const DenseVector<int> &part);

template scai::lama::CSRSparseMatrix<double> ParcoRepart<int, double>::getPEGraph( const CSRSparseMatrix<double> &adjM);

template std::vector<std::vector<IndexType>> ParcoRepart<int, double>::getLocalBlockGraphEdges( const CSRSparseMatrix<double> &adjM, const DenseVector<int> &part);

template scai::lama::CSRSparseMatrix<double> ParcoRepart<int, double>::getBlockGraph( const CSRSparseMatrix<double> &adjM, const DenseVector<int> &part, const int k );

template std::vector< std::vector<int>>  ParcoRepart<int, double>::getGraphEdgeColoring_local( CSRSparseMatrix<double> &adjM, int& colors);

template std::vector<DenseVector<int>> ParcoRepart<int, double>::getCommunicationPairs_local( CSRSparseMatrix<double> &adjM);

template std::vector<int> ParcoRepart<int, double>::neighbourPixels(const int thisPixel, const int sideLen, const int dimension);

}<|MERGE_RESOLUTION|>--- conflicted
+++ resolved
@@ -199,73 +199,34 @@
     /**
      * now sort the global indices by where they are on the space-filling curve.
      */
-<<<<<<< HEAD
-=======
-    //scai::dmemo::DistributionPtr blockDist(new scai::dmemo::BlockDistribution(globalN, comm));
-    //scai::lama::DenseVector<IndexType> permutation(blockDist);
->>>>>>> c4859a46
     std::vector<IndexType> newLocalIndices;
     {
         SCAI_REGION( "ParcoRepart.initialPartition.sorting" );
 
-<<<<<<< HEAD
         int typesize;
         MPI_Type_size(SortingDatatype<sort_pair>::getMPIDatatype(), &typesize);
-=======
-        auto type = SortingDatatype<sort_pair>::getMPIDatatype();
-        int typesize;
-        MPI_Type_size(type, &typesize);
->>>>>>> c4859a46
         assert(typesize == sizeof(sort_pair));
 
         const IndexType maxLocalN = comm->max(localN);
         sort_pair localPairs[maxLocalN];
 
         //fill with local values
-<<<<<<< HEAD
-        //long indexSum = 0;//for sanity checks
-=======
         long indexSum = 0;//for sanity checks
->>>>>>> c4859a46
         scai::hmemo::ReadAccess<ValueType> localIndices(hilbertIndices.getLocalValues());
         for (IndexType i = 0; i < localN; i++) {
         	localPairs[i].value = localIndices[i];
         	localPairs[i].index = inputDist->local2global(i);
-<<<<<<< HEAD
-        	//indexSum += localPairs[i].index;
-        }
-
-        //create checksum
-        //const long checkSum = comm->sum(indexSum);
-        //assert(checkSum == (long(globalN)*(long(globalN)-1))/2);
-=======
         	indexSum += localPairs[i].index;
         }
 
         //create checksum
         const long checkSum = comm->sum(indexSum);
         assert(checkSum == (long(globalN)*(long(globalN)-1))/2);
->>>>>>> c4859a46
 
         //fill up with dummy values to ensure equal size
         for (IndexType i = localN; i < maxLocalN; i++) {
         	localPairs[i].value = std::numeric_limits<decltype(sort_pair::value)>::max();
         	localPairs[i].index = std::numeric_limits<decltype(sort_pair::index)>::max();
-<<<<<<< HEAD
-        }
-
-        //call distributed sort
-        SchizoQS::sort<sort_pair>(localPairs, maxLocalN);
-
-        //copy indices into array
-        //IndexType newLocalN = 0;
-        newLocalIndices.resize(maxLocalN);
-        for (IndexType i = 0; i < maxLocalN; i++) {
-        	newLocalIndices[i] = localPairs[i].index;
-        	//if (newLocalIndices[i] != std::numeric_limits<decltype(sort_pair::index)>::max()) newLocalN++;
-        }
-
-=======
         }
 
         //call distributed sort
@@ -279,30 +240,11 @@
         	if (newLocalIndices[i] != std::numeric_limits<decltype(sort_pair::index)>::max()) newLocalN++;
         }
 
->>>>>>> c4859a46
 		//sort local indices for general distribution
         std::sort(newLocalIndices.begin(), newLocalIndices.end());
 
         //remove dummy values
         auto startOfDummyValues = std::lower_bound(newLocalIndices.begin(), newLocalIndices.end(), std::numeric_limits<decltype(sort_pair::index)>::max());
-<<<<<<< HEAD
-        //assert(std::all_of(startOfDummyValues, newLocalIndices.end(), [](IndexType index){return index == std::numeric_limits<decltype(sort_pair::index)>::max();}));
-        newLocalIndices.resize(std::distance(newLocalIndices.begin(), startOfDummyValues));
-
-        //check size and sanity
-        //assert(newLocalN == newLocalIndices.size());
-		//assert( *std::max_element(newLocalIndices.begin(), newLocalIndices.end()) < globalN);
-		//assert( comm->sum(newLocalIndices.size()) == globalN);
-
-        //check checksum
-        //long indexSumAfter = 0;
-        //for (IndexType i = 0; i < newLocalN; i++) {
-        //	indexSumAfter += newLocalIndices[i];
-        /}
-
-        //const long newCheckSum = comm->sum(indexSumAfter);
-        //SCAI_ASSERT( newCheckSum == checkSum, "Old checksum: " << checkSum << ", new checksum: " << newCheckSum );
-=======
         assert(std::all_of(startOfDummyValues, newLocalIndices.end(), [](IndexType index){return index == std::numeric_limits<decltype(sort_pair::index)>::max();}));
         newLocalIndices.resize(std::distance(newLocalIndices.begin(), startOfDummyValues));
 
@@ -319,7 +261,6 @@
 
         const long newCheckSum = comm->sum(indexSumAfter);
         SCAI_ASSERT( newCheckSum == checkSum, "Old checksum: " << checkSum << ", new checksum: " << newCheckSum );
->>>>>>> c4859a46
 
         //possible optimization: remove dummy values during first copy, then directly copy into HArray and sort with pointers. Would save one copy.
     }
