/*
 * ParcoReport.cpp
 *
 *  Created on: 25.10.2016
 *      Author: moritzl
 */

#include <scai/dmemo/HaloBuilder.hpp>
#include <scai/dmemo/Distribution.hpp>
#include <scai/dmemo/BlockDistribution.hpp>
#include <scai/dmemo/GenBlockDistribution.hpp>
#include <scai/sparsekernel/openmp/OpenMPCSRUtils.hpp>
#include <scai/tracing.hpp>

#include <assert.h>
#include <cmath>
#include <climits>
#include <queue>
#include <string>
#include <unordered_set>
#include <numeric>
#include <iterator>
#include <algorithm>
#include <tuple>
#include <chrono>

#include "PrioQueue.h"
#include "ParcoRepart.h"
#include "HilbertCurve.h"
#include "MultiLevel.h"
<<<<<<< HEAD
=======
#include "SpectralPartition.h"
>>>>>>> 10a58116
#include "AuxiliaryFunctions.h"

#include "sort/SchizoQS.hpp"

//#include "quadtree/QuadTreeCartesianEuclid.h"

namespace ITI {

template<typename IndexType, typename ValueType>
DenseVector<IndexType> ParcoRepart<IndexType, ValueType>::partitionGraph(CSRSparseMatrix<ValueType> &input, std::vector<DenseVector<ValueType>> &coordinates, Settings settings)
{
	IndexType k = settings.numBlocks;
	ValueType epsilon = settings.epsilon;
    
	SCAI_REGION( "ParcoRepart.partitionGraph" )

	std::chrono::time_point<std::chrono::steady_clock> start, afterSFC, round;
	start = std::chrono::steady_clock::now();

	SCAI_REGION_START("ParcoRepart.partitionGraph.inputCheck")
	/**
	* check input arguments for sanity
	*/
	IndexType n = input.getNumRows();
	if (n != coordinates[0].size()) {
		throw std::runtime_error("Matrix has " + std::to_string(n) + " rows, but " + std::to_string(coordinates[0].size())
		 + " coordinates are given.");
	}

	if (n != input.getNumColumns()) {
		throw std::runtime_error("Matrix must be quadratic.");
	}

	if (!input.isConsistent()) {
		throw std::runtime_error("Input matrix inconsistent");
	}

	if (k > n) {
		throw std::runtime_error("Creating " + std::to_string(k) + " blocks from " + std::to_string(n) + " elements is impossible.");
	}

	if (epsilon < 0) {
		throw std::runtime_error("Epsilon " + std::to_string(epsilon) + " is invalid.");
	}

	const IndexType dimensions = coordinates.size();
        
	const scai::dmemo::DistributionPtr coordDist = coordinates[0].getDistributionPtr();
	const scai::dmemo::DistributionPtr inputDist = input.getRowDistributionPtr();
	const scai::dmemo::DistributionPtr noDist(new scai::dmemo::NoDistribution(n));
	const scai::dmemo::CommunicatorPtr comm = coordDist->getCommunicatorPtr();

	const IndexType localN = inputDist->getLocalSize();
	const IndexType globalN = inputDist->getGlobalSize();

	if( !coordDist->isEqual( *inputDist) ){
		throw std::runtime_error( "Distributions should be equal.");
	}
	SCAI_REGION_END("ParcoRepart.partitionGraph.inputCheck")
	{
		SCAI_REGION("ParcoRepart.synchronize")
		comm->synchronize();
	}
	
<<<<<<< HEAD
	// get an initial partition
	DenseVector<IndexType> result= ParcoRepart<IndexType, ValueType>::initialPartition(input, coordinates, settings);

	//settings.pixeledDetailLevel = 3;
	//DenseVector<IndexType> result= ParcoRepart<IndexType, ValueType>::pixelPartition(input, coordinates, settings);

=======
        SCAI_REGION_START("ParcoRepart.partitionGraph.initialPartition")
        // get an initial partition
        DenseVector<IndexType> result;
        
        if( settings.initialPartition==0 ){ //sfc
            result= ParcoRepart<IndexType, ValueType>::hilbertPartition(input, coordinates, settings);
        }else if( settings.initialPartition==1 ){ // pixel
            result = ParcoRepart<IndexType, ValueType>::pixelPartition(input, coordinates, settings);
        }else{ // spectral
            result = ITI::SpectralPartition<IndexType, ValueType>::getPartition(input, coordinates, settings);
        }
        SCAI_REGION_END("ParcoRepart.partitionGraph.initialPartition")
        
>>>>>>> 10a58116
	IndexType numRefinementRounds = 0;

        SCAI_REGION_START("ParcoRepart.partitionGraph.multiLevelStep")
	if (comm->getSize() == 1 || comm->getSize() == k) {
		ValueType gain = settings.minGainForNextRound;
		ValueType cut = comm->getSize() == 1 ? computeCut(input, result) : comm->sum(localSumOutgoingEdges(input, false)) / 2;

		DenseVector<IndexType> uniformWeights = DenseVector<IndexType>(result.getDistributionPtr(), 1);

		ITI::MultiLevel<IndexType, ValueType>::multiLevelStep(input, result, uniformWeights, coordinates, settings);

	} else {
		std::cout << "Local refinement only implemented sequentially and for one block per process. Called with " << comm->getSize() << " processes and " << k << " blocks." << std::endl;
	}
	SCAI_REGION_END("ParcoRepart.partitionGraph.multiLevelStep")
	return result;
}
//--------------------------------------------------------------------------------------- 

template<typename IndexType, typename ValueType>
<<<<<<< HEAD
DenseVector<IndexType> ParcoRepart<IndexType, ValueType>::initialPartition(CSRSparseMatrix<ValueType> &input, std::vector<DenseVector<ValueType>> &coordinates, Settings settings){    
    SCAI_REGION( "ParcoRepart.initialPartition" );

=======
DenseVector<IndexType> ParcoRepart<IndexType, ValueType>::hilbertPartition(CSRSparseMatrix<ValueType> &input, std::vector<DenseVector<ValueType>> &coordinates, Settings settings){    
    SCAI_REGION( "ParcoRepart.hilbertPartition" )
    	
>>>>>>> 10a58116
    std::chrono::time_point<std::chrono::steady_clock> start, afterSFC;
    start = std::chrono::steady_clock::now();
    
    const scai::dmemo::DistributionPtr coordDist = coordinates[0].getDistributionPtr();
    const scai::dmemo::DistributionPtr inputDist = input.getRowDistributionPtr();
    const scai::dmemo::CommunicatorPtr comm = coordDist->getCommunicatorPtr();
    
    IndexType k = settings.numBlocks;
    const IndexType dimensions = coordinates.size();
    const IndexType localN = inputDist->getLocalSize();
    const IndexType globalN = inputDist->getGlobalSize();
    
    std::vector<ValueType> minCoords(dimensions, std::numeric_limits<ValueType>::max());
    std::vector<ValueType> maxCoords(dimensions, std::numeric_limits<ValueType>::lowest());
    DenseVector<IndexType> result;
    
    if( ! inputDist->isEqual(*coordDist) ){
        throw std::runtime_error("Matrix and coordinates should have the same distribution");
    }
    
    /**
     * get minimum / maximum of local coordinates
     */
    {
		SCAI_REGION( "ParcoRepart.initialPartition.minMax" )
		for (IndexType dim = 0; dim < dimensions; dim++) {
			//get local parts of coordinates
			scai::utilskernel::LArray<ValueType>& localPartOfCoords = coordinates[dim].getLocalValues();
			for (IndexType i = 0; i < localN; i++) {
				ValueType coord = localPartOfCoords[i];
				if (coord < minCoords[dim]) minCoords[dim] = coord;
				if (coord > maxCoords[dim]) maxCoords[dim] = coord;
			}
		}

		/**
		 * communicate to get global min / max
		 */
		for (IndexType dim = 0; dim < dimensions; dim++) {
			minCoords[dim] = comm->min(minCoords[dim]);
			maxCoords[dim] = comm->max(maxCoords[dim]);
		}
    }
    
    /**
     * Several possibilities exist for choosing the recursion depth.
     * Either by user choice, or by the maximum fitting into the datatype, or by the minimum distance between adjacent points.
     */
    const IndexType recursionDepth = settings.sfcResolution > 0 ? settings.sfcResolution : std::min(std::log2(globalN), double(21));
    
    /**
     *	create space filling curve indices.
     */
    
    scai::lama::DenseVector<ValueType> hilbertIndices(inputDist);
    
    {
        SCAI_REGION("ParcoRepart.hilbertPartition.spaceFillingCurve");
        // get local part of hilbert indices
        scai::hmemo::WriteOnlyAccess<ValueType> hilbertIndicesLocal(hilbertIndices.getLocalValues());
        assert(hilbertIndicesLocal.size() == localN);
        // get read access to the local part of the coordinates
        // TODO: should be coordAccess[dimension] but I don't know how ... maybe HArray::acquireReadAccess? (harry)
        scai::hmemo::ReadAccess<ValueType> coordAccess0( coordinates[0].getLocalValues() );
        scai::hmemo::ReadAccess<ValueType> coordAccess1( coordinates[1].getLocalValues() );
        // this is faulty, if dimensions=2 coordAccess2 is equal to coordAccess1
        scai::hmemo::ReadAccess<ValueType> coordAccess2( coordinates[dimensions-1].getLocalValues() );
        
        ValueType point[dimensions];
        for (IndexType i = 0; i < localN; i++) {
            coordAccess0.getValue(point[0], i);
            coordAccess1.getValue(point[1], i);
            // TODO change how I treat different dimensions
            if(dimensions == 3){
                coordAccess2.getValue(point[2], i);
            }
            ValueType globalHilbertIndex = HilbertCurve<IndexType, ValueType>::getHilbertIndex( point, dimensions, recursionDepth, minCoords, maxCoords);
            hilbertIndicesLocal[i] = globalHilbertIndex;
        }
    }
    
    
    /**
     * now sort the global indices by where they are on the space-filling curve.
     */
    std::vector<IndexType> newLocalIndices;
    {
<<<<<<< HEAD
        SCAI_REGION( "ParcoRepart.initialPartition.sorting" );

        int typesize;
        MPI_Type_size(SortingDatatype<sort_pair>::getMPIDatatype(), &typesize);
        assert(typesize == sizeof(sort_pair));

        const IndexType maxLocalN = comm->max(localN);
        sort_pair localPairs[maxLocalN];

        //fill with local values
        long indexSum = 0;//for sanity checks
        scai::hmemo::ReadAccess<ValueType> localIndices(hilbertIndices.getLocalValues());
        for (IndexType i = 0; i < localN; i++) {
        	localPairs[i].value = localIndices[i];
        	localPairs[i].index = inputDist->local2global(i);
        	indexSum += localPairs[i].index;
        }

        //create checksum
        const long checkSum = comm->sum(indexSum);
        assert(checkSum == (long(globalN)*(long(globalN)-1))/2);

        //fill up with dummy values to ensure equal size
        for (IndexType i = localN; i < maxLocalN; i++) {
        	localPairs[i].value = std::numeric_limits<decltype(sort_pair::value)>::max();
        	localPairs[i].index = std::numeric_limits<decltype(sort_pair::index)>::max();
        }

        //call distributed sort
        SchizoQS::sort<sort_pair>(localPairs, maxLocalN);

        //copy indices into array
        IndexType newLocalN = 0;
        newLocalIndices.resize(maxLocalN);
        for (IndexType i = 0; i < maxLocalN; i++) {
        	newLocalIndices[i] = localPairs[i].index;
        	if (newLocalIndices[i] != std::numeric_limits<decltype(sort_pair::index)>::max()) newLocalN++;
        }

		//sort local indices for general distribution
        std::sort(newLocalIndices.begin(), newLocalIndices.end());

        //remove dummy values
        auto startOfDummyValues = std::lower_bound(newLocalIndices.begin(), newLocalIndices.end(), std::numeric_limits<decltype(sort_pair::index)>::max());
        assert(std::all_of(startOfDummyValues, newLocalIndices.end(), [](IndexType index){return index == std::numeric_limits<decltype(sort_pair::index)>::max();}));
        newLocalIndices.resize(std::distance(newLocalIndices.begin(), startOfDummyValues));

        //check size and sanity
        assert(newLocalN == newLocalIndices.size());
		assert( *std::max_element(newLocalIndices.begin(), newLocalIndices.end()) < globalN);
		assert( comm->sum(newLocalIndices.size()) == globalN);

        //check checksum
        long indexSumAfter = 0;
        for (IndexType i = 0; i < newLocalN; i++) {
        	indexSumAfter += newLocalIndices[i];
        }

        const long newCheckSum = comm->sum(indexSumAfter);
        SCAI_ASSERT( newCheckSum == checkSum, "Old checksum: " << checkSum << ", new checksum: " << newCheckSum );

        //possible optimization: remove dummy values during first copy, then directly copy into HArray and sort with pointers. Would save one copy.
    }
    
    {
    	assert(!inputDist->isReplicated() && comm->getSize() == k);
        SCAI_REGION( "ParcoRepart.initialPartition.redistribute" );

        scai::utilskernel::LArray<IndexType> indexTransport(newLocalIndices.size(), newLocalIndices.data());
        assert(comm->sum(indexTransport.size()) == globalN);
        scai::dmemo::DistributionPtr newDistribution(new scai::dmemo::GeneralDistribution(globalN, indexTransport, comm));
=======
        SCAI_REGION( "ParcoRepart.hilbertPartition.sorting" )
        hilbertIndices.sort(permutation, true);
    }
    
    if (!inputDist->isReplicated() && comm->getSize() == k) {
        SCAI_REGION( "ParcoRepart.hilbertPartition.redistribute" )
        
        scai::dmemo::DistributionPtr blockDist(new scai::dmemo::BlockDistribution(globalN, comm));
        permutation.redistribute(blockDist);
        scai::hmemo::WriteAccess<IndexType> wPermutation( permutation.getLocalValues() );
        std::sort(wPermutation.get(), wPermutation.get()+wPermutation.size());
        wPermutation.release();
        
        scai::dmemo::DistributionPtr newDistribution(new scai::dmemo::GeneralDistribution(globalN, permutation.getLocalValues(), comm));
>>>>>>> 10a58116
        
        if (comm->getRank() == 0) std::cout << "Created distribution." << std::endl;
        result = DenseVector<IndexType>(newDistribution, comm->getRank());
        if (comm->getRank() == 0) std::cout << "Created initial partition." << std::endl;
        input.redistribute(newDistribution, input.getColDistributionPtr());
        if (comm->getRank() == 0) std::cout << "Redistributed input matrix" << std::endl;
        
        if (settings.useGeometricTieBreaking) {
            for (IndexType dim = 0; dim < dimensions; dim++) {
                coordinates[dim].redistribute(newDistribution);
            }
<<<<<<< HEAD
            if (comm->getRank() == 0) std::cout << "Redistributed coordinates" << std::endl;
=======
        }
        
    } else {
        scai::lama::DenseVector<IndexType> inversePermutation;
        DenseVector<IndexType> tmpPerm = permutation;
        tmpPerm.sort( inversePermutation, true);
        
        scai::hmemo::WriteOnlyAccess<IndexType> wResult(result.getLocalValues(), localN);
        
        for (IndexType i = 0; i < localN; i++) {
        	wResult[i] = static_cast<IndexType>(inversePermutation.getLocalValues()[i] *k/globalN);
>>>>>>> 10a58116
        }
    }
    
    ValueType cut = comm->getSize() == 1 ? computeCut(input, result) : comm->sum(localSumOutgoingEdges(input, false)) / 2;
    ValueType imbalance = ParcoRepart<IndexType, ValueType>::computeImbalance(result, k);
    if (comm->getRank() == 0) {
        afterSFC = std::chrono::steady_clock::now();
        std::chrono::duration<double> elapsedSeconds = afterSFC-start;
        std::cout << "\033[1;31mWith SFC (" << elapsedSeconds.count() << " seconds), cut is " << cut << std::endl;
        std::cout<< "and imbalance= "<< imbalance << "\033[0m" << std::endl;
    }
    return result;
}
//--------------------------------------------------------------------------------------- 

template<typename IndexType, typename ValueType>
DenseVector<IndexType> ParcoRepart<IndexType, ValueType>::pixelPartition(CSRSparseMatrix<ValueType> &input, std::vector<DenseVector<ValueType>> &coordinates, Settings settings){    
    SCAI_REGION( "ParcoRepart.pixelPartition" )
    	
    SCAI_REGION_START("ParcoRepart.pixelPartition.initialise")
    std::chrono::time_point<std::chrono::steady_clock> start, round;
    start = std::chrono::steady_clock::now();
    
    const scai::dmemo::DistributionPtr coordDist = coordinates[0].getDistributionPtr();
    const scai::dmemo::DistributionPtr inputDist = input.getRowDistributionPtr();
    const scai::dmemo::CommunicatorPtr comm = coordDist->getCommunicatorPtr();
    
    IndexType k = settings.numBlocks;
    const IndexType dimensions = coordinates.size();
    const IndexType localN = inputDist->getLocalSize();
    const IndexType globalN = inputDist->getGlobalSize();
    
    std::vector<ValueType> minCoords(dimensions, std::numeric_limits<ValueType>::max());
    std::vector<ValueType> maxCoords(dimensions, std::numeric_limits<ValueType>::lowest());
    DenseVector<IndexType> result(inputDist, 0);
    
    //TODO: probably minimum is not needed
    //TODO: if we know maximum from the input we could save that although is not too costly
    
    /**
     * get minimum / maximum of local coordinates
     */
    for (IndexType dim = 0; dim < dimensions; dim++) {
        //get local parts of coordinates
        scai::utilskernel::LArray<ValueType>& localPartOfCoords = coordinates[dim].getLocalValues();
        for (IndexType i = 0; i < localN; i++) {
            ValueType coord = localPartOfCoords[i];
            if (coord < minCoords[dim]) minCoords[dim] = coord;
            if (coord > maxCoords[dim]) maxCoords[dim] = coord;
        }
    }
    
    /**
     * communicate to get global min / max
     */
    for (IndexType dim = 0; dim < dimensions; dim++) {
        minCoords[dim] = comm->min(minCoords[dim]);
        maxCoords[dim] = comm->max(maxCoords[dim]);
    }
   
    // measure density with rounding
    // have to handle 2D and 3D cases seperately
    const IndexType detailLvl = settings.pixeledDetailLevel;
    const IndexType sideLen = std::pow(2,detailLvl);
    const IndexType cubeSize = std::pow(sideLen, dimensions);
    
    //TODO: generalise this to arbitrary dimensions, do not handle 2D and 3D differently
    // a 2D or 3D arrays as a one dimensional vector
    // [i][j] is in position: i*sideLen + j
    // [i][j][k] is in: i*sideLen*sideLen + j*sideLen + k
    
    //std::vector<IndexType> density( cubeSize ,0);
    scai::hmemo::HArray<IndexType> density( cubeSize, 0);
    scai::hmemo::WriteAccess<IndexType> wDensity(density);
    //std::cout<< "detailLvl= " << detailLvl <<", sideLen= " << sideLen << ", " << "density.size= " << density.size() << std::endl;
    SCAI_REGION_END("ParcoRepart.pixelPartition.initialise")
    
    if(dimensions==2){
        SCAI_REGION( "ParcoRepart.pixelPartition.localDensity" )
        scai::hmemo::ReadAccess<ValueType> coordAccess0( coordinates[0].getLocalValues() );
        scai::hmemo::ReadAccess<ValueType> coordAccess1( coordinates[1].getLocalValues() );

        IndexType scaledX, scaledY;
        //the +1 is needed
        IndexType maxX = maxCoords[0]+1;
        IndexType maxY = maxCoords[1]+1;
        
        for(IndexType i=0; i<localN; i++){
            scaledX = coordAccess0[i]/maxX * sideLen;
            scaledY = coordAccess1[i]/maxY * sideLen;
            IndexType pixelInd = scaledX*sideLen + scaledY;      
            SCAI_ASSERT( pixelInd < wDensity.size(), "Index too big: "<< std::to_string(pixelInd) );
            ++wDensity[pixelInd];
        }
    }else if(dimensions==3){
        SCAI_REGION( "ParcoRepart.pixelPartition.localDensity" )
        scai::hmemo::ReadAccess<ValueType> coordAccess0( coordinates[0].getLocalValues() );
        scai::hmemo::ReadAccess<ValueType> coordAccess1( coordinates[1].getLocalValues() );
        scai::hmemo::ReadAccess<ValueType> coordAccess2( coordinates[2].getLocalValues() );
        
        IndexType scaledX, scaledY, scaledZ;
        
        IndexType maxX = maxCoords[0]+1;
        IndexType maxY = maxCoords[1]+1;
        IndexType maxZ = maxCoords[2]+1;
        
        for(IndexType i=0; i<localN; i++){
            scaledX = coordAccess0[i]/maxX * sideLen;
            scaledY = coordAccess1[i]/maxY * sideLen;
            scaledZ = coordAccess2[i]/maxZ * sideLen;
            IndexType pixelInd = scaledX*sideLen*sideLen + scaledY*sideLen + scaledZ;
            
            SCAI_ASSERT( pixelInd < wDensity.size(), "Index too big: "<< std::to_string(pixelInd) );  
            ++wDensity[pixelInd];
        }
    }else{
        throw std::runtime_error("Available only for 2D and 3D. Data given have dimension:" + std::to_string(dimensions) );
    }
    wDensity.release();

    // sum density from all PEs 
    {
        SCAI_REGION( "ParcoRepart.pixelPartition.sumDensity" )
        comm->sumArray( density );
    }
    
    //TODO; is that needed. we just can overwrite density array
    // use the summed density as a Dense vector
    scai::lama::DenseVector<IndexType> sumDensity( density );
    
    if(comm->getRank()==0){
        ITI::aux::writeHeatLike_local_2D(density, sideLen, dimensions, "heat_"+settings.fileName+".plt");
    }
  
    //using the summed density get an initial pixeled partition
    
    std::vector<IndexType> pixeledPartition( density.size() , -1);
    
    IndexType pointsLeft= globalN;
    IndexType pixelsLeft= cubeSize;
    IndexType maxBlockSize = globalN/k * 1.02; // allowing some imbalance
    PRINT0("max allowed block size: " << maxBlockSize );         
    IndexType thisBlockSize;
    
    //for all the blocks
    for(IndexType block=0; block<k; block++){
        SCAI_REGION( "ParcoRepart.pixelPartition.localPixelGrowing")
           
        ValueType averagePointsPerPixel = ValueType(pointsLeft)/pixelsLeft;
        // a factor to force the block to spread more
        ValueType spreadFactor;
        // make a block spread towards the borders (and corners) of our input space 
        ValueType geomSpread;
        // to measure the distance from the first, center pixel
        ValueType pixelDistance;
        
        // start from the densest pixel
        //IndexType maxDensityPixel = std::distance( sumDensity.begin(), std::max_element(sumDensity.begin(), sumDensity.end()) );
        
        //TODO: sumDensity is local/not distributed. No need for that, just to avoid getValue.
        scai::hmemo::WriteAccess<IndexType> localSumDens( sumDensity.getLocalValues() );
        
        //TODO: bad way to do that. linear time for every block. maybe sort or use a priority queue
        IndexType maxDensityPixel=-1;
        IndexType maxDensity=-1;
        for(IndexType ii=0; ii<sumDensity.size(); ii++){
            if(localSumDens[ii]>maxDensity){
                maxDensityPixel = ii;
                maxDensity= localSumDens[ii];
            }
        }

        if(maxDensityPixel<0){
            PRINT0("Max density pixel id = -1. Should not happen(?) or pixels are finished. For block "<< block<< " and k= " << k);
            break;
        }
        
        SCAI_ASSERT(maxDensityPixel < sumDensity.size(), "Too big index: " + std::to_string(maxDensityPixel));
        SCAI_ASSERT(maxDensityPixel >= 0, "Negative index: " + std::to_string(maxDensityPixel));
        spreadFactor = averagePointsPerPixel/localSumDens[ maxDensityPixel ];

        //TODO: change to more appropriate data type
        // insert all the neighbouring pixels
        std::vector<std::pair<IndexType, ValueType>> border; 
        std::vector<IndexType> neighbours = ParcoRepart<IndexType, ValueType>::neighbourPixels( maxDensityPixel, sideLen, dimensions);

        // insert in border if not already picked
        for(IndexType j=0; j<neighbours.size(); j++){
            // make sure this neighbour does not belong to another block
            if(localSumDens[ neighbours[j]] != -1 ){
                std::pair<IndexType, ValueType> toInsert;
                toInsert.first = neighbours[j];
                SCAI_ASSERT(neighbours[j] < sumDensity.size(), "Too big index: " + std::to_string(neighbours[j]));
                SCAI_ASSERT(neighbours[j] >= 0, "Negative index: " + std::to_string(neighbours[j]));
                geomSpread = 1 + 1/detailLvl*( std::abs(sideLen/2 - neighbours[j]/sideLen)/(0.8*sideLen/2) + std::abs(sideLen/2 - neighbours[j]%sideLen)/(0.8*sideLen/2) );
                //PRINT0( geomSpread );            
                // value to pick a border node
                pixelDistance = aux::pixell2Distance2D( maxDensityPixel, neighbours[j], sideLen);
                toInsert.second = (1/pixelDistance)* geomSpread * (spreadFactor* (std::pow(localSumDens[neighbours[j]], 0.5)) + std::pow(localSumDens[maxDensityPixel], 0.5) );
                border.push_back(toInsert);
            }
        }
        thisBlockSize = localSumDens[maxDensityPixel];
        
        pixeledPartition[maxDensityPixel] = block;
        
        // set this pixel to -1 so it is not picked again
        localSumDens[maxDensityPixel] = -1;
        

        while(border.size() !=0 ){      // there are still pixels to check
            
            //TODO: different data type to avoid that
            // sort border by the value in increasing order 
            std::sort( border.begin(), border.end(),
                       [](const std::pair<IndexType, ValueType> &left, const std::pair<IndexType, ValueType> &right){
                           return left.second < right.second; });
             
            std::pair<IndexType, ValueType> bestPixel;
            IndexType bestIndex=-1;
            do{
                bestPixel = border.back();                
                border.pop_back();
                bestIndex = bestPixel.first;
                
            }while( localSumDens[ bestIndex] +thisBlockSize > maxBlockSize and border.size()>0); // this pixel is too big
            
            // picked last pixel in border but is too big
            if(localSumDens[ bestIndex] +thisBlockSize > maxBlockSize ){
                break;
            }
            SCAI_ASSERT(localSumDens[ bestIndex ] != -1, "Wrong pixel choice.");
            
            // this pixel now belongs in this block
            SCAI_ASSERT(bestIndex < sumDensity.size(), "Wrong pixel index: " + std::to_string(bestIndex));
            pixeledPartition[ bestIndex ] = block;
            thisBlockSize += localSumDens[ bestIndex ];
            --pixelsLeft;
            pointsLeft -= localSumDens[ bestIndex ];
            
            //averagePointsPerPixel = ValueType(pointsLeft)/pixelsLeft;
            //spreadFactor = localSumDens[ bestIndex ]/averagePointsPerPixel;
            //spreadFactor = (k-block)*averagePointsPerPixel/localSumDens[ bestIndex ];
            spreadFactor = averagePointsPerPixel/localSumDens[ bestIndex ];

            //get the neighbours of the new pixel
            std::vector<IndexType> neighbours = ParcoRepart<IndexType, ValueType>::neighbourPixels( bestIndex, sideLen, dimensions);
            
            //insert neighbour in border or update value if already there
            for(IndexType j=0; j<neighbours.size(); j++){

                SCAI_ASSERT(neighbours[j] < sumDensity.size(), "Too big index: " + std::to_string(neighbours[j]));
                SCAI_ASSERT(neighbours[j] >= 0, "Negative index: " + std::to_string(neighbours[j]));
                
                //geomSpread = 1 + 1.0/detailLvl*( std::abs(sideLen/2.0 - neighbours[j]/sideLen)/(0.8*sideLen/2.0) + std::abs(sideLen/2.0 - neighbours[j]%sideLen)/(0.8*sideLen/2.0) );
                IndexType ngbrX = neighbours[j]/sideLen;
                IndexType ngbrY = neighbours[j]%sideLen;

                geomSpread= 1+ (std::pow(ngbrX-sideLen/2, 2) + std::pow(ngbrY-sideLen/2, 2))*(2/std::pow(sideLen,2));
                //geomSpread = geomSpread * geomSpread;// std::pow(geomSpread, 0.5);
                //
                geomSpread = 1;
                //
                
                if( localSumDens[ neighbours[j]] == -1){ // this pixel is already picked by a block (maybe this)
                    continue;
                }else{
                    bool inBorder = false;
                    
                    for(IndexType l=0; l<border.size(); l++){                        
                        if( border[l].first == neighbours[j]){ // its already in border, update value
                            //border[l].second = 1.3*border[l].second + geomSpread * (spreadFactor*(std::pow(localSumDens[neighbours[j]], 0.5)) + std::pow(localSumDens[bestIndex], 0.5) );
                            pixelDistance = aux::pixell2Distance2D( maxDensityPixel, neighbours[j], sideLen);    
                            border[l].second += geomSpread*  (1/(pixelDistance*pixelDistance))* ( spreadFactor *std::pow(localSumDens[neighbours[j]], 0.5) + std::pow(localSumDens[bestIndex], 0.5) );
                            inBorder= true;
                        }
                    }
                    if(!inBorder){
                        std::pair<IndexType, ValueType> toInsert;
                        toInsert.first = neighbours[j];
                        //toInsert.second = geomSpread * (spreadFactor* (std::pow(localSumDens[neighbours[j]], 0.5)) + std::pow(localSumDens[bestIndex], 0.5));
                        pixelDistance = aux::pixell2Distance2D( maxDensityPixel, neighbours[j], sideLen);    
                        //toInsert.second = (1/(pixelDistance*pixelDistance))* geomSpread * (spreadFactor* (std::pow(localSumDens[neighbours[j]], 0.5)) + std::pow(localSumDens[bestIndex], 0.5));
                        toInsert.second = geomSpread*  (1/(pixelDistance*pixelDistance))* ( spreadFactor *(std::pow(localSumDens[neighbours[j]], 0.5)) + std::pow(localSumDens[bestIndex], 0.5) );
                        //toInsert.second = geomSpread * (spreadFactor* (std::pow(localSumDens[neighbours[j]], 0.5)) + std::pow(localSumDens[bestIndex], 0.5))/(std::pow( std::abs( localSumDens[bestIndex] - localSumDens[neighbours[j]]),0.5));
                        border.push_back(toInsert);
                    }
                }
            }
            
            localSumDens[ bestIndex ] = -1;
        }
        //PRINT0("##### final blockSize for block "<< block << ": "<< thisBlockSize);      
    } // for(IndexType block=0; block<k; block++)
    
    // assign all orphan pixels to last block
    for(int pp=0; pp<pixeledPartition.size(); pp++){  
        scai::hmemo::ReadAccess<IndexType> localSumDens( sumDensity.getLocalValues() );
        if(pixeledPartition[pp] == -1){
            pixeledPartition[pp] = k-1;     
            thisBlockSize += localSumDens[pp];
        }
    }   
    //PRINT0("##### final blockSize for block "<< k-1 << ": "<< thisBlockSize);

    // here all pixels should have a partition 
    
    //=========
    
    // set your local part of the partition/result
    scai::hmemo::WriteOnlyAccess<IndexType> wLocalPart ( result.getLocalValues() );
    
    if(dimensions==2){
        SCAI_REGION( "ParcoRepart.pixelPartition.setLocalPartition" )
        scai::hmemo::ReadAccess<ValueType> coordAccess0( coordinates[0].getLocalValues() );
        scai::hmemo::ReadAccess<ValueType> coordAccess1( coordinates[1].getLocalValues() );
        
        IndexType scaledX, scaledY;
        //the +1 is needed
        IndexType maxX = maxCoords[0]+1;
        IndexType maxY = maxCoords[1]+1;
     
        for(IndexType i=0; i<localN; i++){
            scaledX = coordAccess0[i]/maxX * sideLen;
            scaledY = coordAccess1[i]/maxY * sideLen;
            IndexType densInd = scaledX*sideLen + scaledY;
            //PRINT(densInd << " # " << coordAccess0[i] << " _ " << coordAccess1[i] );            
            SCAI_ASSERT( densInd < density.size(), "Index too big: "<< std::to_string(densInd) );

            wLocalPart[i] = pixeledPartition[densInd];
            SCAI_ASSERT(wLocalPart[i] < k, " Wrong block number: " + std::to_string(wLocalPart[i] ) );
        }
    }else if(dimensions==3){
        SCAI_REGION( "ParcoRepart.pixelPartition.setLocalPartition" )
        scai::hmemo::ReadAccess<ValueType> coordAccess0( coordinates[0].getLocalValues() );
        scai::hmemo::ReadAccess<ValueType> coordAccess1( coordinates[1].getLocalValues() );
        scai::hmemo::ReadAccess<ValueType> coordAccess2( coordinates[2].getLocalValues() );
        
        IndexType scaledX, scaledY, scaledZ;
        
        IndexType maxX = maxCoords[0]+1;
        IndexType maxY = maxCoords[1]+1;
        IndexType maxZ = maxCoords[2]+1;
        
        for(IndexType i=0; i<localN; i++){
            scaledX = coordAccess0[i]/maxX * sideLen;
            scaledY = coordAccess1[i]/maxY * sideLen;
            scaledZ = coordAccess2[i]/maxZ * sideLen;
            IndexType densInd = scaledX*sideLen*sideLen + scaledY*sideLen + scaledZ;
            
            SCAI_ASSERT( densInd < density.size(), "Index too big: "<< std::to_string(densInd) );
            wLocalPart[i] = pixeledPartition[densInd];  
            SCAI_ASSERT(wLocalPart[i] < k, " Wrong block number: " + std::to_string(wLocalPart[i] ) );
        }
    }else{
        throw std::runtime_error("Available only for 2D and 3D. Data given have dimension:" + std::to_string(dimensions) );
    }
    wLocalPart.release();
    
    SCAI_REGION_START("ParcoRepart.pixelPartition.newDistribution")
    //get new distribution
    scai::dmemo::DistributionPtr newDist( new scai::dmemo::GeneralDistribution ( *inputDist, result.getLocalValues() ) );
    SCAI_REGION_END("ParcoRepart.pixelPartition.newDistribution")
    
    SCAI_REGION_START("ParcoRepart.pixelPartition.finalRedistribute")
    //TODO: not sure if this is needed...
    result.redistribute( newDist);

    input.redistribute(newDist, input.getColDistributionPtr());
    
    // redistibute coordinates
    for (IndexType dim = 0; dim < dimensions; dim++) {
          coordinates[dim].redistribute( newDist );
    }
    // check coordinates size
    for (IndexType dim = 0; dim < dimensions; dim++) {
        assert( coordinates[dim].size() == globalN);
        assert( coordinates[dim].getLocalValues().size() == newDist->getLocalSize() );
    }
   
    ValueType cut = comm->getSize() == 1 ? computeCut(input, result) : comm->sum(localSumOutgoingEdges(input, false)) / 2;
    ValueType imbalance = ParcoRepart<IndexType, ValueType>::computeImbalance(result, k);
    if (comm->getRank() == 0) {
        std::chrono::duration<double> elapsedSeconds = std::chrono::steady_clock::now() -start;
        std::cout << "\033[1;35mWith pixel detail level= "<< detailLvl<<" (" << elapsedSeconds.count() << " seconds), cut is " << cut << std::endl;
        std::cout<< "and imbalance= " << imbalance << "\033[0m"<< std::endl;
    }
    SCAI_REGION_END("ParcoRepart.pixelPartition.finalRedistribute")
    
    return result;
}
//--------------------------------------------------------------------------------------- 

template<typename IndexType, typename ValueType>
ValueType ParcoRepart<IndexType, ValueType>::computeCut(const CSRSparseMatrix<ValueType> &input, const DenseVector<IndexType> &part, const bool weighted) {
	SCAI_REGION( "ParcoRepart.computeCut" )
	const scai::dmemo::DistributionPtr inputDist = input.getRowDistributionPtr();
	const scai::dmemo::DistributionPtr partDist = part.getDistributionPtr();

	const IndexType n = inputDist->getGlobalSize();
	const IndexType localN = inputDist->getLocalSize();
	const Scalar maxBlockScalar = part.max();
	const IndexType maxBlockID = maxBlockScalar.getValue<IndexType>();

	if (partDist->getLocalSize() != localN) {
		throw std::runtime_error("partition has " + std::to_string(partDist->getLocalSize()) + " local values, but matrix has " + std::to_string(localN));
	}

	const CSRStorage<ValueType>& localStorage = input.getLocalStorage();
	scai::hmemo::ReadAccess<IndexType> ia(localStorage.getIA());
	scai::hmemo::ReadAccess<IndexType> ja(localStorage.getJA());
	scai::hmemo::HArray<IndexType> localData = part.getLocalValues();
	scai::hmemo::ReadAccess<IndexType> partAccess(localData);

	scai::hmemo::ReadAccess<ValueType> values(localStorage.getValues());

	scai::dmemo::Halo partHalo = buildNeighborHalo(input);
	scai::utilskernel::LArray<IndexType> haloData;
	partDist->getCommunicatorPtr()->updateHalo( haloData, localData, partHalo );

	ValueType result = 0;
	for (IndexType i = 0; i < localN; i++) {
		const IndexType beginCols = ia[i];
		const IndexType endCols = ia[i+1];
		assert(ja.size() >= endCols);

		const IndexType globalI = inputDist->local2global(i);
		assert(partDist->isLocal(globalI));
		IndexType thisBlock = partAccess[i];
		
		for (IndexType j = beginCols; j < endCols; j++) {
			IndexType neighbor = ja[j];
			assert(neighbor >= 0);
			assert(neighbor < n);

			IndexType neighborBlock;
			if (partDist->isLocal(neighbor)) {
				neighborBlock = partAccess[partDist->global2local(neighbor)];
			} else {
				neighborBlock = haloData[partHalo.global2halo(neighbor)];
			}

			if (neighborBlock != thisBlock) {
				if (weighted) {
					result += values[j];
				} else {
					result++;
                                }
			}
		}
	}

	if (!inputDist->isReplicated()) {
            //sum values over all processes
            result = inputDist->getCommunicatorPtr()->sum(result);
        }

  return result / 2; //counted each edge from both sides
}
//--------------------------------------------------------------------------------------- 
 
template<typename IndexType, typename ValueType>
ValueType ParcoRepart<IndexType, ValueType>::localSumOutgoingEdges(const CSRSparseMatrix<ValueType> &input, const bool weighted) {
	SCAI_REGION( "ParcoRepart.localSumOutgoingEdges" )
	const CSRStorage<ValueType>& localStorage = input.getLocalStorage();
	const scai::hmemo::ReadAccess<IndexType> ja(localStorage.getJA());
        const scai::hmemo::ReadAccess<ValueType> values(localStorage.getValues());

	IndexType sumOutgoingEdgeWeights = 0;
	for (IndexType j = 0; j < ja.size(); j++) {
		if (!input.getRowDistributionPtr()->isLocal(ja[j])) sumOutgoingEdgeWeights += weighted ? values[j] : 1;
	}

	return sumOutgoingEdgeWeights;
}
//--------------------------------------------------------------------------------------- 
 
template<typename IndexType, typename ValueType>
IndexType ParcoRepart<IndexType, ValueType>::localBlockSize(const DenseVector<IndexType> &part, IndexType blockID) {
	SCAI_REGION( "ParcoRepart.localBlockSize" )
	IndexType result = 0;
	scai::hmemo::ReadAccess<IndexType> localPart(part.getLocalValues());

	for (IndexType i = 0; i < localPart.size(); i++) {
		if (localPart[i] == blockID) {
			result++;
		}
	}

	return result;
}
//--------------------------------------------------------------------------------------- 
 
template<typename IndexType, typename ValueType>
ValueType ParcoRepart<IndexType, ValueType>::computeImbalance(const DenseVector<IndexType> &part, IndexType k, const DenseVector<IndexType> &nodeWeights) {
	SCAI_REGION( "ParcoRepart.computeImbalance" )
	const IndexType globalN = part.getDistributionPtr()->getGlobalSize();
	const IndexType localN = part.getDistributionPtr()->getLocalSize();
	const IndexType weightsSize = nodeWeights.getDistributionPtr()->getGlobalSize();
	const bool weighted = (weightsSize != 0);

	IndexType minWeight, maxWeight;
	if (weighted) {
		assert(weightsSize == globalN);
		assert(nodeWeights.getDistributionPtr()->getLocalSize() == localN);
		minWeight = nodeWeights.min().Scalar::getValue<IndexType>();
		maxWeight = nodeWeights.max().Scalar::getValue<IndexType>();
	} else {
		minWeight = 1;
		maxWeight = 1;
	}

	if (maxWeight <= 0) {
		throw std::runtime_error("Node weight vector given, but all weights non-positive.");
	}

	if (minWeight < 0) {
		throw std::runtime_error("Negative node weights not supported.");
	}

	std::vector<IndexType> subsetSizes(k, 0);
	const IndexType minK = part.min().Scalar::getValue<IndexType>();
	const IndexType maxK = part.max().Scalar::getValue<IndexType>();

	if (minK < 0) {
		throw std::runtime_error("Block id " + std::to_string(minK) + " found in partition with supposedly" + std::to_string(k) + " blocks.");
	}

	if (maxK >= k) {
		throw std::runtime_error("Block id " + std::to_string(maxK) + " found in partition with supposedly" + std::to_string(k) + " blocks.");
	}

	scai::hmemo::ReadAccess<IndexType> localPart(part.getLocalValues());
	scai::hmemo::ReadAccess<IndexType> localWeight(nodeWeights.getLocalValues());
	assert(localPart.size() == localN);
 	
	IndexType weightSum = 0;
	for (IndexType i = 0; i < localN; i++) {
		IndexType partID = localPart[i];
		IndexType weight = weighted ? localWeight[i] : 1;
		subsetSizes[partID] += weight;
		weightSum += weight;
	}

	IndexType optSize;
	scai::dmemo::CommunicatorPtr comm = part.getDistributionPtr()->getCommunicatorPtr();
	if (weighted) {
		//get global weight sum
		weightSum = comm->sum(weightSum);
                //PRINT(weightSum);                
                //TODO: why not just weightSum/k ?
                // changed for now so that the test cases can agree
		//optSize = std::ceil(weightSum / k + (maxWeight - minWeight));
                optSize = std::ceil(weightSum / k );
	} else {
		optSize = std::ceil(globalN / k);
	}

	if (!part.getDistribution().isReplicated()) {
	  //sum block sizes over all processes
	  for (IndexType partID = 0; partID < k; partID++) {
	    subsetSizes[partID] = comm->sum(subsetSizes[partID]);
	  }
	}
	
	IndexType maxBlockSize = *std::max_element(subsetSizes.begin(), subsetSizes.end());
	if (!weighted) {
		assert(maxBlockSize >= optSize);
	}
PRINT0("optSize= "<< optSize << " and maxBlockSize= "<< maxBlockSize );	
	return (ValueType(maxBlockSize - optSize)/ optSize);
}
//--------------------------------------------------------------------------------------- 

template<typename IndexType, typename ValueType>
std::vector<IndexType> ITI::ParcoRepart<IndexType, ValueType>::nonLocalNeighbors(const CSRSparseMatrix<ValueType>& input) {
	SCAI_REGION( "ParcoRepart.nonLocalNeighbors" )
	const scai::dmemo::DistributionPtr inputDist = input.getRowDistributionPtr();
	const IndexType n = inputDist->getGlobalSize();
	const IndexType localN = inputDist->getLocalSize();

	const CSRStorage<ValueType>& localStorage = input.getLocalStorage();
	scai::hmemo::ReadAccess<IndexType> ia(localStorage.getIA());
	scai::hmemo::ReadAccess<IndexType> ja(localStorage.getJA());

	std::set<IndexType> neighborSet;

	for (IndexType i = 0; i < localN; i++) {
		const IndexType beginCols = ia[i];
		const IndexType endCols = ia[i+1];

		for (IndexType j = beginCols; j < endCols; j++) {
			IndexType neighbor = ja[j];
			assert(neighbor >= 0);
			assert(neighbor < n);

			if (!inputDist->isLocal(neighbor)) {
				neighborSet.insert(neighbor);
			}
		}
	}
	return std::vector<IndexType>(neighborSet.begin(), neighborSet.end()) ;
}
//--------------------------------------------------------------------------------------- 

template<typename IndexType, typename ValueType>
std::vector<ValueType> ITI::ParcoRepart<IndexType, ValueType>::distancesFromBlockCenter(const std::vector<DenseVector<ValueType>> &coordinates) {
	SCAI_REGION("ParcoRepart.distanceFromBlockCenter");

	const IndexType localN = coordinates[0].getDistributionPtr()->getLocalSize();
	const IndexType dimensions = coordinates.size();

	std::vector<ValueType> geometricCenter(dimensions);
	for (IndexType dim = 0; dim < dimensions; dim++) {
		const scai::utilskernel::LArray<ValueType>& localValues = coordinates[dim].getLocalValues();
		assert(localValues.size() == localN);
		geometricCenter[dim] = localValues.sum() / localN;
	}

	std::vector<ValueType> result(localN);
	for (IndexType i = 0; i < localN; i++) {
		ValueType distanceSquared = 0;
		for (IndexType dim = 0; dim < dimensions; dim++) {
			const ValueType diff = coordinates[dim].getLocalValues()[i] - geometricCenter[dim];
			distanceSquared += diff*diff;
		}
		result[i] = pow(distanceSquared, 0.5);
	}
	return result;
}
//--------------------------------------------------------------------------------------- 

template<typename IndexType, typename ValueType>
scai::dmemo::Halo ITI::ParcoRepart<IndexType, ValueType>::buildNeighborHalo(const CSRSparseMatrix<ValueType>& input) {

	SCAI_REGION( "ParcoRepart.buildPartHalo" )

	const scai::dmemo::DistributionPtr inputDist = input.getRowDistributionPtr();

	std::vector<IndexType> requiredHaloIndices = nonLocalNeighbors(input);

	scai::dmemo::Halo Halo;
	{
		scai::hmemo::HArrayRef<IndexType> arrRequiredIndexes( requiredHaloIndices );
		scai::dmemo::HaloBuilder::build( *inputDist, arrRequiredIndexes, Halo );
	}

	return Halo;
}
//--------------------------------------------------------------------------------------- 

template<typename IndexType, typename ValueType>
inline bool ITI::ParcoRepart<IndexType, ValueType>::hasNonLocalNeighbors(const CSRSparseMatrix<ValueType> &input, IndexType globalID) {
	SCAI_REGION( "ParcoRepart.hasNonLocalNeighbors" )
	/**
	 * this could be inlined physically to reduce the overhead of creating read access locks
	 */
	const scai::dmemo::DistributionPtr inputDist = input.getRowDistributionPtr();

	const CSRStorage<ValueType>& localStorage = input.getLocalStorage();
	const scai::hmemo::ReadAccess<IndexType> ia(localStorage.getIA());
	const scai::hmemo::ReadAccess<IndexType> ja(localStorage.getJA());

	const IndexType localID = inputDist->global2local(globalID);
	assert(localID != nIndex);

	const IndexType beginCols = ia[localID];
	const IndexType endCols = ia[localID+1];

	for (IndexType j = beginCols; j < endCols; j++) {
		if (!inputDist->isLocal(ja[j])) {
			return true;
		}
	}
	return false;
}
//--------------------------------------------------------------------------------------- 

template<typename IndexType, typename ValueType>
std::vector<IndexType> ITI::ParcoRepart<IndexType, ValueType>::getNodesWithNonLocalNeighbors(const CSRSparseMatrix<ValueType>& input) {
	SCAI_REGION( "ParcoRepart.getNodesWithNonLocalNeighbors" )
	std::vector<IndexType> result;

	const scai::dmemo::DistributionPtr inputDist = input.getRowDistributionPtr();
	if (inputDist->isReplicated()) {
		//everything is local
		return result;
	}

	const CSRStorage<ValueType>& localStorage = input.getLocalStorage();
	const scai::hmemo::ReadAccess<IndexType> ia(localStorage.getIA());
	const scai::hmemo::ReadAccess<IndexType> ja(localStorage.getJA());
	const IndexType localN = inputDist->getLocalSize();

	//iterate over all nodes
	for (IndexType localI = 0; localI < localN; localI++) {
		const IndexType beginCols = ia[localI];
		const IndexType endCols = ia[localI+1];

		//over all edges
		for (IndexType j = beginCols; j < endCols; j++) {
			if (!inputDist->isLocal(ja[j])) {
				IndexType globalI = inputDist->local2global(localI);
				result.push_back(globalI);
				break;
			}
		}
	}

	//nodes should have been sorted to begin with, so a subset of them will be sorted as well
	assert(std::is_sorted(result.begin(), result.end()));
	return result;
}
//--------------------------------------------------------------------------------------- 

template<typename IndexType, typename ValueType>
void ITI::ParcoRepart<IndexType, ValueType>::checkLocalDegreeSymmetry(const CSRSparseMatrix<ValueType> &input) {
	SCAI_REGION( "ParcoRepart.checkLocalDegreeSymmetry" )

	const scai::dmemo::DistributionPtr inputDist = input.getRowDistributionPtr();
	const IndexType localN = inputDist->getLocalSize();

	const CSRStorage<ValueType>& storage = input.getLocalStorage();
	const scai::hmemo::ReadAccess<IndexType> localIa(storage.getIA());
	const scai::hmemo::ReadAccess<IndexType> localJa(storage.getJA());

	std::vector<IndexType> inDegree(localN, 0);
	std::vector<IndexType> outDegree(localN, 0);
	for (IndexType i = 0; i < localN; i++) {
		IndexType globalI = inputDist->local2global(i);
		const IndexType beginCols = localIa[i];
		const IndexType endCols = localIa[i+1];

		for (IndexType j = beginCols; j < endCols; j++) {
			IndexType globalNeighbor = localJa[j];

			if (globalNeighbor != globalI && inputDist->isLocal(globalNeighbor)) {
				IndexType localNeighbor = inputDist->global2local(globalNeighbor);
				outDegree[i]++;
				inDegree[localNeighbor]++;
			}
		}
	}

	for (IndexType i = 0; i < localN; i++) {
		if (inDegree[i] != outDegree[i]) {
			//now check in detail:
			IndexType globalI = inputDist->local2global(i);
			for (IndexType j = localIa[i]; j < localIa[i+1]; j++) {
				IndexType globalNeighbor = localJa[j];
				if (inputDist->isLocal(globalNeighbor)) {
					IndexType localNeighbor = inputDist->global2local(globalNeighbor);
					bool foundBackEdge = false;
					for (IndexType y = localIa[localNeighbor]; y < localIa[localNeighbor+1]; y++) {
						if (localJa[y] == globalI) {
							foundBackEdge = true;
						}
					}
					if (!foundBackEdge) {
						throw std::runtime_error("Local node " + std::to_string(globalI) + " has edge to local node " + std::to_string(globalNeighbor)
											+ " but no back edge found.");
					}
				}
			}
		}
	}
}
//--------------------------------------------------------------------------------------- 

template<typename IndexType, typename ValueType>
DenseVector<IndexType> ParcoRepart<IndexType, ValueType>::getBorderNodes( const CSRSparseMatrix<ValueType> &adjM, const DenseVector<IndexType> &part) {

    scai::dmemo::CommunicatorPtr comm = scai::dmemo::Communicator::getCommunicatorPtr();
    const scai::dmemo::DistributionPtr dist = adjM.getRowDistributionPtr();
    const IndexType localN = dist->getLocalSize();
    const scai::utilskernel::LArray<IndexType>& localPart= part.getLocalValues();
    DenseVector<IndexType> border(dist,0);
    scai::utilskernel::LArray<IndexType>& localBorder= border.getLocalValues();
    
    IndexType globalN = dist->getGlobalSize();
    IndexType max = part.max().Scalar::getValue<IndexType>();
    
    if( !dist->isEqual( part.getDistribution() ) ){
        std::cout<< __FILE__<< "  "<< __LINE__<< ", matrix dist: " << *dist<< " and partition dist: "<< part.getDistribution() << std::endl;
        throw std::runtime_error( "Distributions: should (?) be equal.");
    }

    const CSRStorage<ValueType>& localStorage = adjM.getLocalStorage();
	const scai::hmemo::ReadAccess<IndexType> ia(localStorage.getIA());
	const scai::hmemo::ReadAccess<IndexType> ja(localStorage.getJA());
	const scai::hmemo::ReadAccess<IndexType> partAccess(localPart);

	scai::dmemo::Halo partHalo = buildNeighborHalo(adjM);
	scai::utilskernel::LArray<IndexType> haloData;
	dist->getCommunicatorPtr()->updateHalo( haloData, localPart, partHalo );

    for(IndexType i=0; i<localN; i++){    // for all local nodes
    	IndexType thisBlock = localPart[i];
    	for(IndexType j=ia[i]; j<ia[i+1]; j++){                   // for all the edges of a node
    		IndexType neighbor = ja[j];
    		IndexType neighborBlock;
			if (dist->isLocal(neighbor)) {
				neighborBlock = partAccess[dist->global2local(neighbor)];
			} else {
				neighborBlock = haloData[partHalo.global2halo(neighbor)];
			}
			assert( neighborBlock < max +1 );
			if (thisBlock != neighborBlock) {
				localBorder[i] = 1;
				break;
			}
    	}
    }

    assert(border.getDistributionPtr()->getLocalSize() == localN);
    return border;
}

//----------------------------------------------------------------------------------------

template<typename IndexType, typename ValueType>
scai::lama::CSRSparseMatrix<ValueType> ParcoRepart<IndexType, ValueType>::getPEGraph( const CSRSparseMatrix<ValueType> &adjM) {
    SCAI_REGION("ParcoRepart.getPEGraph");
    scai::dmemo::CommunicatorPtr comm = scai::dmemo::Communicator::getCommunicatorPtr();
    const scai::dmemo::DistributionPtr dist = adjM.getRowDistributionPtr(); 
    const IndexType numPEs = comm->getSize();
    
    const std::vector<IndexType> nonLocalIndices = nonLocalNeighbors(adjM);
    
    SCAI_REGION_START("ParcoRepart.getPEGraph.getOwners");
    scai::utilskernel::LArray<IndexType> indexTransport(nonLocalIndices.size(), nonLocalIndices.data());
    // find the PEs that own every non-local index
    scai::hmemo::HArray<IndexType> owners(nonLocalIndices.size() , -1);
    dist->computeOwners( owners, indexTransport);
    SCAI_REGION_END("ParcoRepart.getPEGraph.getOwners");
    
    scai::hmemo::ReadAccess<IndexType> rOwners(owners);
    std::vector<IndexType> neighborPEs(rOwners.get(), rOwners.get()+rOwners.size());
    rOwners.release();
    std::sort(neighborPEs.begin(), neighborPEs.end());
    //remove duplicates
    neighborPEs.erase(std::unique(neighborPEs.begin(), neighborPEs.end()), neighborPEs.end());
    const IndexType numNeighbors = neighborPEs.size();

    // create the PE adjacency matrix to be returned
    scai::dmemo::DistributionPtr distPEs ( scai::dmemo::Distribution::getDistributionPtr( "BLOCK", comm, numPEs) );
    assert(distPEs->getLocalSize() == 1);
    scai::dmemo::DistributionPtr noDistPEs (new scai::dmemo::NoDistribution( numPEs ));

    SCAI_REGION_START("ParcoRepart.getPEGraph.buildMatrix");
    scai::utilskernel::LArray<IndexType> ia(2, 0, numNeighbors);
    scai::utilskernel::LArray<IndexType> ja(numNeighbors, neighborPEs.data());
    scai::utilskernel::LArray<ValueType> values(numNeighbors, 1);
    scai::lama::CSRStorage<ValueType> myStorage(1, numPEs, neighborPEs.size(), ia, ja, values);
    SCAI_REGION_END("ParcoRepart.getPEGraph.buildMatrix");
    
    //could be optimized with move semantics
    scai::lama::CSRSparseMatrix<ValueType> PEgraph(myStorage, distPEs, noDistPEs);

    return PEgraph;
}
//-----------------------------------------------------------------------------------------

//return: there is an edge in the block graph between blocks ret[0][i]-ret[1][i]
template<typename IndexType, typename ValueType>
std::vector<std::vector<IndexType>> ParcoRepart<IndexType, ValueType>::getLocalBlockGraphEdges( const CSRSparseMatrix<ValueType> &adjM, const DenseVector<IndexType> &part) {
    SCAI_REGION("ParcoRepart.getLocalBlockGraphEdges");
    SCAI_REGION_START("ParcoRepart.getLocalBlockGraphEdges.initialise");
    scai::dmemo::CommunicatorPtr comm = scai::dmemo::Communicator::getCommunicatorPtr();
    const scai::dmemo::DistributionPtr dist = adjM.getRowDistributionPtr();
    const scai::utilskernel::LArray<IndexType>& localPart= part.getLocalValues();
    IndexType N = adjM.getNumColumns();
    IndexType max = part.max().Scalar::getValue<IndexType>();
   
    if( !dist->isEqual( part.getDistribution() ) ){
        std::cout<< __FILE__<< "  "<< __LINE__<< ", matrix dist: " << *dist<< " and partition dist: "<< part.getDistribution() << std::endl;
        throw std::runtime_error( "Distributions: should (?) be equal.");
    }
    SCAI_REGION_END("ParcoRepart.getLocalBlockGraphEdges.initialise");
    
    
    SCAI_REGION_START("ParcoRepart.getLocalBlockGraphEdges.addLocalEdge_newVersion");
    
    scai::hmemo::HArray<IndexType> nonLocalIndices( dist->getLocalSize() ); 
    scai::hmemo::WriteAccess<IndexType> writeNLI(nonLocalIndices, dist->getLocalSize() );
    IndexType actualNeighbours = 0;

    const CSRStorage<ValueType> localStorage = adjM.getLocalStorage();
    const scai::hmemo::ReadAccess<IndexType> ia(localStorage.getIA());
    const scai::hmemo::ReadAccess<IndexType> ja(localStorage.getJA());
    scai::hmemo::ReadAccess<ValueType> values(localStorage.getValues());
    
    // we do not know the size of the non-local indices that is why we use an std::vector
    // with push_back, then convert that to a DenseVector in order to call DenseVector::gather
    // TODO: skip the std::vector to DenseVector conversion. maybe use HArray or LArray
    std::vector< std::vector<IndexType> > edges(2);
    std::vector<IndexType> localInd, nonLocalInd;

    for(IndexType i=0; i<dist->getLocalSize(); i++){ 
        for(IndexType j=ia[i]; j<ia[i+1]; j++){ 
            if( dist->isLocal(ja[j]) ){ 
                IndexType u = localPart[i];         // partition(i)
                IndexType v = localPart[dist->global2local(ja[j])]; // partition(j), 0<j<N so take the local index of j
                assert( u < max +1);
                assert( v < max +1);
                if( u != v){    // the nodes belong to different blocks                  
                        bool add_edge = true;
                        for(IndexType k=0; k<edges[0].size(); k++){ //check that this edge is not already in
                            if( edges[0][k]==u && edges[1][k]==v ){
                                add_edge= false;
                                break;      // the edge (u,v) already exists
                            }
                        }
                        if( add_edge== true){       //if this edge does not exist, add it
                            edges[0].push_back(u);
                            edges[1].push_back(v);
                        }
                }
            } else{  // if(dist->isLocal(j)) 
                // there is an edge between i and j but index j is not local in the partition so we cannot get part[j].
                localInd.push_back(i);
                nonLocalInd.push_back(ja[j]);
            }
            
        }
    }
    SCAI_REGION_END("ParcoRepart.getLocalBlockGraphEdges.addLocalEdge_newVersion");
    
    // TODO: this seems to take quite a long !
    // take care of all the non-local indices found
    assert( localInd.size() == nonLocalInd.size() );
    DenseVector<IndexType> nonLocalDV( nonLocalInd.size(), 0 );
    DenseVector<IndexType> gatheredPart( nonLocalDV.size(),0 );
    
    //get a DenseVector from a vector
    for(IndexType i=0; i<nonLocalInd.size(); i++){
        nonLocalDV.setValue(i, nonLocalInd[i]);
    }
    SCAI_REGION_START("ParcoRepart.getLocalBlockGraphEdges.gatherNonLocal")
        //gather all non-local indexes
        gatheredPart.gather(part, nonLocalDV , scai::common::binary::COPY );
    SCAI_REGION_END("ParcoRepart.getLocalBlockGraphEdges.gatherNonLocal")
    
    assert( gatheredPart.size() == nonLocalInd.size() );
    assert( gatheredPart.size() == localInd.size() );
    
    for(IndexType i=0; i<gatheredPart.size(); i++){
        SCAI_REGION("ParcoRepart.getLocalBlockGraphEdges.addNonLocalEdge");
        IndexType u = localPart[ localInd[i] ];         
        IndexType v = gatheredPart.getValue(i).Scalar::getValue<IndexType>();
        assert( u < max +1);
        assert( v < max +1);
        if( u != v){    // the nodes belong to different blocks                  
            bool add_edge = true;
            for(IndexType k=0; k<edges[0].size(); k++){ //check that this edge is not already in
                if( edges[0][k]==u && edges[1][k]==v ){
                    add_edge= false;
                    break;      // the edge (u,v) already exists
                }
            }
            if( add_edge== true){       //if this edge does not exist, add it
                edges[0].push_back(u);
                edges[1].push_back(v);
            }
        }
    }
    return edges;
}

//-----------------------------------------------------------------------------------------

// in this version the graph is an HArray with size k*k and [i,j] = i*k+j
//
// Not distributed.
//
template<typename IndexType, typename ValueType>
scai::lama::CSRSparseMatrix<ValueType> ParcoRepart<IndexType, ValueType>::getBlockGraph( const CSRSparseMatrix<ValueType> &adjM, const DenseVector<IndexType> &part, const int k) {
    SCAI_REGION("ParcoRepart.getBlockGraph");
    scai::dmemo::CommunicatorPtr comm = scai::dmemo::Communicator::getCommunicatorPtr();
    const scai::dmemo::DistributionPtr distPtr = adjM.getRowDistributionPtr();
    const scai::utilskernel::LArray<IndexType>& localPart= part.getLocalValues();
    
    // there are k blocks in the partition so the adjecency matrix for the block graph has dimensions [k x k]
    scai::dmemo::DistributionPtr distRowBlock ( scai::dmemo::Distribution::getDistributionPtr( "BLOCK", comm, k) );  
    scai::dmemo::DistributionPtr distColBlock ( new scai::dmemo::NoDistribution( k ));
    
    // TODO: memory costly for big k
    IndexType size= k*k;
    // get, on each processor, the edges of the blocks that are local
    std::vector< std::vector<IndexType> > blockEdges = ParcoRepart<int, double>::getLocalBlockGraphEdges( adjM, part);
    assert(blockEdges[0].size() == blockEdges[1].size());
    
    scai::hmemo::HArray<IndexType> sendPart(size, static_cast<ValueType>( 0 ));
    scai::hmemo::HArray<IndexType> recvPart(size);
    
    for(IndexType round=0; round<comm->getSize(); round++){
        SCAI_REGION("ParcoRepart.getBlockGraph.shiftArray");
        {   // write your part 
            scai::hmemo::WriteAccess<IndexType> sendPartWrite( sendPart );
            for(IndexType i=0; i<blockEdges[0].size(); i++){
                IndexType u = blockEdges[0][i];
                IndexType v = blockEdges[1][i];
                sendPartWrite[ u*k + v ] = 1;
            }
        }
        comm->shiftArray(recvPart , sendPart, 1);
        sendPart.swap(recvPart);
    } 
    
    // get numEdges
    IndexType numEdges=0;
    
    scai::hmemo::ReadAccess<IndexType> recvPartRead( recvPart );
    for(IndexType i=0; i<recvPartRead.size(); i++){
        if( recvPartRead[i]>0 )
            ++numEdges;
    }
    
    //convert the k*k HArray to a [k x k] CSRSparseMatrix
    scai::lama::CSRStorage<ValueType> localMatrix;
    localMatrix.allocate( k ,k );
    
    scai::hmemo::HArray<IndexType> csrIA;
    scai::hmemo::HArray<IndexType> csrJA;
    scai::hmemo::HArray<ValueType> csrValues; 
    {
        IndexType numNZ = numEdges;     // this equals the number of edges of the graph
        scai::hmemo::WriteOnlyAccess<IndexType> ia( csrIA, k +1 );
        scai::hmemo::WriteOnlyAccess<IndexType> ja( csrJA, numNZ );
        scai::hmemo::WriteOnlyAccess<ValueType> values( csrValues, numNZ );   
        scai::hmemo::ReadAccess<IndexType> recvPartRead( recvPart );
        ia[0]= 0;
        
        IndexType rowCounter = 0; // count rows
        IndexType nnzCounter = 0; // count non-zero elements
        
        for(IndexType i=0; i<k; i++){
            IndexType rowNums=0;
            // traverse the part of the HArray that represents a row and find how many elements are in this row
            for(IndexType j=0; j<k; j++){
                if( recvPartRead[i*k+j] >0  ){
                    ++rowNums;
                }
            }
            ia[rowCounter+1] = ia[rowCounter] + rowNums;
           
            for(IndexType j=0; j<k; j++){
                if( recvPartRead[i*k +j] >0){   // there exist edge (i,j)
                    ja[nnzCounter] = j;
                    values[nnzCounter] = 1;
                    ++nnzCounter;
                }
            }
            ++rowCounter;
        }
    }
    SCAI_REGION_START("ParcoRepart.getBlockGraph.swapAndAssign");
        scai::lama::CSRSparseMatrix<ValueType> matrix;
        localMatrix.swap( csrIA, csrJA, csrValues );
        matrix.assign(localMatrix);
    SCAI_REGION_END("ParcoRepart.getBlockGraph.swapAndAssign");
    return matrix;
}

//-----------------------------------------------------------------------------------

template<typename IndexType, typename ValueType>
std::vector< std::vector<IndexType>> ParcoRepart<IndexType, ValueType>::getGraphEdgeColoring_local(CSRSparseMatrix<ValueType> &adjM, IndexType &colors) {
    SCAI_REGION("ParcoRepart.coloring");
    using namespace boost;
    IndexType N= adjM.getNumRows();
    assert( N== adjM.getNumColumns() ); // numRows = numColumns
    
    const scai::dmemo::DistributionPtr noDist(new scai::dmemo::NoDistribution(N));
    if (!adjM.getRowDistributionPtr()->isReplicated()) {
    	adjM.redistribute(noDist, noDist);
    	//throw std::runtime_error("Input matrix must be replicated.");
    }

    // use boost::Graph and boost::edge_coloring()
    typedef adjacency_list<vecS, vecS, undirectedS, no_property, size_t, no_property> Graph;
    //typedef std::pair<std::size_t, std::size_t> Pair;
    Graph G(N);
    
    // retG[0][i] the first node, retG[1][i] the second node, retG[2][i] the color of the edge
    std::vector< std::vector<IndexType>> retG(3);
    
	const CSRStorage<ValueType>& localStorage = adjM.getLocalStorage();
	const scai::hmemo::ReadAccess<IndexType> ia(localStorage.getIA());
	const scai::hmemo::ReadAccess<IndexType> ja(localStorage.getJA());

    // create graph G from the input adjacency matrix
    for(IndexType i=0; i<N; i++){
    	//we replicated the matrix, so global indices are local indices
    	const IndexType globalI = i;
    	for (IndexType j = ia[i]; j < ia[i+1]; j++) {
    		if (globalI < ja[j]) {
				boost::add_edge(globalI, ja[j], G);
				retG[0].push_back(globalI);
				retG[1].push_back(ja[j]);
    		}
    	}
    }
    
    colors = boost::edge_coloring(G, boost::get( boost::edge_bundle, G));
    
    scai::dmemo::CommunicatorPtr comm = scai::dmemo::Communicator::getCommunicatorPtr();

    for (size_t i = 0; i <retG[0].size(); i++) {
        retG[2].push_back( G[ boost::edge( retG[0][i],  retG[1][i], G).first] );
    }
    
    return retG;
}

//---------------------------------------------------------------------------------------

template<typename IndexType, typename ValueType>
std::vector<DenseVector<IndexType>> ParcoRepart<IndexType, ValueType>::getCommunicationPairs_local( CSRSparseMatrix<ValueType> &adjM) {
    IndexType N= adjM.getNumRows();
    SCAI_REGION("ParcoRepart.getCommunicationPairs_local");
    // coloring.size()=3: coloring(i,j,c) means that edge with endpoints i and j is colored with color c.
    // and coloring[i].size()= number of edges in input graph

    assert(adjM.getNumColumns() == adjM.getNumRows() );

    IndexType colors;
    std::vector<std::vector<IndexType>> coloring = getGraphEdgeColoring_local( adjM, colors );
    std::vector<DenseVector<IndexType>> retG(colors);
    
    if (adjM.getNumRows()==2) {
    	assert(colors<=1);
    	assert(coloring[0].size()<=1);
    }
    
    for(IndexType i=0; i<colors; i++){        
        retG[i].allocate(N);
        // TODO: although not distributed maybe try to avoid setValue, change to std::vector ?
        // initialize so retG[i][j]= j instead of -1
        for( IndexType j=0; j<N; j++){
            retG[i].setValue( j, j );
        }
    }
    
    // for all the edges:
    // coloring[0][i] = the first block , coloring[1][i] = the second block,
    // coloring[2][i]= the color/round in which the two blocks shall communicate
    for(IndexType i=0; i<coloring[0].size(); i++){
        IndexType color = coloring[2][i]; // the color/round of this edge
        assert(color<colors);
        IndexType firstBlock = coloring[0][i];
        IndexType secondBlock = coloring[1][i];
        retG[color].setValue( firstBlock, secondBlock);
        retG[color].setValue( secondBlock, firstBlock );
    }
    
    return retG;
}
//---------------------------------------------------------------------------------------

/* A 2D or 3D matrix given as a 1D array of size sideLen^dimesion
 * */
template<typename IndexType, typename ValueType>
std::vector<IndexType> ParcoRepart<IndexType, ValueType>::neighbourPixels(const IndexType thisPixel, const IndexType sideLen, const IndexType dimension){
    SCAI_REGION("ParcoRepart.neighbourPixels");
   
    SCAI_ASSERT(thisPixel>=0, "Negative pixel value: " << std::to_string(thisPixel));
    SCAI_ASSERT(sideLen> 0, "Negative or zero side length: " << std::to_string(sideLen));
    SCAI_ASSERT(sideLen> 0, "Negative or zero dimension: " << std::to_string(dimension));
    
    IndexType totalSize = std::pow(sideLen ,dimension);    
    SCAI_ASSERT( thisPixel < totalSize , "Wrong side length or dimension, sideLen=" + std::to_string(sideLen)+ " and dimension= " + std::to_string(dimension) );
    
    std::vector<IndexType> result;
    
    //calculate the index of the neighbouring pixels
    for(IndexType i=0; i<dimension; i++){
        for( int j :{-1, 1} ){
            // possible neighbour
            IndexType ngbrIndex = thisPixel + j*std::pow(sideLen,i );
            // index is within bounds
            if( ngbrIndex < 0 or ngbrIndex >=totalSize){
                continue;
            }
            if(dimension==2){
                IndexType xCoord = thisPixel/sideLen;
                IndexType yCoord = thisPixel%sideLen;
                if( ngbrIndex/sideLen == xCoord or ngbrIndex%sideLen == yCoord){
                    result.push_back(ngbrIndex);
                }
            }else if(dimension==3){
                IndexType planeSize= sideLen*sideLen;
                IndexType xCoord = thisPixel/planeSize;
                IndexType yCoord = (thisPixel%planeSize) /  sideLen;
                IndexType zCoord = (thisPixel%planeSize) % sideLen;
                IndexType ngbrX = ngbrIndex/planeSize;
                IndexType ngbrY = (ngbrIndex%planeSize)/sideLen;
                IndexType ngbrZ = (ngbrIndex%planeSize)%sideLen;
                if( ngbrX == xCoord and  ngbrY == yCoord ){
                    result.push_back(ngbrIndex);
                }else if(ngbrX == xCoord and  ngbrZ == zCoord){
                    result.push_back(ngbrIndex);
                }else if(ngbrY == yCoord and  ngbrZ == zCoord){
                    result.push_back(ngbrIndex);
                }
            }else{
                throw std::runtime_error("Implemented only for 2D and 3D. Dimension given: " + std::to_string(dimension) );
            }
        }
    }
    return result;
}
//---------------------------------------------------------------------------------------

//to force instantiation

template DenseVector<int> ParcoRepart<int, double>::partitionGraph(CSRSparseMatrix<double> &input, std::vector<DenseVector<double>> &coordinates, struct Settings);

template DenseVector<int> ParcoRepart<int, double>::pixelPartition(CSRSparseMatrix<double> &input, std::vector<DenseVector<double>> &coordinates, Settings settings);

template double ParcoRepart<int, double>::computeCut(const CSRSparseMatrix<double> &input, const DenseVector<int> &part, bool ignoreWeights);

template double ParcoRepart<int, double>::computeImbalance(const DenseVector<int> &partition, int k, const DenseVector<int> &nodeWeights);

template std::vector<int> ITI::ParcoRepart<int, double>::nonLocalNeighbors(const CSRSparseMatrix<double>& input);

template std::vector<double> ITI::ParcoRepart<int, double>::distancesFromBlockCenter(const std::vector<DenseVector<double>> &coordinates);

template scai::dmemo::Halo ITI::ParcoRepart<int, double>::buildNeighborHalo(const CSRSparseMatrix<double> &input);

template std::vector<int> ITI::ParcoRepart<int, double>::getNodesWithNonLocalNeighbors(const CSRSparseMatrix<double>& input);

template void ParcoRepart<int, double>::checkLocalDegreeSymmetry(const CSRSparseMatrix<double> &input);

template DenseVector<int> ParcoRepart<int, double>::getBorderNodes( const CSRSparseMatrix<double> &adjM, const DenseVector<int> &part);

template scai::lama::CSRSparseMatrix<double> ParcoRepart<int, double>::getPEGraph( const CSRSparseMatrix<double> &adjM);

template std::vector<std::vector<IndexType>> ParcoRepart<int, double>::getLocalBlockGraphEdges( const CSRSparseMatrix<double> &adjM, const DenseVector<int> &part);

template scai::lama::CSRSparseMatrix<double> ParcoRepart<int, double>::getBlockGraph( const CSRSparseMatrix<double> &adjM, const DenseVector<int> &part, const int k );

template std::vector< std::vector<int>>  ParcoRepart<int, double>::getGraphEdgeColoring_local( CSRSparseMatrix<double> &adjM, int& colors);

template std::vector<DenseVector<int>> ParcoRepart<int, double>::getCommunicationPairs_local( CSRSparseMatrix<double> &adjM);

template std::vector<int> ParcoRepart<int, double>::neighbourPixels(const int thisPixel, const int sideLen, const int dimension);

}<|MERGE_RESOLUTION|>--- conflicted
+++ resolved
@@ -28,10 +28,7 @@
 #include "ParcoRepart.h"
 #include "HilbertCurve.h"
 #include "MultiLevel.h"
-<<<<<<< HEAD
-=======
 #include "SpectralPartition.h"
->>>>>>> 10a58116
 #include "AuxiliaryFunctions.h"
 
 #include "sort/SchizoQS.hpp"
@@ -91,19 +88,7 @@
 		throw std::runtime_error( "Distributions should be equal.");
 	}
 	SCAI_REGION_END("ParcoRepart.partitionGraph.inputCheck")
-	{
-		SCAI_REGION("ParcoRepart.synchronize")
-		comm->synchronize();
-	}
 	
-<<<<<<< HEAD
-	// get an initial partition
-	DenseVector<IndexType> result= ParcoRepart<IndexType, ValueType>::initialPartition(input, coordinates, settings);
-
-	//settings.pixeledDetailLevel = 3;
-	//DenseVector<IndexType> result= ParcoRepart<IndexType, ValueType>::pixelPartition(input, coordinates, settings);
-
-=======
         SCAI_REGION_START("ParcoRepart.partitionGraph.initialPartition")
         // get an initial partition
         DenseVector<IndexType> result;
@@ -117,7 +102,6 @@
         }
         SCAI_REGION_END("ParcoRepart.partitionGraph.initialPartition")
         
->>>>>>> 10a58116
 	IndexType numRefinementRounds = 0;
 
         SCAI_REGION_START("ParcoRepart.partitionGraph.multiLevelStep")
@@ -138,15 +122,9 @@
 //--------------------------------------------------------------------------------------- 
 
 template<typename IndexType, typename ValueType>
-<<<<<<< HEAD
-DenseVector<IndexType> ParcoRepart<IndexType, ValueType>::initialPartition(CSRSparseMatrix<ValueType> &input, std::vector<DenseVector<ValueType>> &coordinates, Settings settings){    
-    SCAI_REGION( "ParcoRepart.initialPartition" );
-
-=======
 DenseVector<IndexType> ParcoRepart<IndexType, ValueType>::hilbertPartition(CSRSparseMatrix<ValueType> &input, std::vector<DenseVector<ValueType>> &coordinates, Settings settings){    
     SCAI_REGION( "ParcoRepart.hilbertPartition" )
     	
->>>>>>> 10a58116
     std::chrono::time_point<std::chrono::steady_clock> start, afterSFC;
     start = std::chrono::steady_clock::now();
     
@@ -234,7 +212,6 @@
      */
     std::vector<IndexType> newLocalIndices;
     {
-<<<<<<< HEAD
         SCAI_REGION( "ParcoRepart.initialPartition.sorting" );
 
         int typesize;
@@ -306,22 +283,6 @@
         scai::utilskernel::LArray<IndexType> indexTransport(newLocalIndices.size(), newLocalIndices.data());
         assert(comm->sum(indexTransport.size()) == globalN);
         scai::dmemo::DistributionPtr newDistribution(new scai::dmemo::GeneralDistribution(globalN, indexTransport, comm));
-=======
-        SCAI_REGION( "ParcoRepart.hilbertPartition.sorting" )
-        hilbertIndices.sort(permutation, true);
-    }
-    
-    if (!inputDist->isReplicated() && comm->getSize() == k) {
-        SCAI_REGION( "ParcoRepart.hilbertPartition.redistribute" )
-        
-        scai::dmemo::DistributionPtr blockDist(new scai::dmemo::BlockDistribution(globalN, comm));
-        permutation.redistribute(blockDist);
-        scai::hmemo::WriteAccess<IndexType> wPermutation( permutation.getLocalValues() );
-        std::sort(wPermutation.get(), wPermutation.get()+wPermutation.size());
-        wPermutation.release();
-        
-        scai::dmemo::DistributionPtr newDistribution(new scai::dmemo::GeneralDistribution(globalN, permutation.getLocalValues(), comm));
->>>>>>> 10a58116
         
         if (comm->getRank() == 0) std::cout << "Created distribution." << std::endl;
         result = DenseVector<IndexType>(newDistribution, comm->getRank());
@@ -333,21 +294,7 @@
             for (IndexType dim = 0; dim < dimensions; dim++) {
                 coordinates[dim].redistribute(newDistribution);
             }
-<<<<<<< HEAD
             if (comm->getRank() == 0) std::cout << "Redistributed coordinates" << std::endl;
-=======
-        }
-        
-    } else {
-        scai::lama::DenseVector<IndexType> inversePermutation;
-        DenseVector<IndexType> tmpPerm = permutation;
-        tmpPerm.sort( inversePermutation, true);
-        
-        scai::hmemo::WriteOnlyAccess<IndexType> wResult(result.getLocalValues(), localN);
-        
-        for (IndexType i = 0; i < localN; i++) {
-        	wResult[i] = static_cast<IndexType>(inversePermutation.getLocalValues()[i] *k/globalN);
->>>>>>> 10a58116
         }
     }
     
