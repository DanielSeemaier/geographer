/*
 * ParcoReport.cpp
 *
 *  Created on: 25.10.2016
 *      Author: moritzl
 */

#include <scai/dmemo/HaloBuilder.hpp>
#include <scai/dmemo/Distribution.hpp>
#include <scai/dmemo/BlockDistribution.hpp>
#include <scai/dmemo/GenBlockDistribution.hpp>
#include <scai/sparsekernel/openmp/OpenMPCSRUtils.hpp>
#include <scai/tracing.hpp>

#include <assert.h>
#include <cmath>
#include <climits>
#include <queue>
#include <string>
#include <unordered_set>
#include <numeric>
#include <iterator>
#include <algorithm>
#include <tuple>
#include <chrono>

#include "PrioQueue.h"
#include "ParcoRepart.h"
#include "HilbertCurve.h"
#include "MultiLevel.h"
#include "SpectralPartition.h"
#include "AuxiliaryFunctions.h"
#include "MultiSection.h"

#include "sort/SchizoQS.hpp"

using scai::lama::Scalar;

namespace ITI {

template<typename IndexType, typename ValueType>
DenseVector<IndexType> ParcoRepart<IndexType, ValueType>::partitionGraph(CSRSparseMatrix<ValueType> &input, std::vector<DenseVector<ValueType>> &coordinates, Settings settings)
{
	IndexType k = settings.numBlocks;
	ValueType epsilon = settings.epsilon;
    
	SCAI_REGION( "ParcoRepart.partitionGraph" )

	std::chrono::time_point<std::chrono::steady_clock> start, afterSFC, round;
	start = std::chrono::steady_clock::now();

	SCAI_REGION_START("ParcoRepart.partitionGraph.inputCheck")
	/**
	* check input arguments for sanity
	*/
	IndexType n = input.getNumRows();
	if (n != coordinates[0].size()) {
		throw std::runtime_error("Matrix has " + std::to_string(n) + " rows, but " + std::to_string(coordinates[0].size())
		 + " coordinates are given.");
	}

	if (n != input.getNumColumns()) {
		throw std::runtime_error("Matrix must be quadratic.");
	}

	if (!input.isConsistent()) {
		throw std::runtime_error("Input matrix inconsistent");
	}

	if (k > n) {
		throw std::runtime_error("Creating " + std::to_string(k) + " blocks from " + std::to_string(n) + " elements is impossible.");
	}

	if (epsilon < 0) {
		throw std::runtime_error("Epsilon " + std::to_string(epsilon) + " is invalid.");
	}

	const IndexType dimensions = coordinates.size();
        
	const scai::dmemo::DistributionPtr coordDist = coordinates[0].getDistributionPtr();
	const scai::dmemo::DistributionPtr inputDist = input.getRowDistributionPtr();
	const scai::dmemo::DistributionPtr noDist(new scai::dmemo::NoDistribution(n));
	const scai::dmemo::CommunicatorPtr comm = coordDist->getCommunicatorPtr();

	const IndexType localN = inputDist->getLocalSize();
	const IndexType globalN = inputDist->getGlobalSize();

	if( !coordDist->isEqual( *inputDist) ){
		throw std::runtime_error( "Distributions should be equal.");
	}

	SCAI_REGION_END("ParcoRepart.partitionGraph.inputCheck")
	{
		SCAI_REGION("ParcoRepart.synchronize")
		comm->synchronize();
	}
	
	SCAI_REGION_START("ParcoRepart.partitionGraph.initialPartition")
	// get an initial partition
	DenseVector<IndexType> result;

	if (settings.initialPartition==InitialPartitioningMethods::SFC) { //sfc
		result= ParcoRepart<IndexType, ValueType>::hilbertPartition(input, coordinates, settings);
	} else if (settings.initialPartition==InitialPartitioningMethods::Pixel) { // pixel
		result = ParcoRepart<IndexType, ValueType>::pixelPartition(input, coordinates, settings);
	} else if (settings.initialPartition == InitialPartitioningMethods::Spectral) {// spectral
		result = ITI::SpectralPartition<IndexType, ValueType>::getPartition(input, coordinates, settings);
	} else if (settings.initialPartition == InitialPartitioningMethods::Multisection) {// multisection
		scai::lama::DenseVector<ValueType> nodeWeights( inputDist, 1 );
		result = ITI::MultiSection<IndexType, ValueType>::getPartitionNonUniform(input, coordinates, nodeWeights, settings);
		scai::dmemo::DistributionPtr newDist( new scai::dmemo::GeneralDistribution ( *inputDist, result.getLocalValues() ) );
		result.redistribute(newDist);
		input.redistribute(newDist, noDist);
		for (DenseVector<ValueType>& dimCoords : coordinates) {
			dimCoords.redistribute(newDist);
		}
	} else {
		throw std::runtime_error("Initial Partitioning mode undefined.");
	}
	SCAI_REGION_END("ParcoRepart.partitionGraph.initialPartition")
        
	IndexType numRefinementRounds = 0;

        SCAI_REGION_START("ParcoRepart.partitionGraph.multiLevelStep")
	if (comm->getSize() == 1 || comm->getSize() == k) {
		ValueType gain = settings.minGainForNextRound;
		ValueType cut = comm->getSize() == 1 ? computeCut(input, result) : comm->sum(localSumOutgoingEdges(input, false)) / 2;

		DenseVector<IndexType> uniformWeights = DenseVector<IndexType>(result.getDistributionPtr(), 1);

		ITI::MultiLevel<IndexType, ValueType>::multiLevelStep(input, result, uniformWeights, coordinates, settings);

	} else {
		std::cout << "Local refinement only implemented sequentially and for one block per process. Called with " << comm->getSize() << " processes and " << k << " blocks." << std::endl;
	}
	SCAI_REGION_END("ParcoRepart.partitionGraph.multiLevelStep")
	return result;
}
//--------------------------------------------------------------------------------------- 

template<typename IndexType, typename ValueType>
DenseVector<IndexType> ParcoRepart<IndexType, ValueType>::hilbertPartition(CSRSparseMatrix<ValueType> &input, std::vector<DenseVector<ValueType>> &coordinates, Settings settings){    
    SCAI_REGION( "ParcoRepart.hilbertPartition" )
    	
    std::chrono::time_point<std::chrono::steady_clock> start, afterSFC;
    start = std::chrono::steady_clock::now();
    
    const scai::dmemo::DistributionPtr coordDist = coordinates[0].getDistributionPtr();
    const scai::dmemo::DistributionPtr inputDist = input.getRowDistributionPtr();
    const scai::dmemo::CommunicatorPtr comm = coordDist->getCommunicatorPtr();
    
    IndexType k = settings.numBlocks;
    const IndexType dimensions = coordinates.size();
    assert(dimensions == settings.dimensions);
    const IndexType localN = inputDist->getLocalSize();
    const IndexType globalN = inputDist->getGlobalSize();
    
    std::vector<ValueType> minCoords(dimensions);
    std::vector<ValueType> maxCoords(dimensions);
    
    if( ! inputDist->isEqual(*coordDist) ){
        throw std::runtime_error("Matrix and coordinates should have the same distribution");
    }
    
    /**
     * get minimum / maximum of coordinates
     */
    {
		SCAI_REGION( "ParcoRepart.initialPartition.minMax" )
		for (IndexType dim = 0; dim < dimensions; dim++) {
			minCoords[dim] = coordinates[dim].min().Scalar::getValue<ValueType>();
			maxCoords[dim] = coordinates[dim].max().Scalar::getValue<ValueType>();
			assert(std::isfinite(minCoords[dim]));
			assert(std::isfinite(maxCoords[dim]));
			assert(maxCoords[dim] > minCoords[dim]);
		}
    }
    /**
     * Several possibilities exist for choosing the recursion depth.
     * Either by user choice, or by the maximum fitting into the datatype, or by the minimum distance between adjacent points.
     */
    const IndexType recursionDepth = settings.sfcResolution > 0 ? settings.sfcResolution : std::min(std::log2(globalN), double(21));
    
    /**
     *	create space filling curve indices.
     */
    
    scai::lama::DenseVector<ValueType> hilbertIndices(inputDist);
    
    {
        SCAI_REGION("ParcoRepart.hilbertPartition.spaceFillingCurve");
        // get local part of hilbert indices
        scai::hmemo::WriteOnlyAccess<ValueType> hilbertIndicesLocal(hilbertIndices.getLocalValues());
        assert(hilbertIndicesLocal.size() == localN);
        // get read access to the local part of the coordinates
        // TODO: should be coordAccess[dimension] but I don't know how ... maybe HArray::acquireReadAccess? (harry)
        scai::hmemo::ReadAccess<ValueType> coordAccess0( coordinates[0].getLocalValues() );
        scai::hmemo::ReadAccess<ValueType> coordAccess1( coordinates[1].getLocalValues() );
        // this is faulty, if dimensions=2 coordAccess2 is equal to coordAccess1
        scai::hmemo::ReadAccess<ValueType> coordAccess2( coordinates[dimensions-1].getLocalValues() );
        
        ValueType point[dimensions];
        for (IndexType i = 0; i < localN; i++) {
            coordAccess0.getValue(point[0], i);
            coordAccess1.getValue(point[1], i);
            // TODO change how I treat different dimensions
            if(dimensions == 3){
                coordAccess2.getValue(point[2], i);
            }
            ValueType globalHilbertIndex = HilbertCurve<IndexType, ValueType>::getHilbertIndex( point, dimensions, recursionDepth, minCoords, maxCoords);
            hilbertIndicesLocal[i] = globalHilbertIndex;
        }
    }
    
    
    /**
     * now sort the global indices by where they are on the space-filling curve.
     */
<<<<<<< HEAD
    DenseVector<IndexType> result;
    scai::lama::DenseVector<IndexType> permutation;
=======
    std::vector<IndexType> newLocalIndices;
>>>>>>> ddb1a7ca
    {
        SCAI_REGION( "ParcoRepart.initialPartition.sorting" );

        int typesize;
        MPI_Type_size(SortingDatatype<sort_pair>::getMPIDatatype(), &typesize);
        assert(typesize == sizeof(sort_pair));

        const IndexType maxLocalN = comm->max(localN);
        sort_pair localPairs[maxLocalN];

        //fill with local values
        long indexSum = 0;//for sanity checks
        scai::hmemo::ReadAccess<ValueType> localIndices(hilbertIndices.getLocalValues());
        for (IndexType i = 0; i < localN; i++) {
        	localPairs[i].value = localIndices[i];
        	localPairs[i].index = inputDist->local2global(i);
        	indexSum += localPairs[i].index;
        }

        //create checksum
        const long checkSum = comm->sum(indexSum);
        assert(checkSum == (long(globalN)*(long(globalN)-1))/2);

        //fill up with dummy values to ensure equal size
        for (IndexType i = localN; i < maxLocalN; i++) {
        	localPairs[i].value = std::numeric_limits<decltype(sort_pair::value)>::max();
        	localPairs[i].index = std::numeric_limits<decltype(sort_pair::index)>::max();
        }

        //call distributed sort
        SchizoQS::sort<sort_pair>(localPairs, maxLocalN);

        //copy indices into array
        IndexType newLocalN = 0;
        newLocalIndices.resize(maxLocalN);
        for (IndexType i = 0; i < maxLocalN; i++) {
        	newLocalIndices[i] = localPairs[i].index;
        	if (newLocalIndices[i] != std::numeric_limits<decltype(sort_pair::index)>::max()) newLocalN++;
        }

		//sort local indices for general distribution
        std::sort(newLocalIndices.begin(), newLocalIndices.end());

        //remove dummy values
        auto startOfDummyValues = std::lower_bound(newLocalIndices.begin(), newLocalIndices.end(), std::numeric_limits<decltype(sort_pair::index)>::max());
        assert(std::all_of(startOfDummyValues, newLocalIndices.end(), [](IndexType index){return index == std::numeric_limits<decltype(sort_pair::index)>::max();}));
        newLocalIndices.resize(std::distance(newLocalIndices.begin(), startOfDummyValues));

        //check size and sanity
        assert(newLocalN == newLocalIndices.size());
		assert( *std::max_element(newLocalIndices.begin(), newLocalIndices.end()) < globalN);
		assert( comm->sum(newLocalIndices.size()) == globalN);

        //check checksum
        long indexSumAfter = 0;
        for (IndexType i = 0; i < newLocalN; i++) {
        	indexSumAfter += newLocalIndices[i];
        }

        const long newCheckSum = comm->sum(indexSumAfter);
        SCAI_ASSERT( newCheckSum == checkSum, "Old checksum: " << checkSum << ", new checksum: " << newCheckSum );

        //possible optimization: remove dummy values during first copy, then directly copy into HArray and sort with pointers. Would save one copy.
    }
    
    {
    	assert(!inputDist->isReplicated() && comm->getSize() == k);
        SCAI_REGION( "ParcoRepart.initialPartition.redistribute" );

        scai::utilskernel::LArray<IndexType> indexTransport(newLocalIndices.size(), newLocalIndices.data());
        assert(comm->sum(indexTransport.size()) == globalN);
        scai::dmemo::DistributionPtr newDistribution(new scai::dmemo::GeneralDistribution(globalN, indexTransport, comm));
        
        if (comm->getRank() == 0) std::cout << "Created distribution." << std::endl;
        result = DenseVector<IndexType>(newDistribution, comm->getRank());
        if (comm->getRank() == 0) std::cout << "Created initial partition." << std::endl;
        input.redistribute(newDistribution, input.getColDistributionPtr());
        if (comm->getRank() == 0) std::cout << "Redistributed input matrix" << std::endl;
        
        if (settings.useGeometricTieBreaking) {
            for (IndexType dim = 0; dim < dimensions; dim++) {
                coordinates[dim].redistribute(newDistribution);
            }
            if (comm->getRank() == 0) std::cout << "Redistributed coordinates" << std::endl;
        }
    }
    
    ValueType cut = comm->getSize() == 1 ? computeCut(input, result) : comm->sum(localSumOutgoingEdges(input, false)) / 2;
    ValueType imbalance = ParcoRepart<IndexType, ValueType>::computeImbalance(result, k);
    if (comm->getRank() == 0) {
        afterSFC = std::chrono::steady_clock::now();
        std::chrono::duration<double> elapsedSeconds = afterSFC-start;
        std::cout << "\033[1;31mWith SFC (" << elapsedSeconds.count() << " seconds), cut is " << cut << std::endl;
        std::cout<< "and imbalance= "<< imbalance << "\033[0m" << std::endl;
    }
    return result;
}
//--------------------------------------------------------------------------------------- 

template<typename IndexType, typename ValueType>
DenseVector<IndexType> ParcoRepart<IndexType, ValueType>::pixelPartition(CSRSparseMatrix<ValueType> &input, std::vector<DenseVector<ValueType>> &coordinates, Settings settings){    
    SCAI_REGION( "ParcoRepart.pixelPartition" )
    	
    SCAI_REGION_START("ParcoRepart.pixelPartition.initialise")
    std::chrono::time_point<std::chrono::steady_clock> start, round;
    start = std::chrono::steady_clock::now();
    
    const scai::dmemo::DistributionPtr coordDist = coordinates[0].getDistributionPtr();
    const scai::dmemo::DistributionPtr inputDist = input.getRowDistributionPtr();
    const scai::dmemo::CommunicatorPtr comm = coordDist->getCommunicatorPtr();
    
    IndexType k = settings.numBlocks;
    const IndexType dimensions = coordinates.size();
    const IndexType localN = inputDist->getLocalSize();
    const IndexType globalN = inputDist->getGlobalSize();
    
    std::vector<ValueType> minCoords(dimensions, std::numeric_limits<ValueType>::max());
    std::vector<ValueType> maxCoords(dimensions, std::numeric_limits<ValueType>::lowest());
    
    //TODO: probably minimum is not needed
    //TODO: if we know maximum from the input we could save that although is not too costly
    
    /**
     * get minimum / maximum of local coordinates
     */
    for (IndexType dim = 0; dim < dimensions; dim++) {
        //get local parts of coordinates
        scai::utilskernel::LArray<ValueType>& localPartOfCoords = coordinates[dim].getLocalValues();
        for (IndexType i = 0; i < localN; i++) {
            ValueType coord = localPartOfCoords[i];
            if (coord < minCoords[dim]) minCoords[dim] = coord;
            if (coord > maxCoords[dim]) maxCoords[dim] = coord;
        }
    }
    
    /**
     * communicate to get global min / max
     */
    for (IndexType dim = 0; dim < dimensions; dim++) {
        minCoords[dim] = comm->min(minCoords[dim]);
        maxCoords[dim] = comm->max(maxCoords[dim]);
    }
   
    // measure density with rounding
    // have to handle 2D and 3D cases seperately
    const IndexType sideLen = settings.pixeledSideLen;
    const IndexType cubeSize = std::pow(sideLen, dimensions);
    
    //TODO: generalize this to arbitrary dimensions, do not handle 2D and 3D differently
    //TODO: by a  for(int d=0; d<dimension; d++){ ... }
    // a 2D or 3D arrays as a one dimensional vector
    // [i][j] is in position: i*sideLen + j
    // [i][j][k] is in: i*sideLen*sideLen + j*sideLen + k
    
    //std::vector<IndexType> density( cubeSize ,0);
    scai::hmemo::HArray<IndexType> density( cubeSize, 0);
    scai::hmemo::WriteAccess<IndexType> wDensity(density);

    SCAI_REGION_END("ParcoRepart.pixelPartition.initialise")
    
    if(dimensions==2){
        SCAI_REGION( "ParcoRepart.pixelPartition.localDensity" )
        scai::hmemo::ReadAccess<ValueType> coordAccess0( coordinates[0].getLocalValues() );
        scai::hmemo::ReadAccess<ValueType> coordAccess1( coordinates[1].getLocalValues() );

        IndexType scaledX, scaledY;
        //the +1 is needed
        IndexType maxX = maxCoords[0]+1;
        IndexType maxY = maxCoords[1]+1;
        
        for(IndexType i=0; i<localN; i++){
            scaledX = coordAccess0[i]/maxX * sideLen;
            scaledY = coordAccess1[i]/maxY * sideLen;
            IndexType pixelInd = scaledX*sideLen + scaledY;      
            SCAI_ASSERT( pixelInd < wDensity.size(), "Index too big: "<< std::to_string(pixelInd) );
            ++wDensity[pixelInd];
        }
    }else if(dimensions==3){
        SCAI_REGION( "ParcoRepart.pixelPartition.localDensity" )
        scai::hmemo::ReadAccess<ValueType> coordAccess0( coordinates[0].getLocalValues() );
        scai::hmemo::ReadAccess<ValueType> coordAccess1( coordinates[1].getLocalValues() );
        scai::hmemo::ReadAccess<ValueType> coordAccess2( coordinates[2].getLocalValues() );
        
        IndexType scaledX, scaledY, scaledZ;
        
        IndexType maxX = maxCoords[0]+1;
        IndexType maxY = maxCoords[1]+1;
        IndexType maxZ = maxCoords[2]+1;
        
        for(IndexType i=0; i<localN; i++){
            scaledX = coordAccess0[i]/maxX * sideLen;
            scaledY = coordAccess1[i]/maxY * sideLen;
            scaledZ = coordAccess2[i]/maxZ * sideLen;
            IndexType pixelInd = scaledX*sideLen*sideLen + scaledY*sideLen + scaledZ;
            
            SCAI_ASSERT( pixelInd < wDensity.size(), "Index too big: "<< std::to_string(pixelInd) );  
            ++wDensity[pixelInd];
        }
    }else{
        throw std::runtime_error("Available only for 2D and 3D. Data given have dimension:" + std::to_string(dimensions) );
    }
    wDensity.release();

    // sum density from all PEs 
    {
        SCAI_REGION( "ParcoRepart.pixelPartition.sumDensity" )
        comm->sumArray( density );
    }
    
    //TODO: is that needed? we just can overwrite density array.
    // use the summed density as a Dense vector
    scai::lama::DenseVector<IndexType> sumDensity( density );
    
    if(comm->getRank()==0){
        ITI::aux::writeHeatLike_local_2D(density, sideLen, dimensions, "heat_"+settings.fileName+".plt");
    }
  
    //
    //using the summed density get an initial pixeled partition
    //
    std::vector<IndexType> pixeledPartition( sumDensity.size() , -1);
    
    IndexType pointsLeft= globalN;
    IndexType pixelsLeft= cubeSize;
    IndexType maxBlockSize = globalN/k * 1.02; // allowing some imbalance
    PRINT0("max allowed block size: " << maxBlockSize );         
    IndexType thisBlockSize;
    
    //for all the blocks
    for(IndexType block=0; block<k; block++){
        SCAI_REGION( "ParcoRepart.pixelPartition.localPixelGrowing")
           
        ValueType averagePointsPerPixel = ValueType(pointsLeft)/pixelsLeft;
        // a factor to force the block to spread more
        ValueType spreadFactor;
        // make a block spread towards the borders (and corners) of our input space 
        ValueType geomSpread;
        // to measure the distance from the first, center pixel
        ValueType pixelDistance;
        
        // start from the densest pixel
        //IndexType maxDensityPixel = std::distance( sumDensity.begin(), std::max_element(sumDensity.begin(), sumDensity.end()) );
        
        //TODO: sumDensity is local/not distributed. No need for that, just to avoid getValue.
        scai::hmemo::WriteAccess<IndexType> localSumDens( sumDensity.getLocalValues() );
        
        //TODO: bad way to do that. linear time for every block. maybe sort or use a priority queue
        IndexType maxDensityPixel=-1;
        IndexType maxDensity=-1;
        for(IndexType ii=0; ii<sumDensity.size(); ii++){
            if(localSumDens[ii]>maxDensity){
                maxDensityPixel = ii;
                maxDensity= localSumDens[ii];
            }
        }

        if(maxDensityPixel<0){
            PRINT0("Max density pixel id = -1. Should not happen(?) or pixels are finished. For block "<< block<< " and k= " << k);
            break;
        }
        
        SCAI_ASSERT(maxDensityPixel < sumDensity.size(), "Too big index: " + std::to_string(maxDensityPixel));
        SCAI_ASSERT(maxDensityPixel >= 0, "Negative index: " + std::to_string(maxDensityPixel));
        spreadFactor = averagePointsPerPixel/localSumDens[ maxDensityPixel ];

        //TODO: change to more appropriate data type
        // insert all the neighbouring pixels
        std::vector<std::pair<IndexType, ValueType>> border; 
        std::vector<IndexType> neighbours = ParcoRepart<IndexType, ValueType>::neighbourPixels( maxDensityPixel, sideLen, dimensions);

        // insert in border if not already picked
        for(IndexType j=0; j<neighbours.size(); j++){
            // make sure this neighbour does not belong to another block
            if(localSumDens[ neighbours[j]] != -1 ){
                std::pair<IndexType, ValueType> toInsert;
                toInsert.first = neighbours[j];
                SCAI_ASSERT(neighbours[j] < sumDensity.size(), "Too big index: " + std::to_string(neighbours[j]));
                SCAI_ASSERT(neighbours[j] >= 0, "Negative index: " + std::to_string(neighbours[j]));
                geomSpread = 1 + 1/std::log2(sideLen)*( std::abs(sideLen/2 - neighbours[j]/sideLen)/(0.8*sideLen/2) + std::abs(sideLen/2 - neighbours[j]%sideLen)/(0.8*sideLen/2) );
                //PRINT0( geomSpread );            
                // value to pick a border node
                pixelDistance = aux::pixell2Distance2D( maxDensityPixel, neighbours[j], sideLen);
                toInsert.second = (1/pixelDistance)* geomSpread * (spreadFactor* (std::pow(localSumDens[neighbours[j]], 0.5)) + std::pow(localSumDens[maxDensityPixel], 0.5) );
                border.push_back(toInsert);
            }
        }
        thisBlockSize = localSumDens[maxDensityPixel];
        
        pixeledPartition[maxDensityPixel] = block;
        
        // set this pixel to -1 so it is not picked again
        localSumDens[maxDensityPixel] = -1;
        

        while(border.size() !=0 ){      // there are still pixels to check
            //TODO: different data type to avoid that
            // sort border by the value in increasing order 
            std::sort( border.begin(), border.end(),
                       [](const std::pair<IndexType, ValueType> &left, const std::pair<IndexType, ValueType> &right){
                           return left.second < right.second; });
             
            std::pair<IndexType, ValueType> bestPixel;
            IndexType bestIndex=-1;
            do{
                bestPixel = border.back();                
                border.pop_back();
                bestIndex = bestPixel.first;
                
            }while( localSumDens[ bestIndex] +thisBlockSize > maxBlockSize and border.size()>0); // this pixel is too big
            
            // picked last pixel in border but is too big
            if(localSumDens[ bestIndex] +thisBlockSize > maxBlockSize ){
                break;
            }
            SCAI_ASSERT(localSumDens[ bestIndex ] != -1, "Wrong pixel choice.");
            
            // this pixel now belongs in this block
            SCAI_ASSERT(bestIndex < sumDensity.size(), "Wrong pixel index: " + std::to_string(bestIndex));
            pixeledPartition[ bestIndex ] = block;
            thisBlockSize += localSumDens[ bestIndex ];
            --pixelsLeft;
            pointsLeft -= localSumDens[ bestIndex ];
            
            //averagePointsPerPixel = ValueType(pointsLeft)/pixelsLeft;
            //spreadFactor = localSumDens[ bestIndex ]/averagePointsPerPixel;
            //spreadFactor = (k-block)*averagePointsPerPixel/localSumDens[ bestIndex ];
            spreadFactor = averagePointsPerPixel/localSumDens[ bestIndex ];

            //get the neighbours of the new pixel
            std::vector<IndexType> neighbours = ParcoRepart<IndexType, ValueType>::neighbourPixels( bestIndex, sideLen, dimensions);
            
            //insert neighbour in border or update value if already there
            for(IndexType j=0; j<neighbours.size(); j++){

                SCAI_ASSERT(neighbours[j] < sumDensity.size(), "Too big index: " + std::to_string(neighbours[j]));
                SCAI_ASSERT(neighbours[j] >= 0, "Negative index: " + std::to_string(neighbours[j]));
                
                //geomSpread = 1 + 1.0/detailLvl*( std::abs(sideLen/2.0 - neighbours[j]/sideLen)/(0.8*sideLen/2.0) + std::abs(sideLen/2.0 - neighbours[j]%sideLen)/(0.8*sideLen/2.0) );
                IndexType ngbrX = neighbours[j]/sideLen;
                IndexType ngbrY = neighbours[j]%sideLen;

                geomSpread= 1+ (std::pow(ngbrX-sideLen/2, 2) + std::pow(ngbrY-sideLen/2, 2))*(2/std::pow(sideLen,2));
                //geomSpread = geomSpread * geomSpread;// std::pow(geomSpread, 0.5);
                //
                geomSpread = 1;
                //
                
                if( localSumDens[ neighbours[j]] == -1){ // this pixel is already picked by a block (maybe this)
                    continue;
                }else{
                    bool inBorder = false;
                    
                    for(IndexType l=0; l<border.size(); l++){                        
                        if( border[l].first == neighbours[j]){ // its already in border, update value
                            //border[l].second = 1.3*border[l].second + geomSpread * (spreadFactor*(std::pow(localSumDens[neighbours[j]], 0.5)) + std::pow(localSumDens[bestIndex], 0.5) );
                            pixelDistance = aux::pixell2Distance2D( maxDensityPixel, neighbours[j], sideLen);    
                            border[l].second += geomSpread*  (1/(pixelDistance*pixelDistance))* ( spreadFactor *std::pow(localSumDens[neighbours[j]], 0.5) + std::pow(localSumDens[bestIndex], 0.5) );
                            inBorder= true;
                        }
                    }
                    if(!inBorder){
                        std::pair<IndexType, ValueType> toInsert;
                        toInsert.first = neighbours[j];
                        //toInsert.second = geomSpread * (spreadFactor* (std::pow(localSumDens[neighbours[j]], 0.5)) + std::pow(localSumDens[bestIndex], 0.5));
                        pixelDistance = aux::pixell2Distance2D( maxDensityPixel, neighbours[j], sideLen);    
                        //toInsert.second = (1/(pixelDistance*pixelDistance))* geomSpread * (spreadFactor* (std::pow(localSumDens[neighbours[j]], 0.5)) + std::pow(localSumDens[bestIndex], 0.5));
                        toInsert.second = geomSpread*  (1/(pixelDistance*pixelDistance))* ( spreadFactor *(std::pow(localSumDens[neighbours[j]], 0.5)) + std::pow(localSumDens[bestIndex], 0.5) );
                        //toInsert.second = geomSpread * (spreadFactor* (std::pow(localSumDens[neighbours[j]], 0.5)) + std::pow(localSumDens[bestIndex], 0.5))/(std::pow( std::abs( localSumDens[bestIndex] - localSumDens[neighbours[j]]),0.5));
                        border.push_back(toInsert);
                    }
                }
            }
            
            localSumDens[ bestIndex ] = -1;
        }
        //PRINT0("##### final blockSize for block "<< block << ": "<< thisBlockSize);      
    } // for(IndexType block=0; block<k; block++)
    
    // assign all orphan pixels to last block
    for(int pp=0; pp<pixeledPartition.size(); pp++){  
        scai::hmemo::ReadAccess<IndexType> localSumDens( sumDensity.getLocalValues() );
        if(pixeledPartition[pp] == -1){
            pixeledPartition[pp] = k-1;     
            thisBlockSize += localSumDens[pp];
        }
    }   
    //PRINT0("##### final blockSize for block "<< k-1 << ": "<< thisBlockSize);

    // here all pixels should have a partition 
    
    //=========
    
    // set your local part of the partition/result
    DenseVector<IndexType> result(inputDist, 0);
    scai::hmemo::WriteOnlyAccess<IndexType> wLocalPart ( result.getLocalValues() );
    
    if(dimensions==2){
        SCAI_REGION( "ParcoRepart.pixelPartition.setLocalPartition" )
        scai::hmemo::ReadAccess<ValueType> coordAccess0( coordinates[0].getLocalValues() );
        scai::hmemo::ReadAccess<ValueType> coordAccess1( coordinates[1].getLocalValues() );
        
        IndexType scaledX, scaledY;
        //the +1 is needed
        IndexType maxX = maxCoords[0]+1;
        IndexType maxY = maxCoords[1]+1;
     
        for(IndexType i=0; i<localN; i++){
            scaledX = coordAccess0[i]/maxX * sideLen;
            scaledY = coordAccess1[i]/maxY * sideLen;
            IndexType densInd = scaledX*sideLen + scaledY;
            //PRINT(densInd << " # " << coordAccess0[i] << " _ " << coordAccess1[i] );            
            SCAI_ASSERT( densInd < density.size(), "Index too big: "<< std::to_string(densInd) );

            wLocalPart[i] = pixeledPartition[densInd];
            SCAI_ASSERT(wLocalPart[i] < k, " Wrong block number: " + std::to_string(wLocalPart[i] ) );
        }
    }else if(dimensions==3){
        SCAI_REGION( "ParcoRepart.pixelPartition.setLocalPartition" )
        scai::hmemo::ReadAccess<ValueType> coordAccess0( coordinates[0].getLocalValues() );
        scai::hmemo::ReadAccess<ValueType> coordAccess1( coordinates[1].getLocalValues() );
        scai::hmemo::ReadAccess<ValueType> coordAccess2( coordinates[2].getLocalValues() );
        
        IndexType scaledX, scaledY, scaledZ;
        
        IndexType maxX = maxCoords[0]+1;
        IndexType maxY = maxCoords[1]+1;
        IndexType maxZ = maxCoords[2]+1;
        
        for(IndexType i=0; i<localN; i++){
            scaledX = coordAccess0[i]/maxX * sideLen;
            scaledY = coordAccess1[i]/maxY * sideLen;
            scaledZ = coordAccess2[i]/maxZ * sideLen;
            IndexType densInd = scaledX*sideLen*sideLen + scaledY*sideLen + scaledZ;
            
            SCAI_ASSERT( densInd < density.size(), "Index too big: "<< std::to_string(densInd) );
            wLocalPart[i] = pixeledPartition[densInd];  
            SCAI_ASSERT(wLocalPart[i] < k, " Wrong block number: " + std::to_string(wLocalPart[i] ) );
        }
    }else{
        throw std::runtime_error("Available only for 2D and 3D. Data given have dimension:" + std::to_string(dimensions) );
    }
    wLocalPart.release();
    
    SCAI_REGION_START("ParcoRepart.pixelPartition.newDistribution")
    //get new distribution
    scai::dmemo::DistributionPtr newDist( new scai::dmemo::GeneralDistribution ( *inputDist, result.getLocalValues() ) );
    SCAI_REGION_END("ParcoRepart.pixelPartition.newDistribution")
    
    SCAI_REGION_START("ParcoRepart.pixelPartition.finalRedistribute")
    //TODO: not sure if this is needed...
    result.redistribute( newDist);

    input.redistribute(newDist, input.getColDistributionPtr());
    
    // redistibute coordinates
    for (IndexType dim = 0; dim < dimensions; dim++) {
          coordinates[dim].redistribute( newDist );
    }
    // check coordinates size
    for (IndexType dim = 0; dim < dimensions; dim++) {
        assert( coordinates[dim].size() == globalN);
        assert( coordinates[dim].getLocalValues().size() == newDist->getLocalSize() );
    }
   
    ValueType cut = comm->getSize() == 1 ? computeCut(input, result) : comm->sum(localSumOutgoingEdges(input, false)) / 2;
    ValueType imbalance = ParcoRepart<IndexType, ValueType>::computeImbalance(result, k);
    if (comm->getRank() == 0) {
        std::chrono::duration<double> elapsedSeconds = std::chrono::steady_clock::now() -start;
        std::cout << "\033[1;35mWith pixel side length= "<< sideLen<<" (" << elapsedSeconds.count() << " seconds), cut is " << cut << std::endl;
        std::cout<< "and imbalance= " << imbalance << "\033[0m"<< std::endl;
    }
    SCAI_REGION_END("ParcoRepart.pixelPartition.finalRedistribute")
    
    return result;
}
//--------------------------------------------------------------------------------------- 

template<typename IndexType, typename ValueType>
ValueType ParcoRepart<IndexType, ValueType>::computeCut(const CSRSparseMatrix<ValueType> &input, const DenseVector<IndexType> &part, const bool weighted) {
	SCAI_REGION( "ParcoRepart.computeCut" )
	const scai::dmemo::DistributionPtr inputDist = input.getRowDistributionPtr();
	const scai::dmemo::DistributionPtr partDist = part.getDistributionPtr();

	const IndexType n = inputDist->getGlobalSize();
	const IndexType localN = inputDist->getLocalSize();
	const Scalar maxBlockScalar = part.max();
	const IndexType maxBlockID = maxBlockScalar.getValue<IndexType>();

	if (partDist->getLocalSize() != localN) {
		throw std::runtime_error("partition has " + std::to_string(partDist->getLocalSize()) + " local values, but matrix has " + std::to_string(localN));
	}

	const CSRStorage<ValueType>& localStorage = input.getLocalStorage();
	scai::hmemo::ReadAccess<IndexType> ia(localStorage.getIA());
	scai::hmemo::ReadAccess<IndexType> ja(localStorage.getJA());
	scai::hmemo::HArray<IndexType> localData = part.getLocalValues();
	scai::hmemo::ReadAccess<IndexType> partAccess(localData);

	scai::hmemo::ReadAccess<ValueType> values(localStorage.getValues());

	scai::dmemo::Halo partHalo = buildNeighborHalo(input);
	scai::utilskernel::LArray<IndexType> haloData;
	partDist->getCommunicatorPtr()->updateHalo( haloData, localData, partHalo );

	ValueType result = 0;
	for (IndexType i = 0; i < localN; i++) {
		const IndexType beginCols = ia[i];
		const IndexType endCols = ia[i+1];
		assert(ja.size() >= endCols);

		const IndexType globalI = inputDist->local2global(i);
		assert(partDist->isLocal(globalI));
		IndexType thisBlock = partAccess[i];
		
		for (IndexType j = beginCols; j < endCols; j++) {
			IndexType neighbor = ja[j];
			assert(neighbor >= 0);
			assert(neighbor < n);

			IndexType neighborBlock;
			if (partDist->isLocal(neighbor)) {
				neighborBlock = partAccess[partDist->global2local(neighbor)];
			} else {
				neighborBlock = haloData[partHalo.global2halo(neighbor)];
			}

			if (neighborBlock != thisBlock) {
				if (weighted) {
					result += values[j];
				} else {
					result++;
                                }
			}
		}
	}

	if (!inputDist->isReplicated()) {
            //sum values over all processes
            result = inputDist->getCommunicatorPtr()->sum(result);
        }

  return result / 2; //counted each edge from both sides
}
//--------------------------------------------------------------------------------------- 
 
template<typename IndexType, typename ValueType>
ValueType ParcoRepart<IndexType, ValueType>::localSumOutgoingEdges(const CSRSparseMatrix<ValueType> &input, const bool weighted) {
	SCAI_REGION( "ParcoRepart.localSumOutgoingEdges" )
	const CSRStorage<ValueType>& localStorage = input.getLocalStorage();
	const scai::hmemo::ReadAccess<IndexType> ja(localStorage.getJA());
    const scai::hmemo::ReadAccess<ValueType> values(localStorage.getValues());

	IndexType sumOutgoingEdgeWeights = 0;
	for (IndexType j = 0; j < ja.size(); j++) {
		if (!input.getRowDistributionPtr()->isLocal(ja[j])) sumOutgoingEdgeWeights += weighted ? values[j] : 1;
	}

	return sumOutgoingEdgeWeights;
}
//--------------------------------------------------------------------------------------- 
 
template<typename IndexType, typename ValueType>
IndexType ParcoRepart<IndexType, ValueType>::localBlockSize(const DenseVector<IndexType> &part, IndexType blockID) {
	SCAI_REGION( "ParcoRepart.localBlockSize" )
	IndexType result = 0;
	scai::hmemo::ReadAccess<IndexType> localPart(part.getLocalValues());

	for (IndexType i = 0; i < localPart.size(); i++) {
		if (localPart[i] == blockID) {
			result++;
		}
	}

	return result;
}
//--------------------------------------------------------------------------------------- 
 
template<typename IndexType, typename ValueType>
ValueType ParcoRepart<IndexType, ValueType>::computeImbalance(const DenseVector<IndexType> &part, IndexType k, const DenseVector<IndexType> &nodeWeights) {
	SCAI_REGION( "ParcoRepart.computeImbalance" )
	const IndexType globalN = part.getDistributionPtr()->getGlobalSize();
	const IndexType localN = part.getDistributionPtr()->getLocalSize();
	const IndexType weightsSize = nodeWeights.getDistributionPtr()->getGlobalSize();
	const bool weighted = (weightsSize != 0);

	IndexType minWeight, maxWeight;
	if (weighted) {
		assert(weightsSize == globalN);
		assert(nodeWeights.getDistributionPtr()->getLocalSize() == localN);
		minWeight = nodeWeights.min().Scalar::getValue<IndexType>();
		maxWeight = nodeWeights.max().Scalar::getValue<IndexType>();
	} else {
		minWeight = 1;
		maxWeight = 1;
	}

	if (maxWeight <= 0) {
		throw std::runtime_error("Node weight vector given, but all weights non-positive.");
	}

	if (minWeight < 0) {
		throw std::runtime_error("Negative node weights not supported.");
	}

	std::vector<IndexType> subsetSizes(k, 0);
	const IndexType minK = part.min().Scalar::getValue<IndexType>();
	const IndexType maxK = part.max().Scalar::getValue<IndexType>();

	if (minK < 0) {
		throw std::runtime_error("Block id " + std::to_string(minK) + " found in partition with supposedly" + std::to_string(k) + " blocks.");
	}

	if (maxK >= k) {
		throw std::runtime_error("Block id " + std::to_string(maxK) + " found in partition with supposedly" + std::to_string(k) + " blocks.");
	}

	scai::hmemo::ReadAccess<IndexType> localPart(part.getLocalValues());
	scai::hmemo::ReadAccess<IndexType> localWeight(nodeWeights.getLocalValues());
	assert(localPart.size() == localN);
 	
	IndexType weightSum = 0;
	for (IndexType i = 0; i < localN; i++) {
		IndexType partID = localPart[i];
		IndexType weight = weighted ? localWeight[i] : 1;
		subsetSizes[partID] += weight;
		weightSum += weight;
	}

	IndexType optSize;
	scai::dmemo::CommunicatorPtr comm = part.getDistributionPtr()->getCommunicatorPtr();
	if (weighted) {
		//get global weight sum
		weightSum = comm->sum(weightSum);
                //PRINT(weightSum);                
                //TODO: why not just weightSum/k ?
                // changed for now so that the test cases can agree
		//optSize = std::ceil(weightSum / k + (maxWeight - minWeight));
                optSize = std::ceil(weightSum / k );
	} else {
		optSize = std::ceil(globalN / k);
	}

	if (!part.getDistribution().isReplicated()) {
	  //sum block sizes over all processes
	  for (IndexType partID = 0; partID < k; partID++) {
	    subsetSizes[partID] = comm->sum(subsetSizes[partID]);
	  }
	}
	
	IndexType maxBlockSize = *std::max_element(subsetSizes.begin(), subsetSizes.end());
	if (!weighted) {
		assert(maxBlockSize >= optSize);
	}
	return (ValueType(maxBlockSize - optSize)/ optSize);
}
//--------------------------------------------------------------------------------------- 

template<typename IndexType, typename ValueType>
std::vector<IndexType> ITI::ParcoRepart<IndexType, ValueType>::nonLocalNeighbors(const CSRSparseMatrix<ValueType>& input) {
	SCAI_REGION( "ParcoRepart.nonLocalNeighbors" )
	const scai::dmemo::DistributionPtr inputDist = input.getRowDistributionPtr();
	const IndexType n = inputDist->getGlobalSize();
	const IndexType localN = inputDist->getLocalSize();

	const CSRStorage<ValueType>& localStorage = input.getLocalStorage();
	scai::hmemo::ReadAccess<IndexType> ia(localStorage.getIA());
	scai::hmemo::ReadAccess<IndexType> ja(localStorage.getJA());

	std::set<IndexType> neighborSet;

	for (IndexType i = 0; i < localN; i++) {
		const IndexType beginCols = ia[i];
		const IndexType endCols = ia[i+1];

		for (IndexType j = beginCols; j < endCols; j++) {
			IndexType neighbor = ja[j];
			assert(neighbor >= 0);
			assert(neighbor < n);

			if (!inputDist->isLocal(neighbor)) {
				neighborSet.insert(neighbor);
			}
		}
	}
	return std::vector<IndexType>(neighborSet.begin(), neighborSet.end()) ;
}
//--------------------------------------------------------------------------------------- 

template<typename IndexType, typename ValueType>
std::vector<ValueType> ITI::ParcoRepart<IndexType, ValueType>::distancesFromBlockCenter(const std::vector<DenseVector<ValueType>> &coordinates) {
	SCAI_REGION("ParcoRepart.distanceFromBlockCenter");

	const IndexType localN = coordinates[0].getDistributionPtr()->getLocalSize();
	const IndexType dimensions = coordinates.size();

	std::vector<ValueType> geometricCenter(dimensions);
	for (IndexType dim = 0; dim < dimensions; dim++) {
		const scai::utilskernel::LArray<ValueType>& localValues = coordinates[dim].getLocalValues();
		assert(localValues.size() == localN);
		geometricCenter[dim] = localValues.sum() / localN;
	}

	std::vector<ValueType> result(localN);
	for (IndexType i = 0; i < localN; i++) {
		ValueType distanceSquared = 0;
		for (IndexType dim = 0; dim < dimensions; dim++) {
			const ValueType diff = coordinates[dim].getLocalValues()[i] - geometricCenter[dim];
			distanceSquared += diff*diff;
		}
		result[i] = pow(distanceSquared, 0.5);
	}
	return result;
}
//--------------------------------------------------------------------------------------- 

template<typename IndexType, typename ValueType>
scai::dmemo::Halo ITI::ParcoRepart<IndexType, ValueType>::buildNeighborHalo(const CSRSparseMatrix<ValueType>& input) {

	SCAI_REGION( "ParcoRepart.buildPartHalo" )

	const scai::dmemo::DistributionPtr inputDist = input.getRowDistributionPtr();

	std::vector<IndexType> requiredHaloIndices = nonLocalNeighbors(input);

	scai::dmemo::Halo Halo;
	{
		scai::hmemo::HArrayRef<IndexType> arrRequiredIndexes( requiredHaloIndices );
		scai::dmemo::HaloBuilder::build( *inputDist, arrRequiredIndexes, Halo );
	}

	return Halo;
}
//--------------------------------------------------------------------------------------- 

template<typename IndexType, typename ValueType>
inline bool ITI::ParcoRepart<IndexType, ValueType>::hasNonLocalNeighbors(const CSRSparseMatrix<ValueType> &input, IndexType globalID) {
	SCAI_REGION( "ParcoRepart.hasNonLocalNeighbors" )
	/**
	 * this could be inlined physically to reduce the overhead of creating read access locks
	 */
	const scai::dmemo::DistributionPtr inputDist = input.getRowDistributionPtr();

	const CSRStorage<ValueType>& localStorage = input.getLocalStorage();
	const scai::hmemo::ReadAccess<IndexType> ia(localStorage.getIA());
	const scai::hmemo::ReadAccess<IndexType> ja(localStorage.getJA());

	const IndexType localID = inputDist->global2local(globalID);
	assert(localID != nIndex);

	const IndexType beginCols = ia[localID];
	const IndexType endCols = ia[localID+1];

	for (IndexType j = beginCols; j < endCols; j++) {
		if (!inputDist->isLocal(ja[j])) {
			return true;
		}
	}
	return false;
}
//--------------------------------------------------------------------------------------- 

template<typename IndexType, typename ValueType>
std::vector<IndexType> ITI::ParcoRepart<IndexType, ValueType>::getNodesWithNonLocalNeighbors(const CSRSparseMatrix<ValueType>& input) {
	SCAI_REGION( "ParcoRepart.getNodesWithNonLocalNeighbors" )
	std::vector<IndexType> result;

	const scai::dmemo::DistributionPtr inputDist = input.getRowDistributionPtr();
	if (inputDist->isReplicated()) {
		//everything is local
		return result;
	}

	const CSRStorage<ValueType>& localStorage = input.getLocalStorage();
	const scai::hmemo::ReadAccess<IndexType> ia(localStorage.getIA());
	const scai::hmemo::ReadAccess<IndexType> ja(localStorage.getJA());
	const IndexType localN = inputDist->getLocalSize();

	//iterate over all nodes
	for (IndexType localI = 0; localI < localN; localI++) {
		const IndexType beginCols = ia[localI];
		const IndexType endCols = ia[localI+1];

		//over all edges
		for (IndexType j = beginCols; j < endCols; j++) {
			if (!inputDist->isLocal(ja[j])) {
				IndexType globalI = inputDist->local2global(localI);
				result.push_back(globalI);
				break;
			}
		}
	}

	//nodes should have been sorted to begin with, so a subset of them will be sorted as well
	assert(std::is_sorted(result.begin(), result.end()));
	return result;
}
//--------------------------------------------------------------------------------------- 

template<typename IndexType, typename ValueType>
void ITI::ParcoRepart<IndexType, ValueType>::checkLocalDegreeSymmetry(const CSRSparseMatrix<ValueType> &input) {
	SCAI_REGION( "ParcoRepart.checkLocalDegreeSymmetry" )

	const scai::dmemo::DistributionPtr inputDist = input.getRowDistributionPtr();
	const IndexType localN = inputDist->getLocalSize();

	const CSRStorage<ValueType>& storage = input.getLocalStorage();
	const scai::hmemo::ReadAccess<IndexType> localIa(storage.getIA());
	const scai::hmemo::ReadAccess<IndexType> localJa(storage.getJA());

	std::vector<IndexType> inDegree(localN, 0);
	std::vector<IndexType> outDegree(localN, 0);
	for (IndexType i = 0; i < localN; i++) {
		IndexType globalI = inputDist->local2global(i);
		const IndexType beginCols = localIa[i];
		const IndexType endCols = localIa[i+1];

		for (IndexType j = beginCols; j < endCols; j++) {
			IndexType globalNeighbor = localJa[j];

			if (globalNeighbor != globalI && inputDist->isLocal(globalNeighbor)) {
				IndexType localNeighbor = inputDist->global2local(globalNeighbor);
				outDegree[i]++;
				inDegree[localNeighbor]++;
			}
		}
	}

	for (IndexType i = 0; i < localN; i++) {
		if (inDegree[i] != outDegree[i]) {
			//now check in detail:
			IndexType globalI = inputDist->local2global(i);
			for (IndexType j = localIa[i]; j < localIa[i+1]; j++) {
				IndexType globalNeighbor = localJa[j];
				if (inputDist->isLocal(globalNeighbor)) {
					IndexType localNeighbor = inputDist->global2local(globalNeighbor);
					bool foundBackEdge = false;
					for (IndexType y = localIa[localNeighbor]; y < localIa[localNeighbor+1]; y++) {
						if (localJa[y] == globalI) {
							foundBackEdge = true;
						}
					}
					if (!foundBackEdge) {
						throw std::runtime_error("Local node " + std::to_string(globalI) + " has edge to local node " + std::to_string(globalNeighbor)
											+ " but no back edge found.");
					}
				}
			}
		}
	}
}
//--------------------------------------------------------------------------------------- 

template<typename IndexType, typename ValueType>
DenseVector<IndexType> ParcoRepart<IndexType, ValueType>::getBorderNodes( const CSRSparseMatrix<ValueType> &adjM, const DenseVector<IndexType> &part) {

    scai::dmemo::CommunicatorPtr comm = scai::dmemo::Communicator::getCommunicatorPtr();
    const scai::dmemo::DistributionPtr dist = adjM.getRowDistributionPtr();
    const IndexType localN = dist->getLocalSize();
    const scai::utilskernel::LArray<IndexType>& localPart= part.getLocalValues();
    DenseVector<IndexType> border(dist,0);
    scai::utilskernel::LArray<IndexType>& localBorder= border.getLocalValues();
    
    IndexType globalN = dist->getGlobalSize();
    IndexType max = part.max().Scalar::getValue<IndexType>();
    
    if( !dist->isEqual( part.getDistribution() ) ){
        std::cout<< __FILE__<< "  "<< __LINE__<< ", matrix dist: " << *dist<< " and partition dist: "<< part.getDistribution() << std::endl;
        throw std::runtime_error( "Distributions: should (?) be equal.");
    }

    const CSRStorage<ValueType>& localStorage = adjM.getLocalStorage();
	const scai::hmemo::ReadAccess<IndexType> ia(localStorage.getIA());
	const scai::hmemo::ReadAccess<IndexType> ja(localStorage.getJA());
	const scai::hmemo::ReadAccess<IndexType> partAccess(localPart);

	scai::dmemo::Halo partHalo = buildNeighborHalo(adjM);
	scai::utilskernel::LArray<IndexType> haloData;
	dist->getCommunicatorPtr()->updateHalo( haloData, localPart, partHalo );

    for(IndexType i=0; i<localN; i++){    // for all local nodes
    	IndexType thisBlock = localPart[i];
    	for(IndexType j=ia[i]; j<ia[i+1]; j++){                   // for all the edges of a node
    		IndexType neighbor = ja[j];
    		IndexType neighborBlock;
			if (dist->isLocal(neighbor)) {
				neighborBlock = partAccess[dist->global2local(neighbor)];
			} else {
				neighborBlock = haloData[partHalo.global2halo(neighbor)];
			}
			assert( neighborBlock < max +1 );
			if (thisBlock != neighborBlock) {
				localBorder[i] = 1;
				break;
			}
    	}
    }

    assert(border.getDistributionPtr()->getLocalSize() == localN);
    return border;
}

//----------------------------------------------------------------------------------------

template<typename IndexType, typename ValueType>
scai::lama::CSRSparseMatrix<ValueType> ParcoRepart<IndexType, ValueType>::getPEGraph( const CSRSparseMatrix<ValueType> &adjM) {
    SCAI_REGION("ParcoRepart.getPEGraph");
    scai::dmemo::CommunicatorPtr comm = scai::dmemo::Communicator::getCommunicatorPtr();
    const scai::dmemo::DistributionPtr dist = adjM.getRowDistributionPtr(); 
    const IndexType numPEs = comm->getSize();
    
    const std::vector<IndexType> nonLocalIndices = nonLocalNeighbors(adjM);
    
    SCAI_REGION_START("ParcoRepart.getPEGraph.getOwners");
    scai::utilskernel::LArray<IndexType> indexTransport(nonLocalIndices.size(), nonLocalIndices.data());
    // find the PEs that own every non-local index
    scai::hmemo::HArray<IndexType> owners(nonLocalIndices.size() , -1);
    dist->computeOwners( owners, indexTransport);
    SCAI_REGION_END("ParcoRepart.getPEGraph.getOwners");
    
    scai::hmemo::ReadAccess<IndexType> rOwners(owners);
    std::vector<IndexType> neighborPEs(rOwners.get(), rOwners.get()+rOwners.size());
    rOwners.release();
    std::sort(neighborPEs.begin(), neighborPEs.end());
    //remove duplicates
    neighborPEs.erase(std::unique(neighborPEs.begin(), neighborPEs.end()), neighborPEs.end());
    const IndexType numNeighbors = neighborPEs.size();

    // create the PE adjacency matrix to be returned
    scai::dmemo::DistributionPtr distPEs ( scai::dmemo::Distribution::getDistributionPtr( "BLOCK", comm, numPEs) );
    assert(distPEs->getLocalSize() == 1);
    scai::dmemo::DistributionPtr noDistPEs (new scai::dmemo::NoDistribution( numPEs ));

    SCAI_REGION_START("ParcoRepart.getPEGraph.buildMatrix");
    scai::utilskernel::LArray<IndexType> ia(2, 0, numNeighbors);
    scai::utilskernel::LArray<IndexType> ja(numNeighbors, neighborPEs.data());
    scai::utilskernel::LArray<ValueType> values(numNeighbors, 1);
    scai::lama::CSRStorage<ValueType> myStorage(1, numPEs, neighborPEs.size(), ia, ja, values);
    SCAI_REGION_END("ParcoRepart.getPEGraph.buildMatrix");
    
    //could be optimized with move semantics
    scai::lama::CSRSparseMatrix<ValueType> PEgraph(myStorage, distPEs, noDistPEs);

    return PEgraph;
}
//-----------------------------------------------------------------------------------------

//return: there is an edge in the block graph between blocks ret[0][i]-ret[1][i]
template<typename IndexType, typename ValueType>
std::vector<std::vector<IndexType>> ParcoRepart<IndexType, ValueType>::getLocalBlockGraphEdges( const CSRSparseMatrix<ValueType> &adjM, const DenseVector<IndexType> &part) {
    SCAI_REGION("ParcoRepart.getLocalBlockGraphEdges");
    SCAI_REGION_START("ParcoRepart.getLocalBlockGraphEdges.initialise");
    scai::dmemo::CommunicatorPtr comm = scai::dmemo::Communicator::getCommunicatorPtr();
    const scai::dmemo::DistributionPtr dist = adjM.getRowDistributionPtr();
    const scai::utilskernel::LArray<IndexType>& localPart= part.getLocalValues();
    IndexType N = adjM.getNumColumns();
    IndexType max = part.max().Scalar::getValue<IndexType>();
   
    if( !dist->isEqual( part.getDistribution() ) ){
        std::cout<< __FILE__<< "  "<< __LINE__<< ", matrix dist: " << *dist<< " and partition dist: "<< part.getDistribution() << std::endl;
        throw std::runtime_error( "Distributions: should (?) be equal.");
    }
    SCAI_REGION_END("ParcoRepart.getLocalBlockGraphEdges.initialise");
    
    
    SCAI_REGION_START("ParcoRepart.getLocalBlockGraphEdges.addLocalEdge_newVersion");
    
    scai::hmemo::HArray<IndexType> nonLocalIndices( dist->getLocalSize() ); 
    scai::hmemo::WriteAccess<IndexType> writeNLI(nonLocalIndices, dist->getLocalSize() );
    IndexType actualNeighbours = 0;

    const CSRStorage<ValueType> localStorage = adjM.getLocalStorage();
    const scai::hmemo::ReadAccess<IndexType> ia(localStorage.getIA());
    const scai::hmemo::ReadAccess<IndexType> ja(localStorage.getJA());
    scai::hmemo::ReadAccess<ValueType> values(localStorage.getValues());
    
    // we do not know the size of the non-local indices that is why we use an std::vector
    // with push_back, then convert that to a DenseVector in order to call DenseVector::gather
    // TODO: skip the std::vector to DenseVector conversion. maybe use HArray or LArray
    std::vector< std::vector<IndexType> > edges(2);
    std::vector<IndexType> localInd, nonLocalInd;

    for(IndexType i=0; i<dist->getLocalSize(); i++){ 
        for(IndexType j=ia[i]; j<ia[i+1]; j++){ 
            if( dist->isLocal(ja[j]) ){ 
                IndexType u = localPart[i];         // partition(i)
                IndexType v = localPart[dist->global2local(ja[j])]; // partition(j), 0<j<N so take the local index of j
                assert( u < max +1);
                assert( v < max +1);
                if( u != v){    // the nodes belong to different blocks                  
                        bool add_edge = true;
                        for(IndexType k=0; k<edges[0].size(); k++){ //check that this edge is not already in
                            if( edges[0][k]==u && edges[1][k]==v ){
                                add_edge= false;
                                break;      // the edge (u,v) already exists
                            }
                        }
                        if( add_edge== true){       //if this edge does not exist, add it
                            edges[0].push_back(u);
                            edges[1].push_back(v);
                        }
                }
            } else{  // if(dist->isLocal(j)) 
                // there is an edge between i and j but index j is not local in the partition so we cannot get part[j].
                localInd.push_back(i);
                nonLocalInd.push_back(ja[j]);
            }
            
        }
    }
    SCAI_REGION_END("ParcoRepart.getLocalBlockGraphEdges.addLocalEdge_newVersion");
    
    // TODO: this seems to take quite a long !
    // take care of all the non-local indices found
    assert( localInd.size() == nonLocalInd.size() );
    DenseVector<IndexType> nonLocalDV( nonLocalInd.size(), 0 );
    DenseVector<IndexType> gatheredPart( nonLocalDV.size(),0 );
    
    //get a DenseVector from a vector
    for(IndexType i=0; i<nonLocalInd.size(); i++){
        nonLocalDV.setValue(i, nonLocalInd[i]);
    }
    SCAI_REGION_START("ParcoRepart.getLocalBlockGraphEdges.gatherNonLocal")
        //gather all non-local indexes
        gatheredPart.gather(part, nonLocalDV , scai::common::binary::COPY );
    SCAI_REGION_END("ParcoRepart.getLocalBlockGraphEdges.gatherNonLocal")
    
    assert( gatheredPart.size() == nonLocalInd.size() );
    assert( gatheredPart.size() == localInd.size() );
    
    for(IndexType i=0; i<gatheredPart.size(); i++){
        SCAI_REGION("ParcoRepart.getLocalBlockGraphEdges.addNonLocalEdge");
        IndexType u = localPart[ localInd[i] ];         
        IndexType v = gatheredPart.getValue(i).Scalar::getValue<IndexType>();
        assert( u < max +1);
        assert( v < max +1);
        if( u != v){    // the nodes belong to different blocks                  
            bool add_edge = true;
            for(IndexType k=0; k<edges[0].size(); k++){ //check that this edge is not already in
                if( edges[0][k]==u && edges[1][k]==v ){
                    add_edge= false;
                    break;      // the edge (u,v) already exists
                }
            }
            if( add_edge== true){       //if this edge does not exist, add it
                edges[0].push_back(u);
                edges[1].push_back(v);
            }
        }
    }
    return edges;
}

//-----------------------------------------------------------------------------------------

// in this version the graph is an HArray with size k*k and [i,j] = i*k+j
//
// Not distributed.
//
template<typename IndexType, typename ValueType>
scai::lama::CSRSparseMatrix<ValueType> ParcoRepart<IndexType, ValueType>::getBlockGraph( const CSRSparseMatrix<ValueType> &adjM, const DenseVector<IndexType> &part, const int k) {
    SCAI_REGION("ParcoRepart.getBlockGraph");
    scai::dmemo::CommunicatorPtr comm = scai::dmemo::Communicator::getCommunicatorPtr();
    const scai::dmemo::DistributionPtr distPtr = adjM.getRowDistributionPtr();
    const scai::utilskernel::LArray<IndexType>& localPart= part.getLocalValues();
    
    // there are k blocks in the partition so the adjecency matrix for the block graph has dimensions [k x k]
    scai::dmemo::DistributionPtr distRowBlock ( scai::dmemo::Distribution::getDistributionPtr( "BLOCK", comm, k) );  
    scai::dmemo::DistributionPtr distColBlock ( new scai::dmemo::NoDistribution( k ));
    
    // TODO: memory costly for big k
    IndexType size= k*k;
    // get, on each processor, the edges of the blocks that are local
    std::vector< std::vector<IndexType> > blockEdges = ParcoRepart<int, double>::getLocalBlockGraphEdges( adjM, part);
    assert(blockEdges[0].size() == blockEdges[1].size());
    
    scai::hmemo::HArray<IndexType> sendPart(size, static_cast<ValueType>( 0 ));
    scai::hmemo::HArray<IndexType> recvPart(size);
    
    for(IndexType round=0; round<comm->getSize(); round++){
        SCAI_REGION("ParcoRepart.getBlockGraph.shiftArray");
        {   // write your part 
            scai::hmemo::WriteAccess<IndexType> sendPartWrite( sendPart );
            for(IndexType i=0; i<blockEdges[0].size(); i++){
                IndexType u = blockEdges[0][i];
                IndexType v = blockEdges[1][i];
                sendPartWrite[ u*k + v ] = 1;
            }
        }
        comm->shiftArray(recvPart , sendPart, 1);
        sendPart.swap(recvPart);
    } 
    
    // get numEdges
    IndexType numEdges=0;
    
    scai::hmemo::ReadAccess<IndexType> recvPartRead( recvPart );
    for(IndexType i=0; i<recvPartRead.size(); i++){
        if( recvPartRead[i]>0 )
            ++numEdges;
    }
    
    //convert the k*k HArray to a [k x k] CSRSparseMatrix
    scai::lama::CSRStorage<ValueType> localMatrix;
    localMatrix.allocate( k ,k );
    
    scai::hmemo::HArray<IndexType> csrIA;
    scai::hmemo::HArray<IndexType> csrJA;
    scai::hmemo::HArray<ValueType> csrValues; 
    {
        IndexType numNZ = numEdges;     // this equals the number of edges of the graph
        scai::hmemo::WriteOnlyAccess<IndexType> ia( csrIA, k +1 );
        scai::hmemo::WriteOnlyAccess<IndexType> ja( csrJA, numNZ );
        scai::hmemo::WriteOnlyAccess<ValueType> values( csrValues, numNZ );   
        scai::hmemo::ReadAccess<IndexType> recvPartRead( recvPart );
        ia[0]= 0;
        
        IndexType rowCounter = 0; // count rows
        IndexType nnzCounter = 0; // count non-zero elements
        
        for(IndexType i=0; i<k; i++){
            IndexType rowNums=0;
            // traverse the part of the HArray that represents a row and find how many elements are in this row
            for(IndexType j=0; j<k; j++){
                if( recvPartRead[i*k+j] >0  ){
                    ++rowNums;
                }
            }
            ia[rowCounter+1] = ia[rowCounter] + rowNums;
           
            for(IndexType j=0; j<k; j++){
                if( recvPartRead[i*k +j] >0){   // there exist edge (i,j)
                    ja[nnzCounter] = j;
                    values[nnzCounter] = 1;
                    ++nnzCounter;
                }
            }
            ++rowCounter;
        }
    }
    SCAI_REGION_START("ParcoRepart.getBlockGraph.swapAndAssign");
        scai::lama::CSRSparseMatrix<ValueType> matrix;
        localMatrix.swap( csrIA, csrJA, csrValues );
        matrix.assign(localMatrix);
    SCAI_REGION_END("ParcoRepart.getBlockGraph.swapAndAssign");
    return matrix;
}

//-----------------------------------------------------------------------------------

template<typename IndexType, typename ValueType>
std::vector< std::vector<IndexType>> ParcoRepart<IndexType, ValueType>::getGraphEdgeColoring_local(CSRSparseMatrix<ValueType> &adjM, IndexType &colors) {
    SCAI_REGION("ParcoRepart.coloring");
    using namespace boost;
    IndexType N= adjM.getNumRows();
    assert( N== adjM.getNumColumns() ); // numRows = numColumns
    
    const scai::dmemo::DistributionPtr noDist(new scai::dmemo::NoDistribution(N));
    if (!adjM.getRowDistributionPtr()->isReplicated()) {
    	adjM.redistribute(noDist, noDist);
    	//throw std::runtime_error("Input matrix must be replicated.");
    }

    // use boost::Graph and boost::edge_coloring()
    typedef adjacency_list<vecS, vecS, undirectedS, no_property, size_t, no_property> Graph;
    //typedef std::pair<std::size_t, std::size_t> Pair;
    Graph G(N);
    
    // retG[0][i] the first node, retG[1][i] the second node, retG[2][i] the color of the edge
    std::vector< std::vector<IndexType>> retG(3);
    
	const CSRStorage<ValueType>& localStorage = adjM.getLocalStorage();
	const scai::hmemo::ReadAccess<IndexType> ia(localStorage.getIA());
	const scai::hmemo::ReadAccess<IndexType> ja(localStorage.getJA());

    // create graph G from the input adjacency matrix
    for(IndexType i=0; i<N; i++){
    	//we replicated the matrix, so global indices are local indices
    	const IndexType globalI = i;
    	for (IndexType j = ia[i]; j < ia[i+1]; j++) {
    		if (globalI < ja[j]) {
				boost::add_edge(globalI, ja[j], G);
				retG[0].push_back(globalI);
				retG[1].push_back(ja[j]);
    		}
    	}
    }
    
    colors = boost::edge_coloring(G, boost::get( boost::edge_bundle, G));
    
    scai::dmemo::CommunicatorPtr comm = scai::dmemo::Communicator::getCommunicatorPtr();

    for (size_t i = 0; i <retG[0].size(); i++) {
        retG[2].push_back( G[ boost::edge( retG[0][i],  retG[1][i], G).first] );
    }
    
    return retG;
}

//---------------------------------------------------------------------------------------

template<typename IndexType, typename ValueType>
std::vector<DenseVector<IndexType>> ParcoRepart<IndexType, ValueType>::getCommunicationPairs_local( CSRSparseMatrix<ValueType> &adjM) {
    IndexType N= adjM.getNumRows();
    SCAI_REGION("ParcoRepart.getCommunicationPairs_local");
    // coloring.size()=3: coloring(i,j,c) means that edge with endpoints i and j is colored with color c.
    // and coloring[i].size()= number of edges in input graph

    assert(adjM.getNumColumns() == adjM.getNumRows() );

    IndexType colors;
    std::vector<std::vector<IndexType>> coloring = getGraphEdgeColoring_local( adjM, colors );
    std::vector<DenseVector<IndexType>> retG(colors);
    
    if (adjM.getNumRows()==2) {
    	assert(colors<=1);
    	assert(coloring[0].size()<=1);
    }
    
    for(IndexType i=0; i<colors; i++){        
        retG[i].allocate(N);
        // TODO: although not distributed maybe try to avoid setValue, change to std::vector ?
        // initialize so retG[i][j]= j instead of -1
        for( IndexType j=0; j<N; j++){
            retG[i].setValue( j, j );
        }
    }
    
    // for all the edges:
    // coloring[0][i] = the first block , coloring[1][i] = the second block,
    // coloring[2][i]= the color/round in which the two blocks shall communicate
    for(IndexType i=0; i<coloring[0].size(); i++){
        IndexType color = coloring[2][i]; // the color/round of this edge
        assert(color<colors);
        IndexType firstBlock = coloring[0][i];
        IndexType secondBlock = coloring[1][i];
        retG[color].setValue( firstBlock, secondBlock);
        retG[color].setValue( secondBlock, firstBlock );
    }
    
    return retG;
}
//---------------------------------------------------------------------------------------

/* A 2D or 3D matrix given as a 1D array of size sideLen^dimesion
 * */
template<typename IndexType, typename ValueType>
std::vector<IndexType> ParcoRepart<IndexType, ValueType>::neighbourPixels(const IndexType thisPixel, const IndexType sideLen, const IndexType dimension){
    SCAI_REGION("ParcoRepart.neighbourPixels");
   
    SCAI_ASSERT(thisPixel>=0, "Negative pixel value: " << std::to_string(thisPixel));
    SCAI_ASSERT(sideLen> 0, "Negative or zero side length: " << std::to_string(sideLen));
    SCAI_ASSERT(sideLen> 0, "Negative or zero dimension: " << std::to_string(dimension));
    
    IndexType totalSize = std::pow(sideLen ,dimension);    
    SCAI_ASSERT( thisPixel < totalSize , "Wrong side length or dimension, sideLen=" + std::to_string(sideLen)+ " and dimension= " + std::to_string(dimension) );
    
    std::vector<IndexType> result;
    
    //calculate the index of the neighbouring pixels
    for(IndexType i=0; i<dimension; i++){
        for( int j :{-1, 1} ){
            // possible neighbour
            IndexType ngbrIndex = thisPixel + j*std::pow(sideLen,i );
            // index is within bounds
            if( ngbrIndex < 0 or ngbrIndex >=totalSize){
                continue;
            }
            if(dimension==2){
                IndexType xCoord = thisPixel/sideLen;
                IndexType yCoord = thisPixel%sideLen;
                if( ngbrIndex/sideLen == xCoord or ngbrIndex%sideLen == yCoord){
                    result.push_back(ngbrIndex);
                }
            }else if(dimension==3){
                IndexType planeSize= sideLen*sideLen;
                IndexType xCoord = thisPixel/planeSize;
                IndexType yCoord = (thisPixel%planeSize) /  sideLen;
                IndexType zCoord = (thisPixel%planeSize) % sideLen;
                IndexType ngbrX = ngbrIndex/planeSize;
                IndexType ngbrY = (ngbrIndex%planeSize)/sideLen;
                IndexType ngbrZ = (ngbrIndex%planeSize)%sideLen;
                if( ngbrX == xCoord and  ngbrY == yCoord ){
                    result.push_back(ngbrIndex);
                }else if(ngbrX == xCoord and  ngbrZ == zCoord){
                    result.push_back(ngbrIndex);
                }else if(ngbrY == yCoord and  ngbrZ == zCoord){
                    result.push_back(ngbrIndex);
                }
            }else{
                throw std::runtime_error("Implemented only for 2D and 3D. Dimension given: " + std::to_string(dimension) );
            }
        }
    }
    return result;
}
//---------------------------------------------------------------------------------------

//to force instantiation

template DenseVector<int> ParcoRepart<int, double>::partitionGraph(CSRSparseMatrix<double> &input, std::vector<DenseVector<double>> &coordinates, struct Settings);

template DenseVector<int> ParcoRepart<int, double>::pixelPartition(CSRSparseMatrix<double> &input, std::vector<DenseVector<double>> &coordinates, Settings settings);

template double ParcoRepart<int, double>::computeCut(const CSRSparseMatrix<double> &input, const DenseVector<int> &part, bool ignoreWeights);

template double ParcoRepart<int, double>::computeImbalance(const DenseVector<int> &partition, int k, const DenseVector<int> &nodeWeights);

template std::vector<int> ITI::ParcoRepart<int, double>::nonLocalNeighbors(const CSRSparseMatrix<double>& input);

template std::vector<double> ITI::ParcoRepart<int, double>::distancesFromBlockCenter(const std::vector<DenseVector<double>> &coordinates);

template scai::dmemo::Halo ITI::ParcoRepart<int, double>::buildNeighborHalo(const CSRSparseMatrix<double> &input);

template std::vector<int> ITI::ParcoRepart<int, double>::getNodesWithNonLocalNeighbors(const CSRSparseMatrix<double>& input);

template void ParcoRepart<int, double>::checkLocalDegreeSymmetry(const CSRSparseMatrix<double> &input);

template DenseVector<int> ParcoRepart<int, double>::getBorderNodes( const CSRSparseMatrix<double> &adjM, const DenseVector<int> &part);

template scai::lama::CSRSparseMatrix<double> ParcoRepart<int, double>::getPEGraph( const CSRSparseMatrix<double> &adjM);

template std::vector<std::vector<IndexType>> ParcoRepart<int, double>::getLocalBlockGraphEdges( const CSRSparseMatrix<double> &adjM, const DenseVector<int> &part);

template scai::lama::CSRSparseMatrix<double> ParcoRepart<int, double>::getBlockGraph( const CSRSparseMatrix<double> &adjM, const DenseVector<int> &part, const int k );

template std::vector< std::vector<int>>  ParcoRepart<int, double>::getGraphEdgeColoring_local( CSRSparseMatrix<double> &adjM, int& colors);

template std::vector<DenseVector<int>> ParcoRepart<int, double>::getCommunicationPairs_local( CSRSparseMatrix<double> &adjM);

template std::vector<int> ParcoRepart<int, double>::neighbourPixels(const int thisPixel, const int sideLen, const int dimension);

}<|MERGE_RESOLUTION|>--- conflicted
+++ resolved
@@ -157,6 +157,7 @@
     
     std::vector<ValueType> minCoords(dimensions);
     std::vector<ValueType> maxCoords(dimensions);
+    DenseVector<IndexType> result;
     
     if( ! inputDist->isEqual(*coordDist) ){
         throw std::runtime_error("Matrix and coordinates should have the same distribution");
@@ -216,12 +217,7 @@
     /**
      * now sort the global indices by where they are on the space-filling curve.
      */
-<<<<<<< HEAD
-    DenseVector<IndexType> result;
-    scai::lama::DenseVector<IndexType> permutation;
-=======
     std::vector<IndexType> newLocalIndices;
->>>>>>> ddb1a7ca
     {
         SCAI_REGION( "ParcoRepart.initialPartition.sorting" );
 
