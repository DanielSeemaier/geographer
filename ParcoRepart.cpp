--- conflicted
+++ resolved
@@ -37,7 +37,6 @@
 using scai::lama::Scalar;
 
 namespace ITI {
-	
 template<typename IndexType, typename ValueType>
 DenseVector<IndexType> ParcoRepart<IndexType, ValueType>::partitionGraph(CSRSparseMatrix<ValueType> &input, std::vector<DenseVector<ValueType>> &coordinates, Settings settings, struct Metrics& metrics)
 {
@@ -123,8 +122,8 @@
 	const scai::dmemo::CommunicatorPtr comm = coordDist->getCommunicatorPtr();
 	const IndexType rank = comm->getRank();
 
-	//const IndexType localN = inputDist->getLocalSize();
-	//const IndexType globalN = inputDist->getGlobalSize();
+	const IndexType localN = inputDist->getLocalSize();
+	const IndexType globalN = inputDist->getGlobalSize();
 
 	if( !coordDist->isEqual( *inputDist) ){
 		throw std::runtime_error( "Distributions should be equal.");
@@ -148,7 +147,6 @@
         // get an initial partition
         DenseVector<IndexType> result;
         
-
         assert(nodeWeights.getDistribution().isEqual(*inputDist));
         
         
@@ -198,22 +196,6 @@
                     DenseVector<IndexType> tempResult;
                     
                     if (settings.initialMigration == InitialPartitioningMethods::SFC) {
-<<<<<<< HEAD
-                        tempResult = ParcoRepart<IndexType, ValueType>::hilbertPartition(coordinates, migrationSettings);
-                        initMigrationPtr = tempResult.getDistributionPtr();
-                    } else if (settings.initialMigration == InitialPartitioningMethods::Multisection) {
-                        DenseVector<ValueType> convertedWeights(nodeWeights);
-                        tempResult  = ITI::MultiSection<IndexType, ValueType>::getPartitionNonUniform(input, coordinates, convertedWeights, migrationSettings);
-                        initMigrationPtr = scai::dmemo::DistributionPtr(new scai::dmemo::GeneralDistribution( tempResult.getDistribution(), tempResult.getLocalValues() ) );
-                    } else if (settings.initialMigration == InitialPartitioningMethods::KMeans) {
-                        DenseVector<ValueType> convertedWeights(nodeWeights.getDistributionPtr(), 1);
-                        std::vector<IndexType> migrationBlockSizes( migrationSettings.numBlocks, n/migrationSettings.numBlocks );
-                        tempResult = ITI::KMeans::computePartition(coordinates, migrationSettings.numBlocks, convertedWeights, migrationBlockSizes, migrationSettings);
-                        initMigrationPtr = scai::dmemo::DistributionPtr(new scai::dmemo::GeneralDistribution( tempResult.getDistribution(), tempResult.getLocalValues() ) );
-                    } else if (settings.initialMigration == InitialPartitioningMethods::None) {
-                        //nothing to do
-                        initMigrationPtr = inputDist;
-=======
 
                         SCAI_REGION_START("ParcoRepart.partitionGraph.initialPartition.prepareForKMeans.sfc")
                         /*
@@ -414,7 +396,6 @@
                         migrationTime = std::chrono::system_clock::now() - beforeMigration;
                         metrics.timeFirstDistribution[rank]  = migrationTime.count();
 
->>>>>>> aeff0364
                     } else {
 
                         if (settings.initialMigration == InitialPartitioningMethods::Multisection) {
@@ -462,6 +443,7 @@
                         metrics.timeFirstDistribution[rank]  = migrationTime.count();
                     }
                 }
+            
             }
             
             const ValueType weightSum = nodeWeights.sum().Scalar::getValue<ValueType>();
@@ -522,6 +504,13 @@
         
         if( settings.outFile!="-" and settings.writeInFile ){
             FileIO<IndexType, ValueType>::writePartitionParallel( result, settings.outFile+"_initPart.partition" );
+
+            /*
+            // the file should already exist, we just append
+            std::ofstream outF( settings.outFile, std::ios::app);
+            outF << std::setprecision(3) << std::fixed;
+            outF << "        " << timeToCalcInitMigration << "  ,  " << timeForFirstRedistribution << "  ,  " << timeForKmeans << "  ,  "<< timeForSecondRedistr << "  ,  " << timeForInitPart << ",         "  << cut << " ,  "<< imbalance <<std::endl;
+            */
         }
         
         
@@ -665,9 +654,6 @@
     /**
      *	create space filling curve indices.
      */
-	
-	//TODO: combine the two loops in one, do not store hilbert indices in a DV and then copy to a vector,
-	//		store them directly to the localPairs vector
     
     scai::lama::DenseVector<ValueType> hilbertIndices(coordDist);
 	std::vector<ValueType> localHilberIndices = HilbertCurve<IndexType,ValueType>::getHilbertIndexVector(coordinates, recursionDepth, dimensions);
