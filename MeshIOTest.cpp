#include <scai/lama.hpp>
#include <scai/logging.hpp>

#include <scai/lama/matrix/all.hpp>
#include <scai/lama/matutils/MatrixCreator.hpp>
#include <scai/lama/Vector.hpp>

#include <scai/dmemo/BlockDistribution.hpp>

#include <scai/hmemo/Context.hpp>
#include <scai/hmemo/HArray.hpp>
#include <scai/hmemo/WriteAccess.hpp>
#include <scai/hmemo/ReadAccess.hpp>

#include <scai/utilskernel/LArray.hpp>

#include <memory>
#include <cstdlib>
#include <fstream>
#include <iostream>
#include <chrono>

#include "ParcoRepart.h"
#include "gtest/gtest.h"
#include "HilbertCurve.h"
#include "MeshIO.h"

typedef double ValueType;
typedef int IndexType;

using namespace scai;
//using namespace std;

namespace ITI {

class MeshIOTest : public ::testing::Test {

};

//-------------------------------------------------------------------------------------------------
/* Creates a random 3D mesh and writes in a .graph file the graph in a METIS format and in the
 *  .graph.xyz the coordiantes.
 */
TEST_F(MeshIOTest, testMesh3DCreateRandomMeshWriteInFile_Local_3D) {
<<<<<<< HEAD
std::vector<DenseVector<ValueType>> coords;
int numberOfPoints= 50;
ValueType maxCoord= 1;
std::string grFile = "meshes/randomTest6.graph";
std::string coordFile= grFile + ".xyz";

scai::lama::CSRSparseMatrix<ValueType> adjM(numberOfPoints, numberOfPoints);

std::chrono::high_resolution_clock::time_point t1 = std::chrono::high_resolution_clock::now();
MeshIO<IndexType, ValueType>::createRandom3DMesh(adjM, coords, numberOfPoints, maxCoord);

std::chrono::high_resolution_clock::time_point t2 = std::chrono::high_resolution_clock::now();
auto duration = std::chrono::duration_cast<std::chrono::milliseconds>( t2 - t1 ).count();
std::cout<<__FILE__<< "  "<< __LINE__<< " , time for createRandom3DMesh: "<< duration << std::endl;

MeshIO<IndexType, ValueType>::writeInFileMetisFormat( adjM, grFile);
MeshIO<IndexType, ValueType>::writeInFileCoords( coords, numberOfPoints, coordFile);

duration = std::chrono::duration_cast<std::chrono::milliseconds>( std::chrono::high_resolution_clock::now() -t2).count();

std::cout<<__FILE__<< "  "<< __LINE__<< " , time to write in files: "<< duration << std::endl;
std::cout<< "graph written in files: " << grFile<< " and "<< coordFile<< std::endl;
}

//----------------------------------------------------------------------------------------
/* Creates a semi-structured 3D mesh given the number of points for each dimension and the maximum
 * corrdinate in each axis. Writes the graph in METIS format in a .graph file and the coordiantes
 * in a .graph.xyz file.
 * */

TEST_F(MeshIOTest, testMesh3DCreateStructuredMesh_Local_3D) {
std::vector<IndexType> numPoints= {11, 12, 13};
std::vector<ValueType> maxCoord= {100,180,130};
IndexType numberOfPoints= numPoints[0]*numPoints[1]*numPoints[2];
std::vector<DenseVector<ValueType>> coords(3, DenseVector<ValueType>(numberOfPoints, 0));
std::string grFile = "meshes/structuredTest3.graph";
std::string coordFile= grFile + ".xyz";
=======
    std::vector<DenseVector<ValueType>> coords;
    int numberOfPoints= 50;
    ValueType maxCoord= 1;
    std::string grFile = "meshes/randomTest5.graph";
    std::string coordFile= grFile + ".xyz";

    scai::lama::CSRSparseMatrix<ValueType> adjM(numberOfPoints, numberOfPoints);

    std::chrono::high_resolution_clock::time_point t1 = std::chrono::high_resolution_clock::now();
    MeshIO<IndexType, ValueType>::createRandom3DMesh(adjM, coords, numberOfPoints, maxCoord);
>>>>>>> 13033aa8

    std::chrono::high_resolution_clock::time_point t2 = std::chrono::high_resolution_clock::now();
    auto duration = std::chrono::duration_cast<std::chrono::milliseconds>( t2 - t1 ).count();
    std::cout<<__FILE__<< "  "<< __LINE__<< " , time for createRandom3DMesh: "<< duration << std::endl;

<<<<<<< HEAD
std::chrono::high_resolution_clock::time_point t1 = std::chrono::high_resolution_clock::now();
=======
    MeshIO<IndexType, ValueType>::writeInFileMetisFormat( adjM, grFile);
    MeshIO<IndexType, ValueType>::writeInFileCoords( coords, 3, numberOfPoints, coordFile);
>>>>>>> 13033aa8

    duration = std::chrono::duration_cast<std::chrono::milliseconds>( std::chrono::high_resolution_clock::now() -t2).count();

<<<<<<< HEAD
std::chrono::high_resolution_clock::time_point t2 = std::chrono::high_resolution_clock::now();
auto duration = std::chrono::duration_cast<std::chrono::milliseconds>( t2 - t1 ).count();
std::cout<<__FILE__<< "  "<< __LINE__<< " , time for creating structured3DMesh: "<< duration <<std::endl;

MeshIO<IndexType, ValueType>::writeInFileMetisFormat( adjM, grFile);
MeshIO<IndexType, ValueType>::writeInFileCoords( coords, numberOfPoints, coordFile);

duration = std::chrono::duration_cast<std::chrono::milliseconds>( std::chrono::high_resolution_clock::now() -t2).count();

std::cout<<__FILE__<< "  "<< __LINE__<< " , time to write in files: "<< duration << std::endl;
std::cout<< "graph written in files: " << grFile<< " and "<< coordFile<< std::endl;
=======
    std::cout<<__FILE__<< "  "<< __LINE__<< " , time to write in files: "<< duration << std::endl;
    std::cout<< "graph written in files: " << grFile<< " and "<< coordFile<< std::endl;
}

//----------------------------------------------------------------------------------------
/* Creates a semi-structured 3D mesh given the number of points for each dimension and the maximum
 * corrdinate in each axis. Writes the graph in METIS format in a .graph file and the coordiantes
 * in a .graph.xyz file.
 * */

TEST_F(MeshIOTest, testMesh3DCreateStructuredMesh_Local_3D) {
    std::vector<IndexType> numPoints= {15, 13, 22};
    std::vector<ValueType> maxCoord= {100,180,130};
    IndexType numberOfPoints= numPoints[0]*numPoints[1]*numPoints[2];
    std::vector<DenseVector<ValueType>> coords(3, DenseVector<ValueType>(numberOfPoints, 0));
    std::string grFile = "meshes/structuredTest_15_13_22.graph";
    std::string coordFile= grFile + ".xyz";

    scai::lama::CSRSparseMatrix<ValueType> adjM(numberOfPoints, numberOfPoints);
    std::cout<<__FILE__<< "  "<< __LINE__<< " , numberOfPoints=" << numberOfPoints<< std::endl;
    
    std::chrono::high_resolution_clock::time_point t1 = std::chrono::high_resolution_clock::now();
    
    MeshIO<IndexType, ValueType>::createStructured3DMesh(adjM, coords, maxCoord, numPoints);
    
    std::chrono::high_resolution_clock::time_point t2 = std::chrono::high_resolution_clock::now();
    auto duration = std::chrono::duration_cast<std::chrono::milliseconds>( t2 - t1 ).count();
    std::cout<<__FILE__<< "  "<< __LINE__<< " , time for creating structured3DMesh: "<< duration <<std::endl;
    
    MeshIO<IndexType, ValueType>::writeInFileMetisFormat( adjM, grFile);
    MeshIO<IndexType, ValueType>::writeInFileCoords( coords, 3, numberOfPoints, coordFile);
    
    duration = std::chrono::duration_cast<std::chrono::milliseconds>( std::chrono::high_resolution_clock::now() -t2).count();
    
    std::cout<<__FILE__<< "  "<< __LINE__<< " , time to write in files: "<< duration << std::endl;
    std::cout<< "graph written in files: " << grFile<< " and "<< coordFile<< std::endl;
>>>>>>> 13033aa8
}
//-----------------------------------------------------------------

TEST_F(MeshIOTest, testPartitionWithRandom3DMesh_Local_3D) {
<<<<<<< HEAD
    IndexType N= 500;
=======
    IndexType N= 300;
>>>>>>> 13033aa8
    ValueType maxCoord= 1;
    IndexType dim= 3, k= 8;
    ValueType epsilon= 0.2;
    std::chrono::high_resolution_clock::time_point t1 = std::chrono::high_resolution_clock::now();
    
    //the coordinates of the points: coords.size()= dim , coords[dim].size()= N
    std::vector<DenseVector<ValueType>> coords(3);    
    //the adjacency matrix
    scai::lama::CSRSparseMatrix<ValueType> adjM(N, N);
    //random coordinates in 3D stored in coords and the adjacency matrix in adjM
    MeshIO<IndexType, ValueType>::createRandom3DMesh(adjM, coords, N, maxCoord);
    
    std::chrono::high_resolution_clock::time_point t2 = std::chrono::high_resolution_clock::now();
    auto duration = std::chrono::duration_cast<std::chrono::milliseconds>( t2 - t1 ).count();
    std::cout << "time elapsed after creating 3DMesh: "<< duration<< " ms"<< std::endl;
    std::cout<< "Number of nodes= "<< N<< " , Number of edges="<< (adjM.getNumValues()-N)/2 << std::endl;
    
    //get the partition
<<<<<<< HEAD
    DenseVector<IndexType>partition= ParcoRepart<IndexType, ValueType>::partitionGraph( adjM, coords, k, epsilon);
=======
    DenseVector<IndexType>partition= ParcoRepart<IndexType, ValueType>::partitionGraph( adjM, coords, dim, k, epsilon);
>>>>>>> 13033aa8

    //calculate and print cut and imbalance
    ValueType cut= ParcoRepart<IndexType, ValueType>::computeCut(adjM, partition, true);
    std::cout<< "# cut = "<< cut<< " , "<< std::endl;
    ValueType imbalance= ParcoRepart<IndexType, ValueType>::computeImbalance(partition, k);
    std::cout<< "# imbalance = " << imbalance<< " , "<< std::endl;
    
}

//-----------------------------------------------------------------
/* Reads a graph from a file "filename" in METIS format, writes it back into "my_filename" and reads the graph
 * again from "my_filename".
 */
TEST_F(MeshIOTest, testReadAndWriteGraphFromFile){
    //string path = "./meshes/my_meshes/";
    std::string path = "";
    std::string file = "Grid32x32";
    std::string filename= path + file;
    CSRSparseMatrix<ValueType> Graph;
    IndexType N;    //number of points     
    
    std::ifstream f(filename);
    IndexType nodes, edges;
    //In the METIS format the two first number in the file are the number of nodes and edges
    f >>nodes >> edges; 
    
    dmemo::DistributionPtr dist( new dmemo::NoDistribution( nodes ));
    Graph = scai::lama::CSRSparseMatrix<ValueType>(dist, dist);
<<<<<<< HEAD
    MeshIO<IndexType, ValueType>::readFromFile2AdjMatrix(Graph, filename );
=======
    MeshIO<IndexType, ValueType>::readFromFile2AdjMatrix(Graph, dist, filename );
>>>>>>> 13033aa8
    N = Graph.getNumColumns();
    EXPECT_EQ(Graph.getNumColumns(), Graph.getNumRows());
    
    EXPECT_EQ(nodes, Graph.getNumColumns());
    EXPECT_EQ(edges, (Graph.getNumValues())/2 );
    
    std::string fileTo= path + std::string("MY_") + file;
    
    CSRSparseMatrix<ValueType> Graph2(dist, dist);
    MeshIO<IndexType, ValueType>::writeInFileMetisFormat(Graph, fileTo );
<<<<<<< HEAD
    MeshIO<IndexType, ValueType>::readFromFile2AdjMatrix(Graph2, fileTo );
=======
    MeshIO<IndexType, ValueType>::readFromFile2AdjMatrix(Graph2, dist, fileTo );
    
    std::cout<< "Outpur written in file: "<< fileTo<< std::endl;
    EXPECT_EQ(Graph.getNumValues(), Graph2.getNumValues() );
    EXPECT_EQ(Graph.l2Norm(), Graph2.l2Norm() );
    EXPECT_EQ(Graph2.getNumValues(), Graph2.l1Norm() );
    /*
    std::cout<<"reading from file: "<< filename + string(".xyz")<< std::endl;
    vector<DenseVector<ValueType>> coords2D({ DenseVector<ValueType>(N,0), DenseVector<ValueType>(N,0) });
    MeshIO<IndexType, ValueType>::fromFile2Coords_2D(filename + string(".xyz"), coords2D, N );
    EXPECT_EQ(coords2D[0].size(), N);
    */
}

//-----------------------------------------------------------------

TEST_F(MeshIOTest, testReadFromFile_Distributed){
    //string path = "./meshes/my_meshes/";
    std::string path = "";
    std::string file = "Grid8x8";
    std::string filename= path + file;
    CSRSparseMatrix<ValueType> graph;
    IndexType N;    //number of points     
        
    std::ifstream f(filename);
    IndexType nodes, edges;
    //In the METIS format the two first number in the file are the number of nodes and edges
    f >>nodes >> edges; 
    
    scai::dmemo::CommunicatorPtr comm = scai::dmemo::Communicator::getCommunicatorPtr();
    scai::dmemo::DistributionPtr dist ( scai::dmemo::Distribution::getDistributionPtr( "BLOCK", comm, nodes) );
    scai::dmemo::DistributionPtr distNo( new dmemo::NoDistribution( nodes ));
    graph = scai::lama::CSRSparseMatrix<ValueType>(dist, distNo);
    
    MeshIO<IndexType, ValueType>::readFromFile2AdjMatrixDistr(graph, filename );
    N = graph.getNumColumns();
    EXPECT_EQ(graph.getNumColumns(), graph.getNumRows());
    EXPECT_EQ(edges, (graph.getNumValues())/2 );
    
    //print
    for(IndexType i=0; i<graph.getNumRows(); i++){
        for(IndexType j=0; j<graph.getNumColumns(); j++){
            std::cout<< graph(i,j).Scalar::getValue<ValueType>() << "-";
        }
        std::cout<< std::endl;
    }
    std::cout<< *comm<< ", #rows="<< graph.getNumRows()<< " , #cols="<<graph.getNumColumns() << " , #nodes="<< nodes << " , #edges="<< edges<< std::endl;
    
    EXPECT_EQ(1,0); // the distributed read has problems: PE0 and PE1 (for np -2) fill the same part of the matrix. PE1 should fill the bottom right part (for a 2D array) but fills the bottom left. SOmething is wrong with the indices.
}


/*
//-----------------------------------------------------------------
// Testing reading from file using Boost. Does not seem faster.

 TEST_F(MeshIOTest, testReadGraphFromFile_Boost){
    //string path = "./meshes/my_meshes/";
    std::string path = "";
    std::string file = "Grid32x32";
    std::string filename= path + file;
    CSRSparseMatrix<ValueType>  graph, graph2;
    IndexType N, E;    //number of points and edges
    
    std::ifstream f(filename);
    //In the METIS format the two first number in the file are the number of nodes and edges
    f >>N >> E;
    
    dmemo::DistributionPtr dist( new dmemo::NoDistribution( N ));
    //Graph = scai::lama::CSRSparseMatrix<ValueType>(dist, dist);
    
    std::chrono::high_resolution_clock::time_point t1 = std::chrono::high_resolution_clock::now();
    
    std::cout<<"reading from file: "<< filename<< " with Boost."<< std::endl;
    MeshIO<IndexType, ValueType>::readFromFile2AdjMatrix_Boost(graph, dist, filename );
    EXPECT_EQ(graph.getNumColumns(), graph.getNumRows());    
    EXPECT_EQ(N, graph.getNumColumns());
    EXPECT_EQ(E, (graph.getNumValues())/2 );
    
    std::chrono::high_resolution_clock::time_point t2 = std::chrono::high_resolution_clock::now();
    auto duration = std::chrono::duration_cast<std::chrono::milliseconds>( t2 - t1 ).count();
    std::cout << "time elapsed: "<< duration<< " ms"<< std::endl;
    
    std::cout<< std::endl<<"reading file without Boost"<< std::endl;
    MeshIO<IndexType, ValueType>::readFromFile2AdjMatrix(graph2, dist, filename );
    EXPECT_EQ(graph2.getNumColumns(), graph2.getNumRows());    
    EXPECT_EQ(N, graph2.getNumColumns());
    EXPECT_EQ(E, (graph2.getNumValues())/2 );
    
    EXPECT_EQ(graph.l2Norm(), graph2.l2Norm());
    EXPECT_EQ(graph.getNumValues(), graph2.getNumValues());
    
    duration = std::chrono::duration_cast<std::chrono::milliseconds>( std::chrono::high_resolution_clock::now() -t2 ).count();
    std::cout << "time elapsed: "<< duration<< " ms"<< std::endl;
>>>>>>> 13033aa8
    
    std::cout<< "Outpur written in file: "<< fileTo<< std::endl;
    EXPECT_EQ(Graph.getNumValues(), Graph2.getNumValues() );
    EXPECT_EQ(Graph.l2Norm(), Graph2.l2Norm() );
    EXPECT_EQ(Graph2.getNumValues(), Graph2.l1Norm() );
   
}
*/

//-----------------------------------------------------------------
// read a graph from a file in METIS format and its coordiantes in 2D and partiotion that graph
// usually, graph file: "file.graph", coodinates file: "file.graph.xy" or .xyz
TEST_F(MeshIOTest, testPartitionFromFile_2D){
    CSRSparseMatrix<ValueType> graph;       //the graph as an adjacency matrix  
    std::vector<DenseVector<ValueType>> coords2D(2);        //the coordiantes of each node 
    IndexType dim= 2, k= 10, i;
    ValueType epsilon= 0.1;
    
    //std::string path = "./meshes/my_meshes";s
    std::string path = "";
    std::string file= "Grid32x32";
    std::string grFile= path +file, coordFile= path +file +".xyz";  //graph file and coordinates file
    std::fstream f(grFile);
    IndexType nodes, edges;
    f>> nodes>> edges;
    f.close();
    
    scai::dmemo::CommunicatorPtr comm = scai::dmemo::Communicator::getCommunicatorPtr();
    
    //read the adjacency matrix from a file
    std::cout<<"reading adjacency matrix from file: "<< grFile<<" for k="<< k<< std::endl;
    scai::dmemo::DistributionPtr distPtr ( scai::dmemo::Distribution::getDistributionPtr( "BLOCK", comm, nodes) );
    graph = scai::lama::CSRSparseMatrix<ValueType>(distPtr, distPtr);
<<<<<<< HEAD
    MeshIO<IndexType, ValueType>::readFromFile2AdjMatrix( graph , grFile );
=======
    graph =  MeshIO<IndexType, ValueType>::readFromFile2AdjMatrix( grFile );
>>>>>>> 13033aa8
    std::cout<< "graph has <"<< nodes<<"> nodes and -"<< edges<<"- edges\n";

    // N is the number of nodes
    IndexType N= graph.getNumColumns();
    EXPECT_EQ(nodes,N);
    
    //read the coordiantes from a file
    std::cout<<"reading coordinates from file: "<< coordFile<< std::endl;
<<<<<<< HEAD
    
    coords2D[0].allocate(N);
    coords2D[1].allocate(N);
    coords2D[0]= static_cast<ValueType>( 0 );
    coords2D[1]= static_cast<ValueType>( 0 );
    MeshIO<IndexType, ValueType>::fromFile2Coords_2D(coordFile, coords2D, N );
    EXPECT_EQ(coords2D.size(), dim);
    EXPECT_EQ(coords2D[0].size(), N);
    
    //partition the graph
    scai::lama::DenseVector<IndexType> partition = ParcoRepart<IndexType, ValueType>::partitionGraph(graph, coords2D,  k, epsilon);
    EXPECT_EQ(partition.size(), N);
 
    ValueType cut= ParcoRepart<IndexType, ValueType>::computeCut(graph, partition, true);
    std::cout<< "# cut = "<< cut<< std::endl;
    ValueType imbalance= ParcoRepart<IndexType, ValueType>::computeImbalance(partition, k);
    std::cout<< "# imbalance = " << imbalance<< std::endl; 
    
=======
    
    coords2D[0].allocate(N);
    coords2D[1].allocate(N);
    coords2D[0]= static_cast<ValueType>( 0 );
    coords2D[1]= static_cast<ValueType>( 0 );
    MeshIO<IndexType, ValueType>::fromFile2Coords_2D(coordFile, coords2D, N );
    EXPECT_EQ(coords2D.size(), dim);
    EXPECT_EQ(coords2D[0].size(), N);
    
    //partition the graph
    scai::lama::DenseVector<IndexType> partition = ParcoRepart<IndexType, ValueType>::partitionGraph(graph, coords2D, dim,  k, epsilon);
    EXPECT_EQ(partition.size(), N);
 
    ValueType cut= ParcoRepart<IndexType, ValueType>::computeCut(graph, partition, true);
    std::cout<< "# cut = "<< cut<< std::endl;
    ValueType imbalance= ParcoRepart<IndexType, ValueType>::computeImbalance(partition, k);
    std::cout<< "# imbalance = " << imbalance<< std::endl; 
    
>>>>>>> 13033aa8
}

//-----------------------------------------------------------------
    
}//namespace ITI<|MERGE_RESOLUTION|>--- conflicted
+++ resolved
@@ -29,7 +29,7 @@
 typedef int IndexType;
 
 using namespace scai;
-//using namespace std;
+using namespace std;
 
 namespace ITI {
 
@@ -42,29 +42,28 @@
  *  .graph.xyz the coordiantes.
  */
 TEST_F(MeshIOTest, testMesh3DCreateRandomMeshWriteInFile_Local_3D) {
-<<<<<<< HEAD
-std::vector<DenseVector<ValueType>> coords;
-int numberOfPoints= 50;
-ValueType maxCoord= 1;
-std::string grFile = "meshes/randomTest6.graph";
-std::string coordFile= grFile + ".xyz";
-
-scai::lama::CSRSparseMatrix<ValueType> adjM(numberOfPoints, numberOfPoints);
-
-std::chrono::high_resolution_clock::time_point t1 = std::chrono::high_resolution_clock::now();
-MeshIO<IndexType, ValueType>::createRandom3DMesh(adjM, coords, numberOfPoints, maxCoord);
-
-std::chrono::high_resolution_clock::time_point t2 = std::chrono::high_resolution_clock::now();
-auto duration = std::chrono::duration_cast<std::chrono::milliseconds>( t2 - t1 ).count();
-std::cout<<__FILE__<< "  "<< __LINE__<< " , time for createRandom3DMesh: "<< duration << std::endl;
-
-MeshIO<IndexType, ValueType>::writeInFileMetisFormat( adjM, grFile);
-MeshIO<IndexType, ValueType>::writeInFileCoords( coords, numberOfPoints, coordFile);
-
-duration = std::chrono::duration_cast<std::chrono::milliseconds>( std::chrono::high_resolution_clock::now() -t2).count();
-
-std::cout<<__FILE__<< "  "<< __LINE__<< " , time to write in files: "<< duration << std::endl;
-std::cout<< "graph written in files: " << grFile<< " and "<< coordFile<< std::endl;
+    std::vector<DenseVector<ValueType>> coords;
+    int numberOfPoints= 50;
+    ValueType maxCoord= 1;
+    std::string grFile = "meshes/randomTest6.graph";
+    std::string coordFile= grFile + ".xyz";
+
+    scai::lama::CSRSparseMatrix<ValueType> adjM(numberOfPoints, numberOfPoints);
+
+    std::chrono::high_resolution_clock::time_point t1 = std::chrono::high_resolution_clock::now();
+    MeshIO<IndexType, ValueType>::createRandom3DMesh(adjM, coords, numberOfPoints, maxCoord);
+
+    std::chrono::high_resolution_clock::time_point t2 = std::chrono::high_resolution_clock::now();
+    auto duration = std::chrono::duration_cast<std::chrono::milliseconds>( t2 - t1 ).count();
+    std::cout<<__FILE__<< "  "<< __LINE__<< " , time for createRandom3DMesh: "<< duration << std::endl;
+
+    MeshIO<IndexType, ValueType>::writeInFileMetisFormat( adjM, grFile);
+    MeshIO<IndexType, ValueType>::writeInFileCoords( coords, numberOfPoints, coordFile);
+
+    duration = std::chrono::duration_cast<std::chrono::milliseconds>( std::chrono::high_resolution_clock::now() -t2).count();
+
+    std::cout<<__FILE__<< "  "<< __LINE__<< " , time to write in files: "<< duration << std::endl;
+    std::cout<< "graph written in files: " << grFile<< " and "<< coordFile<< std::endl;
 }
 
 //----------------------------------------------------------------------------------------
@@ -74,97 +73,36 @@
  * */
 
 TEST_F(MeshIOTest, testMesh3DCreateStructuredMesh_Local_3D) {
-std::vector<IndexType> numPoints= {11, 12, 13};
-std::vector<ValueType> maxCoord= {100,180,130};
-IndexType numberOfPoints= numPoints[0]*numPoints[1]*numPoints[2];
-std::vector<DenseVector<ValueType>> coords(3, DenseVector<ValueType>(numberOfPoints, 0));
-std::string grFile = "meshes/structuredTest3.graph";
-std::string coordFile= grFile + ".xyz";
-=======
-    std::vector<DenseVector<ValueType>> coords;
-    int numberOfPoints= 50;
-    ValueType maxCoord= 1;
-    std::string grFile = "meshes/randomTest5.graph";
-    std::string coordFile= grFile + ".xyz";
-
-    scai::lama::CSRSparseMatrix<ValueType> adjM(numberOfPoints, numberOfPoints);
-
-    std::chrono::high_resolution_clock::time_point t1 = std::chrono::high_resolution_clock::now();
-    MeshIO<IndexType, ValueType>::createRandom3DMesh(adjM, coords, numberOfPoints, maxCoord);
->>>>>>> 13033aa8
-
-    std::chrono::high_resolution_clock::time_point t2 = std::chrono::high_resolution_clock::now();
-    auto duration = std::chrono::duration_cast<std::chrono::milliseconds>( t2 - t1 ).count();
-    std::cout<<__FILE__<< "  "<< __LINE__<< " , time for createRandom3DMesh: "<< duration << std::endl;
-
-<<<<<<< HEAD
-std::chrono::high_resolution_clock::time_point t1 = std::chrono::high_resolution_clock::now();
-=======
-    MeshIO<IndexType, ValueType>::writeInFileMetisFormat( adjM, grFile);
-    MeshIO<IndexType, ValueType>::writeInFileCoords( coords, 3, numberOfPoints, coordFile);
->>>>>>> 13033aa8
-
-    duration = std::chrono::duration_cast<std::chrono::milliseconds>( std::chrono::high_resolution_clock::now() -t2).count();
-
-<<<<<<< HEAD
-std::chrono::high_resolution_clock::time_point t2 = std::chrono::high_resolution_clock::now();
-auto duration = std::chrono::duration_cast<std::chrono::milliseconds>( t2 - t1 ).count();
-std::cout<<__FILE__<< "  "<< __LINE__<< " , time for creating structured3DMesh: "<< duration <<std::endl;
-
-MeshIO<IndexType, ValueType>::writeInFileMetisFormat( adjM, grFile);
-MeshIO<IndexType, ValueType>::writeInFileCoords( coords, numberOfPoints, coordFile);
-
-duration = std::chrono::duration_cast<std::chrono::milliseconds>( std::chrono::high_resolution_clock::now() -t2).count();
-
-std::cout<<__FILE__<< "  "<< __LINE__<< " , time to write in files: "<< duration << std::endl;
-std::cout<< "graph written in files: " << grFile<< " and "<< coordFile<< std::endl;
-=======
-    std::cout<<__FILE__<< "  "<< __LINE__<< " , time to write in files: "<< duration << std::endl;
-    std::cout<< "graph written in files: " << grFile<< " and "<< coordFile<< std::endl;
-}
-
-//----------------------------------------------------------------------------------------
-/* Creates a semi-structured 3D mesh given the number of points for each dimension and the maximum
- * corrdinate in each axis. Writes the graph in METIS format in a .graph file and the coordiantes
- * in a .graph.xyz file.
- * */
-
-TEST_F(MeshIOTest, testMesh3DCreateStructuredMesh_Local_3D) {
-    std::vector<IndexType> numPoints= {15, 13, 22};
+    std::vector<IndexType> numPoints= {11, 12, 13};
     std::vector<ValueType> maxCoord= {100,180,130};
     IndexType numberOfPoints= numPoints[0]*numPoints[1]*numPoints[2];
     std::vector<DenseVector<ValueType>> coords(3, DenseVector<ValueType>(numberOfPoints, 0));
-    std::string grFile = "meshes/structuredTest_15_13_22.graph";
+    std::string grFile = "meshes/structuredTest3.graph";
     std::string coordFile= grFile + ".xyz";
 
     scai::lama::CSRSparseMatrix<ValueType> adjM(numberOfPoints, numberOfPoints);
     std::cout<<__FILE__<< "  "<< __LINE__<< " , numberOfPoints=" << numberOfPoints<< std::endl;
-    
+
     std::chrono::high_resolution_clock::time_point t1 = std::chrono::high_resolution_clock::now();
-    
+
     MeshIO<IndexType, ValueType>::createStructured3DMesh(adjM, coords, maxCoord, numPoints);
-    
+
     std::chrono::high_resolution_clock::time_point t2 = std::chrono::high_resolution_clock::now();
     auto duration = std::chrono::duration_cast<std::chrono::milliseconds>( t2 - t1 ).count();
     std::cout<<__FILE__<< "  "<< __LINE__<< " , time for creating structured3DMesh: "<< duration <<std::endl;
-    
+
     MeshIO<IndexType, ValueType>::writeInFileMetisFormat( adjM, grFile);
-    MeshIO<IndexType, ValueType>::writeInFileCoords( coords, 3, numberOfPoints, coordFile);
-    
+    MeshIO<IndexType, ValueType>::writeInFileCoords( coords, numberOfPoints, coordFile);
+
     duration = std::chrono::duration_cast<std::chrono::milliseconds>( std::chrono::high_resolution_clock::now() -t2).count();
-    
+
     std::cout<<__FILE__<< "  "<< __LINE__<< " , time to write in files: "<< duration << std::endl;
     std::cout<< "graph written in files: " << grFile<< " and "<< coordFile<< std::endl;
->>>>>>> 13033aa8
 }
 //-----------------------------------------------------------------
 
 TEST_F(MeshIOTest, testPartitionWithRandom3DMesh_Local_3D) {
-<<<<<<< HEAD
     IndexType N= 500;
-=======
-    IndexType N= 300;
->>>>>>> 13033aa8
     ValueType maxCoord= 1;
     IndexType dim= 3, k= 8;
     ValueType epsilon= 0.2;
@@ -183,11 +121,7 @@
     std::cout<< "Number of nodes= "<< N<< " , Number of edges="<< (adjM.getNumValues()-N)/2 << std::endl;
     
     //get the partition
-<<<<<<< HEAD
     DenseVector<IndexType>partition= ParcoRepart<IndexType, ValueType>::partitionGraph( adjM, coords, k, epsilon);
-=======
-    DenseVector<IndexType>partition= ParcoRepart<IndexType, ValueType>::partitionGraph( adjM, coords, dim, k, epsilon);
->>>>>>> 13033aa8
 
     //calculate and print cut and imbalance
     ValueType cut= ParcoRepart<IndexType, ValueType>::computeCut(adjM, partition, true);
@@ -216,11 +150,7 @@
     
     dmemo::DistributionPtr dist( new dmemo::NoDistribution( nodes ));
     Graph = scai::lama::CSRSparseMatrix<ValueType>(dist, dist);
-<<<<<<< HEAD
     MeshIO<IndexType, ValueType>::readFromFile2AdjMatrix(Graph, filename );
-=======
-    MeshIO<IndexType, ValueType>::readFromFile2AdjMatrix(Graph, dist, filename );
->>>>>>> 13033aa8
     N = Graph.getNumColumns();
     EXPECT_EQ(Graph.getNumColumns(), Graph.getNumRows());
     
@@ -231,112 +161,13 @@
     
     CSRSparseMatrix<ValueType> Graph2(dist, dist);
     MeshIO<IndexType, ValueType>::writeInFileMetisFormat(Graph, fileTo );
-<<<<<<< HEAD
     MeshIO<IndexType, ValueType>::readFromFile2AdjMatrix(Graph2, fileTo );
-=======
-    MeshIO<IndexType, ValueType>::readFromFile2AdjMatrix(Graph2, dist, fileTo );
     
     std::cout<< "Outpur written in file: "<< fileTo<< std::endl;
     EXPECT_EQ(Graph.getNumValues(), Graph2.getNumValues() );
     EXPECT_EQ(Graph.l2Norm(), Graph2.l2Norm() );
     EXPECT_EQ(Graph2.getNumValues(), Graph2.l1Norm() );
-    /*
-    std::cout<<"reading from file: "<< filename + string(".xyz")<< std::endl;
-    vector<DenseVector<ValueType>> coords2D({ DenseVector<ValueType>(N,0), DenseVector<ValueType>(N,0) });
-    MeshIO<IndexType, ValueType>::fromFile2Coords_2D(filename + string(".xyz"), coords2D, N );
-    EXPECT_EQ(coords2D[0].size(), N);
-    */
-}
-
-//-----------------------------------------------------------------
-
-TEST_F(MeshIOTest, testReadFromFile_Distributed){
-    //string path = "./meshes/my_meshes/";
-    std::string path = "";
-    std::string file = "Grid8x8";
-    std::string filename= path + file;
-    CSRSparseMatrix<ValueType> graph;
-    IndexType N;    //number of points     
-        
-    std::ifstream f(filename);
-    IndexType nodes, edges;
-    //In the METIS format the two first number in the file are the number of nodes and edges
-    f >>nodes >> edges; 
-    
-    scai::dmemo::CommunicatorPtr comm = scai::dmemo::Communicator::getCommunicatorPtr();
-    scai::dmemo::DistributionPtr dist ( scai::dmemo::Distribution::getDistributionPtr( "BLOCK", comm, nodes) );
-    scai::dmemo::DistributionPtr distNo( new dmemo::NoDistribution( nodes ));
-    graph = scai::lama::CSRSparseMatrix<ValueType>(dist, distNo);
-    
-    MeshIO<IndexType, ValueType>::readFromFile2AdjMatrixDistr(graph, filename );
-    N = graph.getNumColumns();
-    EXPECT_EQ(graph.getNumColumns(), graph.getNumRows());
-    EXPECT_EQ(edges, (graph.getNumValues())/2 );
-    
-    //print
-    for(IndexType i=0; i<graph.getNumRows(); i++){
-        for(IndexType j=0; j<graph.getNumColumns(); j++){
-            std::cout<< graph(i,j).Scalar::getValue<ValueType>() << "-";
-        }
-        std::cout<< std::endl;
-    }
-    std::cout<< *comm<< ", #rows="<< graph.getNumRows()<< " , #cols="<<graph.getNumColumns() << " , #nodes="<< nodes << " , #edges="<< edges<< std::endl;
-    
-    EXPECT_EQ(1,0); // the distributed read has problems: PE0 and PE1 (for np -2) fill the same part of the matrix. PE1 should fill the bottom right part (for a 2D array) but fills the bottom left. SOmething is wrong with the indices.
-}
-
-
-/*
-//-----------------------------------------------------------------
-// Testing reading from file using Boost. Does not seem faster.
-
- TEST_F(MeshIOTest, testReadGraphFromFile_Boost){
-    //string path = "./meshes/my_meshes/";
-    std::string path = "";
-    std::string file = "Grid32x32";
-    std::string filename= path + file;
-    CSRSparseMatrix<ValueType>  graph, graph2;
-    IndexType N, E;    //number of points and edges
-    
-    std::ifstream f(filename);
-    //In the METIS format the two first number in the file are the number of nodes and edges
-    f >>N >> E;
-    
-    dmemo::DistributionPtr dist( new dmemo::NoDistribution( N ));
-    //Graph = scai::lama::CSRSparseMatrix<ValueType>(dist, dist);
-    
-    std::chrono::high_resolution_clock::time_point t1 = std::chrono::high_resolution_clock::now();
-    
-    std::cout<<"reading from file: "<< filename<< " with Boost."<< std::endl;
-    MeshIO<IndexType, ValueType>::readFromFile2AdjMatrix_Boost(graph, dist, filename );
-    EXPECT_EQ(graph.getNumColumns(), graph.getNumRows());    
-    EXPECT_EQ(N, graph.getNumColumns());
-    EXPECT_EQ(E, (graph.getNumValues())/2 );
-    
-    std::chrono::high_resolution_clock::time_point t2 = std::chrono::high_resolution_clock::now();
-    auto duration = std::chrono::duration_cast<std::chrono::milliseconds>( t2 - t1 ).count();
-    std::cout << "time elapsed: "<< duration<< " ms"<< std::endl;
-    
-    std::cout<< std::endl<<"reading file without Boost"<< std::endl;
-    MeshIO<IndexType, ValueType>::readFromFile2AdjMatrix(graph2, dist, filename );
-    EXPECT_EQ(graph2.getNumColumns(), graph2.getNumRows());    
-    EXPECT_EQ(N, graph2.getNumColumns());
-    EXPECT_EQ(E, (graph2.getNumValues())/2 );
-    
-    EXPECT_EQ(graph.l2Norm(), graph2.l2Norm());
-    EXPECT_EQ(graph.getNumValues(), graph2.getNumValues());
-    
-    duration = std::chrono::duration_cast<std::chrono::milliseconds>( std::chrono::high_resolution_clock::now() -t2 ).count();
-    std::cout << "time elapsed: "<< duration<< " ms"<< std::endl;
->>>>>>> 13033aa8
-    
-    std::cout<< "Outpur written in file: "<< fileTo<< std::endl;
-    EXPECT_EQ(Graph.getNumValues(), Graph2.getNumValues() );
-    EXPECT_EQ(Graph.l2Norm(), Graph2.l2Norm() );
-    EXPECT_EQ(Graph2.getNumValues(), Graph2.l1Norm() );
-   
-}
-*/
+}
 
 //-----------------------------------------------------------------
 // read a graph from a file in METIS format and its coordiantes in 2D and partiotion that graph
@@ -361,12 +192,9 @@
     //read the adjacency matrix from a file
     std::cout<<"reading adjacency matrix from file: "<< grFile<<" for k="<< k<< std::endl;
     scai::dmemo::DistributionPtr distPtr ( scai::dmemo::Distribution::getDistributionPtr( "BLOCK", comm, nodes) );
+    
     graph = scai::lama::CSRSparseMatrix<ValueType>(distPtr, distPtr);
-<<<<<<< HEAD
     MeshIO<IndexType, ValueType>::readFromFile2AdjMatrix( graph , grFile );
-=======
-    graph =  MeshIO<IndexType, ValueType>::readFromFile2AdjMatrix( grFile );
->>>>>>> 13033aa8
     std::cout<< "graph has <"<< nodes<<"> nodes and -"<< edges<<"- edges\n";
 
     // N is the number of nodes
@@ -375,7 +203,6 @@
     
     //read the coordiantes from a file
     std::cout<<"reading coordinates from file: "<< coordFile<< std::endl;
-<<<<<<< HEAD
     
     coords2D[0].allocate(N);
     coords2D[1].allocate(N);
@@ -394,26 +221,6 @@
     ValueType imbalance= ParcoRepart<IndexType, ValueType>::computeImbalance(partition, k);
     std::cout<< "# imbalance = " << imbalance<< std::endl; 
     
-=======
-    
-    coords2D[0].allocate(N);
-    coords2D[1].allocate(N);
-    coords2D[0]= static_cast<ValueType>( 0 );
-    coords2D[1]= static_cast<ValueType>( 0 );
-    MeshIO<IndexType, ValueType>::fromFile2Coords_2D(coordFile, coords2D, N );
-    EXPECT_EQ(coords2D.size(), dim);
-    EXPECT_EQ(coords2D[0].size(), N);
-    
-    //partition the graph
-    scai::lama::DenseVector<IndexType> partition = ParcoRepart<IndexType, ValueType>::partitionGraph(graph, coords2D, dim,  k, epsilon);
-    EXPECT_EQ(partition.size(), N);
- 
-    ValueType cut= ParcoRepart<IndexType, ValueType>::computeCut(graph, partition, true);
-    std::cout<< "# cut = "<< cut<< std::endl;
-    ValueType imbalance= ParcoRepart<IndexType, ValueType>::computeImbalance(partition, k);
-    std::cout<< "# imbalance = " << imbalance<< std::endl; 
-    
->>>>>>> 13033aa8
 }
 
 //-----------------------------------------------------------------
