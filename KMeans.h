--- conflicted
+++ resolved
@@ -263,13 +263,6 @@
 					lowerBoundNextCenter[i] = 0;
 				} else {
 					ValueType diff = (-2*delta*pureSqrt + deltaSq)*(maxInfluence + 1e-10);
-<<<<<<< HEAD
- 					//TODO: assertion fails for small graphs
-					//SCAI_ASSERT_LT_ERROR( diff, 0, "Supposed lower bound exceeded");
-					if(diff > 0){ PRINT(diff); }
-=======
-                                        //TODO: assertion fails for small graphs
->>>>>>> db23e7f6
 					assert(diff <= 0);
 					lowerBoundNextCenter[i] += diff;
 					if (!(lowerBoundNextCenter[i] > 0)) lowerBoundNextCenter[i] = 0;
