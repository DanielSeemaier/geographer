/*
 * IOTest.cpp
 *
 *  Created on: 15.02.2017
 *      Author: moritzl
 */

#include <scai/lama.hpp>
#include <scai/logging.hpp>

#include <scai/lama/matrix/all.hpp>
#include <scai/lama/matutils/MatrixCreator.hpp>
#include <scai/lama/Vector.hpp>

#include <scai/dmemo/BlockDistribution.hpp>

#include <scai/hmemo/Context.hpp>
#include <scai/hmemo/HArray.hpp>
#include <scai/hmemo/WriteAccess.hpp>
#include <scai/hmemo/ReadAccess.hpp>

#include <scai/utilskernel/LArray.hpp>

#include <memory>

#include "gtest/gtest.h"

#include "ParcoRepart.h"
#include "HilbertCurve.h"
#include "FileIO.h"
#include "MeshGenerator.h"
#include "Settings.h"
#include "quadtree/SpatialTree.h"

using scai::lama::CSRStorage;


namespace ITI {

class FileIOTest : public ::testing::Test {
  
protected:
        // the directory of all the meshes used
        const std::string graphPath = "./meshes/";

};

//-----------------------------------------------------------------
TEST_F(FileIOTest, testWriteMetis_Dist_3D){

    std::vector<IndexType> numPoints= { 10, 10, 10};
    std::vector<ValueType> maxCoord= { 10, 20, 30};
    IndexType N= numPoints[0]*numPoints[1]*numPoints[2];
    std::cout<<"Building mesh of size "<< numPoints[0]<< "x"<< numPoints[1]<< "x"<< numPoints[2] << " , N=" << N <<std::endl;

    scai::dmemo::CommunicatorPtr comm = scai::dmemo::Communicator::getCommunicatorPtr();
    scai::dmemo::DistributionPtr dist ( scai::dmemo::Distribution::getDistributionPtr( "BLOCK", comm, N) );
    scai::dmemo::DistributionPtr noDistPointer(new scai::dmemo::NoDistribution( N ));

    std::vector<DenseVector<ValueType>> coords(3);
    for(IndexType i=0; i<3; i++){
	  coords[i].allocate(dist);
	  coords[i] = static_cast<ValueType>( 0 );
    }

    scai::lama::CSRSparseMatrix<ValueType> adjM( dist, noDistPointer);

    // create the adjacency matrix and the coordinates
    MeshGenerator<IndexType, ValueType>::createStructured3DMesh_dist(adjM, coords, maxCoord, numPoints);

    // write the mesh in p(=number of PEs) files
    FileIO<IndexType, ValueType>::writeGraphDistributed( adjM, "meshes/dist3D_");

}

//-----------------------------------------------------------------
/* Reads a graph from a file "filename" in METIS format, writes it back into "my_filename" and reads the graph
 * again from "my_filename".
 *
 * Occasionally throws error, probably because own process tries to read the file while some other is still writing in it.
 */

TEST_F(FileIOTest, testReadAndWriteGraphFromFile){
    //std::string file = "Grid8x8";
    std::string file = "slowrot-00000.graph";
    std::string filename= graphPath + file;
    CSRSparseMatrix<ValueType> Graph;
    IndexType N;    //number of points

    std::ifstream f(filename);
    IndexType nodes, edges;
    //In the METIS format the two first number in the file are the number of nodes and edges
    f >>nodes >> edges;

    scai::dmemo::CommunicatorPtr comm = scai::dmemo::Communicator::getCommunicatorPtr();
    scai::dmemo::DistributionPtr dist( new scai::dmemo::NoDistribution( nodes ));

    // read graph from file
    {
        SCAI_REGION("testReadAndWriteGraphFromFile.readGraphFromFile");
        Graph = FileIO<IndexType, ValueType>::readGraph(filename);
    }
    N = Graph.getNumColumns();
    EXPECT_EQ(Graph.getNumColumns(), Graph.getNumRows());
    EXPECT_EQ(nodes, Graph.getNumColumns());
    EXPECT_EQ(edges, (Graph.getNumValues())/2 );

    std::string fileTo= graphPath + std::string("MY_") + file;

    // write the graph you read in a new file
    FileIO<IndexType, ValueType>::writeGraph(Graph, fileTo );

    comm->synchronize();

    // read new graph from the new file we just written
    CSRSparseMatrix<ValueType> Graph2 = FileIO<IndexType, ValueType>::readGraph( fileTo );

    // check that the two graphs are identical
    if(comm->getRank()==0 ){
        std::cout<< "Output written in file: "<< fileTo<< std::endl;
    }
    EXPECT_EQ(Graph.getNumValues(), Graph2.getNumValues() );
    EXPECT_EQ(Graph.l2Norm(), Graph2.l2Norm() );
    EXPECT_EQ(Graph2.getNumValues(), Graph2.l1Norm() );
    EXPECT_EQ( Graph.getNumRows() , Graph2.getNumColumns() );

    // check every element of the  graphs
    {
        SCAI_REGION("testReadAndWriteGraphFromFile.checkArray");
        const CSRStorage<ValueType>& localStorage = Graph.getLocalStorage();
        scai::hmemo::ReadAccess<ValueType> values(localStorage.getValues());

        const CSRStorage<ValueType>& localStorage2 = Graph2.getLocalStorage();
        scai::hmemo::ReadAccess<ValueType> values2(localStorage2.getValues());

        assert( values.size() == values2.size() );

        for(IndexType i=0; i< values.size(); i++){
            assert( values[i] == values2[i] );
        }
    }
}

//-----------------------------------------------------------------
// read a graph from a file in METIS format and its coordinates in 2D and partition that graph
// usually, graph file: "file.graph", coordinates file: "file.graph.xy" or .xyz
TEST_F(FileIOTest, testPartitionFromFile_dist_2D){
    CSRSparseMatrix<ValueType> graph;       //the graph as an adjacency matrix
    IndexType dim= 2, k= 8, i;
    ValueType epsilon= 0.1;

    std::string file= "slowrot-00000.graph";
    std::string grFile= graphPath +file, coordFile= graphPath +file +".xyz";  //graph file and coordinates file
    std::fstream f(grFile);
    IndexType nodes, edges;
    f>> nodes>> edges;
    f.close();

    scai::dmemo::CommunicatorPtr comm = scai::dmemo::Communicator::getCommunicatorPtr();
    //
    k = comm->getSize();
    //

    //read the adjacency matrix from a file
    //std::cout<<"reading adjacency matrix from file: "<< grFile<<" for k="<< k<< std::endl;
    scai::dmemo::DistributionPtr distPtr ( scai::dmemo::Distribution::getDistributionPtr( "BLOCK", comm, nodes) );
    scai::dmemo::DistributionPtr noDistPtr(new scai::dmemo::NoDistribution( nodes ));

    SCAI_REGION_START("testPartitionFromFile_local_2D.readGraphFromFile");
        graph = FileIO<IndexType, ValueType>::readGraph( grFile );
        graph.redistribute( distPtr , noDistPtr);
        //std::cout<< "graph has <"<< nodes<<"> nodes and -"<< edges<<"- edges\n";
    SCAI_REGION_END("testPartitionFromFile_local_2D.readGraphFromFile");

    // N is the number of nodes
    IndexType N= graph.getNumColumns();
    EXPECT_EQ(nodes,N);

    //read the coordiantes from a file
    //std::cout<<"reading coordinates from file: "<< coordFile<< std::endl;

    SCAI_REGION_START("testPartitionFromFile_local_2D.readFromFile2Coords_2D");
    std::vector<DenseVector<ValueType>> coords2D = FileIO<IndexType, ValueType>::readCoords( coordFile, N, dim);
    EXPECT_TRUE(coords2D[0].getDistributionPtr()->isEqual(*distPtr));
    SCAI_REGION_END("testPartitionFromFile_local_2D.readFromFile2Coords_2D");

    EXPECT_EQ(coords2D.size(), dim);
    EXPECT_EQ(coords2D[0].size(), N);
    

    // print
    /*
    for(IndexType i=0; i<N; i++){
        std::cout<< i<< ": "<< *comm<< " - " <<coords2D[0].getLocalValues()[i] << " , " << coords2D[1].getLocalValues()[i] << std::endl;
    }
    */

    SCAI_REGION_START("testPartitionFromFile_local_2D.partition");

        struct Settings settings;
        settings.numBlocks= k;
        settings.epsilon = epsilon;
        settings.dimensions = dim;
        settings.minGainForNextRound = 10;
        struct Metrics metrics(settings.numBlocks);
        
        //partition the graph
        scai::lama::DenseVector<IndexType> partition = ParcoRepart<IndexType, ValueType>::partitionGraph(graph, coords2D, settings, metrics );
        EXPECT_EQ(partition.size(), N);
    SCAI_REGION_END("testPartitionFromFile_local_2D.partition");

}
//-------------------------------------------------------------------------------------------------

TEST_F(FileIOTest, testWriteCoordsDistributed){

    std::string file= "Grid8x8";
    std::string grFile= graphPath +file , coordFile= graphPath +file +".xyz";  //graph file and coordinates file
    std::fstream f(grFile);
    IndexType nodes, edges;
    f>> nodes>> edges;
    f.close();
    
    IndexType dim=2;
    
    scai::dmemo::CommunicatorPtr comm = scai::dmemo::Communicator::getCommunicatorPtr();
    scai::dmemo::DistributionPtr distPtr ( scai::dmemo::Distribution::getDistributionPtr( "BLOCK", comm, nodes) );
    //scai::dmemo::DistributionPtr noDistPtr(new scai::dmemo::NoDistribution( nodes ));

    // every PE reads its own part of the coordinates based on a block distribution
    std::vector<DenseVector<ValueType>> coords2D = FileIO<IndexType, ValueType>::readCoords( coordFile, nodes, dim);
    EXPECT_TRUE(coords2D[0].getDistributionPtr()->isEqual(*distPtr));
    
    FileIO<IndexType, ValueType>::writeCoordsDistributed( coords2D, nodes, dim, "writeCoordsDist");
    //TODO: delete files after they have been written!
}
//-------------------------------------------------------------------------------------------------

TEST_F(FileIOTest, testReadCoordsOcean) {
	std::string graphFile = graphPath + "fesom_core2.graph";
	std::string coordFile = graphPath + "node2d_core2.out";

	std::vector<DenseVector<ValueType> > coords = FileIO<IndexType, ValueType>::readCoordsOcean(coordFile, 2);
	EXPECT_EQ(126858, coords[0].size());
}

//-------------------------------------------------------------------------------------------------

TEST_F(FileIOTest, testReadQuadTree){
	std::string filename = graphPath + "cells.dat";

	scai::lama::CSRSparseMatrix<ValueType> matrix = FileIO<IndexType, ValueType>::readQuadTree(filename);

	std::cout << "Matrix has " << matrix.getNumRows() << " rows and " << matrix.getNumValues() << " values " << std::endl;
	EXPECT_TRUE(matrix.isConsistent());
	//IndexType m = std::accumulate(edgeList.begin(), edgeList.end(), 0, [](int previous, std::set<std::shared_ptr<SpatialCell> > & edgeSet){return previous + edgeSet.size();});
	//std::cout << "Read Quadtree with " << edgeList.size() << " nodes and " << m << " edges." << std::endl;
}
//-------------------------------------------------------------------------------------------------

TEST_F(FileIOTest, testReadGraphBinary){
    std::string file = "trace-00008.bgf";   // trace-08: n=8993, m=13370
    //std::string file = "Grid16x16.bgf";   // Grid16x16: n= 256, m=480
    //std::string file = "Grid8x8.bgf";   // Grid16x16: n= 64, m=224
    std::string filename= graphPath + file;
        
    scai::lama::CSRSparseMatrix<ValueType> graph;
    
    //std::vector<DenseVector<ValueType>> dummyWeightContainer;
    graph =  FileIO<IndexType, ValueType>::readGraphBinary(filename);
    
    //assertions
    
    //TODO: read same graph with the original reader. Matrices must be identical
    
    //std::string txtFile= file.substr(0, file.length()-4);
    std::string txtFile= "./meshes/trace-00008.graph";
    std::fstream f(txtFile);
    if (f.fail()) {
        throw std::runtime_error("Reading graph from " + txtFile + " failed.");
    }
    IndexType nodes, edges;
    f>> nodes>> edges;
    f.close();
    
    IndexType N = graph.getNumRows();
    
    if( N<1000){
        SCAI_ASSERT( graph.checkSymmetry(), "Matrix not symmetric" );
    }
    SCAI_ASSERT( graph.isConsistent(), "Matrix not consistent" );
    
    SCAI_ASSERT_EQ_ERROR( N, nodes, "Mismatch in number of nodes read." );
    SCAI_ASSERT_EQ_ERROR( N, graph.getNumColumns(), "Wrong number of rows and columns" );
    
    IndexType M = graph.getNumValues();
    SCAI_ASSERT_EQ_ERROR( M, edges*2, "Mismatch in number of edges read." );
    
}
//-------------------------------------------------------------------------------------------------

TEST_F(FileIOTest, testReadMatrixMarketFormat){
    std::string graphFile = graphPath + "whitaker3.mtx";
    std::string coordFile = graphPath + "whitaker3_coord.mtx";
        
    std::ifstream coordF( coordFile );
    
    // we do not need them for the MatrixMarket format
    IndexType N, dimensions;
    
    scai::dmemo::CommunicatorPtr comm = scai::dmemo::Communicator::getCommunicatorPtr();
    //scai::dmemo::DistributionPtr distPtr ( scai::dmemo::Distribution::getDistributionPtr( "BLOCK", comm, nodes) );
    
    ITI::Format ff = ITI::Format::MATRIXMARKET;
    
    std::chrono::time_point<std::chrono::system_clock> startTime = std::chrono::system_clock::now();
    
    std::tie( N, dimensions) = FileIO<IndexType, ValueType>::getMatrixMarketCoordsInfos( coordFile );
    PRINT0(" number of points= " << N << ", dimensions= " << dimensions);
    
    std::vector<DenseVector<ValueType>> coords = FileIO<IndexType, ValueType>::readCoords( coordFile, N, dimensions, ff);
    
    std::chrono::duration<double> readTime =  std::chrono::system_clock::now() - startTime;
    PRINT0("Read " << coords.size() << " coordinates in time " << readTime.count() );
    
    startTime = std::chrono::system_clock::now();
    scai::lama::CSRSparseMatrix<ValueType> graph = FileIO<IndexType, ValueType>::readGraph( graphFile, ff);
    readTime =  std::chrono::system_clock::now() - startTime;
    
    PRINT0("Read  graph in time " << readTime.count() );
    
    
    //assertion - prints
    
    std::cout<< "Coords size= "<< coords[0].size() << " , dimensions= " << coords.size() << std::endl;
    
    SCAI_ASSERT( dimensions=coords.size() , "Dimensions " << dimensions << " do not agree with coordiantes size= " << coords.size() );
    SCAI_ASSERT( N=coords[0].size() , "N= "<< N << " does not agree with coords[0].size()= " << coords[0].size() );
        
    PRINT(*comm << ": localCoords.size()= "<< coords[0].getLocalValues().size() );
    SCAI_ASSERT( coords[0].getLocalValues().size()>0 , "Coordinate vector is PE " << *comm << " is empty");
    for(int d=1; d<dimensions; d++){
        SCAI_ASSERT( coords[d].getLocalValues().size()==coords[d-1].getLocalValues().size() , "Coordinates for different dimension have different sizes, should be the same");
        SCAI_ASSERT( coords[d].getLocalValues().size()>0 , "Coordinate vector is PE " << *comm << " is empty");
    }
    
    {
        const CSRStorage<ValueType>& localStorage = graph.getLocalStorage();    
        scai::hmemo::ReadAccess<IndexType> ja(localStorage.getJA());

        for(int i=0; i<10; i++){
            //PRINT0(ja[i]);
        }
    }
}
//-------------------------------------------------------------------------------------------------

TEST_F(FileIOTest, testReadBlockSizes){
    
    std::string path = "./";
    std::string blocksFile = path + "blockSizes.txt";

    std::vector<IndexType> blockSizes = FileIO<IndexType,ValueType>::readBlockSizes(blocksFile, 16);
    
    //aux::printVector( blockSizes );
    SCAI_ASSERT( blockSizes.size()==16 , "Wrong number of blocks, should be 16 but is " << blockSizes.size() );

}
//-------------------------------------------------------------------------------------------------

TEST_F(FileIOTest, testWriteCoordsParallel){

    std::string file = graphPath + "delaunayTest.graph";
    std::ifstream f(file);
    
    //WARNING: for this example we need dimension 3 because the Schamberger graphs have always 3 coordinates
    IndexType dimensions= 3;
    IndexType N, edges;
    f >> N >> edges; 
    
    scai::dmemo::CommunicatorPtr comm = scai::dmemo::Communicator::getCommunicatorPtr();
    scai::dmemo::DistributionPtr blockDist ( scai::dmemo::Distribution::getDistributionPtr( "BLOCK", comm, N) );  
    
    std::vector<DenseVector<ValueType>> coordsOrig = FileIO<IndexType, ValueType>::readCoords( std::string(file + ".xyz"), N, dimensions);
    EXPECT_TRUE(coordsOrig[0].getDistributionPtr()->isEqual(*blockDist));

    //
    // write coords in parallel
    
    std::string outFilename = std::string( file+"_parallel.xyz");
    
    FileIO<IndexType, ValueType>::writeCoordsParallel( coordsOrig, outFilename);
    
    //now read the coords
    
    std::vector<DenseVector<ValueType>> coordsBinary =  FileIO<IndexType, ValueType>::readCoordsBinary( outFilename, N, dimensions);
    
    
    for( int d=0; d<dimensions; d++){
        scai::hmemo::ReadAccess<ValueType> localCoordsBinary( coordsBinary[d].getLocalValues() );
        scai::hmemo::ReadAccess<ValueType> localCoordsOrig( coordsOrig[d].getLocalValues() );
        
        SCAI_ASSERT_EQ_ERROR( localCoordsBinary.size(), localCoordsOrig.size(), "Size mismatch");
        
       //PRINT(*comm << ": size= " << localCoordsOrig.size()<< ", dimension: "<< d);
        
        for( IndexType i=0; i<localCoordsBinary.size(); i++){
            SCAI_ASSERT_EQ_ERROR( localCoordsBinary[i], localCoordsOrig[i], *comm << ": Not equal coordinates at index " << i);
        }
    }
    
}
//-------------------------------------------------------------------------------------------------

TEST_F(FileIOTest, testReadGraphAndCoordsBinary){

    std::string fileBin = graphPath + "delaunayTest.bgf";
    std::string coordFileBin = fileBin+".xyz";
    std::string fileMetis = graphPath + "delaunayTest.graph";
    std::string coordFileMetis = fileMetis+".xyz";
    
    scai::dmemo::CommunicatorPtr comm = scai::dmemo::Communicator::getCommunicatorPtr();
    
    //
    // check that graphs are identical
    //
    scai::lama::CSRSparseMatrix<ValueType> graphBin =  FileIO<IndexType, ValueType>::readGraphBinary(fileBin);
    scai::lama::CSRSparseMatrix<ValueType> graphMetis =  FileIO<IndexType, ValueType>::readGraph(fileMetis);
    
    if( graphBin.getNumRows()< 500){
        PRINT0("Checking matrix symmetry...");
        SCAI_ASSERT_ERROR( graphBin.checkSymmetry(), "Graph not symmetric");
        SCAI_ASSERT_ERROR( graphMetis.checkSymmetry(), "Graph not symmetric");
    }
    SCAI_ASSERT_ERROR( graphBin.isConsistent(), "Graph not consistent");
    SCAI_ASSERT_ERROR( graphMetis.isConsistent(), "Graph not consistent");
    
    {
        scai::hmemo::ReadAccess<ValueType> readBinGraphVal( graphBin.getLocalStorage().getValues() );
        scai::hmemo::ReadAccess<ValueType> readMetisGraphVal( graphMetis.getLocalStorage().getValues() );
        SCAI_ASSERT_EQ_ERROR( readBinGraphVal.size(), readMetisGraphVal.size(), "Matrix mismatch");
        
        for(int i=0; i<readBinGraphVal.size(); i++){
            SCAI_ASSERT_EQ_ERROR(readBinGraphVal[i], readBinGraphVal[i], "Matrix value mismatch in position " << i);
        }
        
        scai::hmemo::ReadAccess<IndexType> readBinGraphIA( graphBin.getLocalStorage().getIA() );
        scai::hmemo::ReadAccess<IndexType> readMetisGraphIA( graphMetis.getLocalStorage().getIA() );
        SCAI_ASSERT_EQ_ERROR( readBinGraphIA.size(), readMetisGraphIA.size(), "Matrix mismatch");
        for(int i=0; i<readBinGraphIA.size(); i++){
            SCAI_ASSERT_EQ_ERROR(readBinGraphIA[i], readMetisGraphIA[i], "Matrix value mismatch in position " << i);
        }
        
        scai::hmemo::ReadAccess<IndexType> readBinGraphJA( graphBin.getLocalStorage().getJA() );
        scai::hmemo::ReadAccess<IndexType> readMetisGraphJA( graphMetis.getLocalStorage().getJA() );
        SCAI_ASSERT_EQ_ERROR( readBinGraphJA.size(), readMetisGraphJA.size(), "Matrix mismatch");
        for(int i=0; i<readBinGraphJA.size(); i++){
            SCAI_ASSERT_EQ_ERROR(readBinGraphJA[i], readMetisGraphJA[i], "Matrix value mismatch in position " << i);
        }
    }
    
    //
    // check coordinates are identical
    //
    
    IndexType dimensions = 2;               
    IndexType N = graphBin.getNumRows();
    
    std::vector<DenseVector<ValueType>> coordsBinary =  FileIO<IndexType, ValueType>::readCoordsBinary( coordFileBin, N, dimensions);
    std::vector<DenseVector<ValueType>> coordsMetis =  FileIO<IndexType, ValueType>::readCoords( coordFileMetis, N, dimensions);
    
    SCAI_ASSERT_EQ_ERROR( coordsBinary.size(), coordsMetis.size(), "Wrong dimension");
    
    for(int d=0; d<coordsBinary.size(); d++){
        scai::hmemo::ReadAccess<ValueType> localCoordsBin( coordsBinary[d].getLocalValues() );
        scai::hmemo::ReadAccess<ValueType> localCoordsMetis( coordsMetis[d].getLocalValues() );
        SCAI_ASSERT_EQ_ERROR( localCoordsBin.size(), localCoordsMetis.size(), "Local sizes do not agree.");
        
        for(int i=0; i<localCoordsBin.size(); i++){
            if( std::abs(localCoordsBin[i] - localCoordsMetis[i]) > 1e-6){
                std::cout<< localCoordsBin[i] << "-" << localCoordsMetis[i] << "  _  " << localCoordsBin[i]-localCoordsMetis[i];
                std::cout << std::endl;
            }
            
         SCAI_ASSERT_LT_ERROR( localCoordsBin[i]-localCoordsMetis[i], 1e-6, "Coordinates in position " << coordsBinary[0].getDistributionPtr()->local2global(i) << " in processor " << comm->getRank() << " do not agree for dimension " << d);
        }      
    }
        
}
//-------------------------------------------------------------------------------------------------

TEST_F (FileIOTest, testWritePartitionCentral){
    std::string file= "biplane9.graph";
    std::string grFile= "./localMeshes/" +file , coordFile= "./localMeshes/" +file +".xyz";  //graph file and coordinates file
    IndexType dimensions = 2;
    std::fstream f(grFile);
    IndexType N;
    f>> N;
    f.close();
    
    scai::dmemo::CommunicatorPtr comm = scai::dmemo::Communicator::getCommunicatorPtr();

    IndexType k = comm->getSize();
       
    CSRSparseMatrix<ValueType> graph = FileIO<IndexType, ValueType>::readGraph( grFile );

    
    std::vector<DenseVector<ValueType>> coords = FileIO<IndexType, ValueType>::readCoords( coordFile, N, dimensions);
    
    struct Settings settings;
    settings.numBlocks= k;
    settings.epsilon = 0.5;
    settings.dimensions = dimensions;
    settings.initialPartition = InitialPartitioningMethods::KMeans;
   
   
    //settings.fileName = fileName;
    settings.multiLevelRounds = 12;
    settings.minGainForNextRound= int(k/4);
    // 5% of (approximetely, if at every round you get a 60% reduction in nodes) the nodes of the coarsest graph
    //settings.minBorderNodes = N*std::pow(0.6, settings.multiLevelRounds)/k * 0.05;
    settings.minBorderNodes = 4*std::sqrt((ValueType(N))/k);
    settings.coarseningStepsBetweenRefinement = 3;
    settings.stopAfterNoGainRounds = 200;

    struct Metrics metrics(settings.numBlocks);
    
    settings.print(std::cout, comm);
  
    DenseVector<ValueType> uniformWeights = DenseVector<ValueType>(coords[0].getDistributionPtr(), 1);
    
    scai::lama::DenseVector<IndexType> partition = ParcoRepart<IndexType, ValueType>::partitionGraph(graph, coords, uniformWeights, settings, metrics);
    

    metrics.getMetrics( graph, partition, uniformWeights, settings);
    metrics.print( std::cout );
    
    FileIO<IndexType, ValueType>::writePartitionCentral( partition, file+"_k_"+std::to_string(k)+".part");
    
}

//-------------------------------------------------------------------------------------------------

TEST_F (FileIOTest, testreadOFFCentral){
    std::string file = graphPath+ "2.off";
    
    // open file and read number of ndoes and edges
    //
    
    IndexType numVertices, numEdges;
    {
        std::ifstream f(file);
        if(f.fail())
            throw std::runtime_error("File "+ file + " failed.");
        
        std::string line;
        std::getline(f, line);   // first line should have the string OFF
        std::getline(f, line);
        std::stringstream ss;
        ss.str( line );
    
        IndexType numFaces;
        ss >> numVertices >> numFaces >> numEdges;
    }
        
    scai::lama::CSRSparseMatrix<ValueType> graph;
    std::vector<DenseVector<ValueType>> coords;
    
    FileIO<IndexType, ValueType>::readOFFTriangularCentral( graph, coords, file );
    
    IndexType N = coords[0].size();
    
    SCAI_ASSERT_EQ_ERROR( N, numVertices, "Number of vertices do not agree.");
    SCAI_ASSERT_EQ_ERROR( graph.getNumValues()/2, numEdges, "Number of edges do not agree.");
    
    /*
    for(IndexType i=0; i<10; i++){
        for(int dim=0; dim<3; dim++){
            std::cout<< coords[dim].getValue(N-i-1) << " ";
        }
        std::cout << std::endl;
    }
    */
    
    if( N<5000 ){
        SCAI_ASSERT_EQ_ERROR( true, graph.checkSymmetry(), "Matrix not symmetric");
    }
    SCAI_ASSERT_EQ_ERROR( true, graph.isConsistent(), "Matrix not consistent");
    
    PRINT( graph.getNumValues() << " _ " << graph.getNumRows() << " @ " << graph.getNumColumns() );
}
//-------------------------------------------------------------------------------------------------
<<<<<<< HEAD
=======

TEST_F (FileIOTest, testreadEdgeListDistributed){
	
	scai::dmemo::CommunicatorPtr comm = scai::dmemo::Communicator::getCommunicatorPtr();
	
	//TODO: can this be done using googletest avoiding the big if??
	if( comm->getSize()!= 4){
		PRINT0("\n\t\t\tWARNING: This test only works for k=4.Aborting");
	}else{
	
		std::string file = graphPath + "tmp4/out";
		
		scai::lama::CSRSparseMatrix<ValueType> graph = FileIO<IndexType, ValueType>::readEdgeListDistributed( file );
		
		SCAI_ASSERT( graph.isConsistent(), "Graph not consistent");
		EXPECT_TRUE( graph.checkSymmetry() );
		SCAI_ASSERT_EQ_ERROR(  graph.getNumRows(), graph.getNumColumns() , "Matric is not square");
		
		// only for graph: graphPath + "tmp4/out"
		SCAI_ASSERT_EQ_ERROR( graph.getNumRows(), 16, "for files tmp4/out N must be 16");
	}
}

/*
TEST_F (FileIOTest, testreadPartition){
    std::string file = graphPath+ "example.partition";
    
        IndexType numVertices;
    {
        std::ifstream f(file);
        if(f.fail())
            throw std::runtime_error("File "+ file + " failed.");
        
        std::string line;
        std::getline(f, line);
        if( line[0]=='%' ){
            std::stringstream ss;
            ss.str( line );
            ss >> numVertices >> numFaces >> numEdges;
    }
    scai::lama::DenseVector<IndexType> partition = ITI::FileIO::readPartition( file,
    
}

*/
    
>>>>>>> cfcf1d4e

} /* namespace ITI */<|MERGE_RESOLUTION|>--- conflicted
+++ resolved
@@ -590,8 +590,6 @@
     PRINT( graph.getNumValues() << " _ " << graph.getNumRows() << " @ " << graph.getNumColumns() );
 }
 //-------------------------------------------------------------------------------------------------
-<<<<<<< HEAD
-=======
 
 TEST_F (FileIOTest, testreadEdgeListDistributed){
 	
@@ -615,29 +613,4 @@
 	}
 }
 
-/*
-TEST_F (FileIOTest, testreadPartition){
-    std::string file = graphPath+ "example.partition";
-    
-        IndexType numVertices;
-    {
-        std::ifstream f(file);
-        if(f.fail())
-            throw std::runtime_error("File "+ file + " failed.");
-        
-        std::string line;
-        std::getline(f, line);
-        if( line[0]=='%' ){
-            std::stringstream ss;
-            ss.str( line );
-            ss >> numVertices >> numFaces >> numEdges;
-    }
-    scai::lama::DenseVector<IndexType> partition = ITI::FileIO::readPartition( file,
-    
-}
-
-*/
-    
->>>>>>> cfcf1d4e
-
 } /* namespace ITI */