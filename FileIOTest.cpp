--- conflicted
+++ resolved
@@ -194,12 +194,8 @@
         struct Settings Settings;
         Settings.numBlocks= k;
         Settings.epsilon = epsilon;
-<<<<<<< HEAD
-        Settings.dimensions = 2;
-        
-=======
         Settings.dimensions = dim;
->>>>>>> 120d75f3
+
         //partition the graph
         scai::lama::DenseVector<IndexType> partition = ParcoRepart<IndexType, ValueType>::partitionGraph(graph, coords2D, Settings );
         EXPECT_EQ(partition.size(), N);
@@ -231,14 +227,9 @@
     
     FileIO<IndexType, ValueType>::writeCoordsDistributed_2D( coords2D, nodes, "writeCoordsDist");
 }
-<<<<<<< HEAD
 //-------------------------------------------------------------------------------------------------
 /*
  // no cells.dat file
-=======
-
-/*
->>>>>>> 120d75f3
 TEST_F(FileIOTest, testReadQuadTree){
 	std::string filename = "cells.dat";
 
